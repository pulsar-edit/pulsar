--- conflicted
+++ resolved
@@ -65,6 +65,9 @@
   'Content':
     'prefix': 'content'
     'body': '<content select="$1">$2</content>'
+  'Comment':
+    'prefix': 'comment'
+    'body': '<!-- $1 -->'
   # D
   'HTML — 5':
     'prefix': 'doctype'
@@ -294,7 +297,6 @@
   'Strong':
     'prefix': 'strong'
     'body': '<strong>$1</strong>'
-<<<<<<< HEAD
   'Style':
     'prefix': 'style'
     'body': '<style type="text/css" media="screen">\n\t$1\n</style>'
@@ -359,23 +361,6 @@
   'Word Break Opportunity':
     'prefix': 'wbr'
     'body': '<wbr>'
-=======
-  'Line Breaker':
-    'prefix': 'br'
-    'body': '<br>'
-  'Horizontal Rule':
-    'prefix': 'hr'
-    'body': '<hr>'
-  'Form':
-    'prefix': 'form'
-    'body': '<form id="${1:form_id}" action="${2:index.html}" method="${3:post}">\n\t$4\n</form>'
-  'Select':
-    'prefix': 'select'
-    'body': '<select id="$1" name="$2">\n\t$3\n</select>'
-  'Comment':
-    'prefix': 'comment'
-    'body': '<!-- $1 -->'
->>>>>>> a4779ddc
 '.text.html:not(.meta.tag)':
   'Body':
     'prefix': 'body'
