--- conflicted
+++ resolved
@@ -27,11 +27,7 @@
   cd C:\
   git clone https://github.com/atom/atom/
   cd atom
-<<<<<<< HEAD
-  script\build # Creates application in the `Program Files` directory
-=======
-  script/build
->>>>>>> d1ed1765
+  script/build # Creates application in the `Program Files` directory
   ```
 
 ## Why do I have to use GitHub for Windows?
