--- conflicted
+++ resolved
@@ -1,8 +1,5 @@
 tags
 node_modules
-<<<<<<< HEAD
-=======
 vendor/packages
 docs/api
->>>>>>> 86635c45
 .git