{
  "name": "language-css",
  "description": "CSS support in Atom",
  "keywords": [
    "tree-sitter"
  ],
  "version": "0.45.4",
  "engines": {
    "atom": "*",
    "node": "*"
  },
  "repository": "https://github.com/pulsar-edit/pulsar",
  "license": "MIT",
<<<<<<< HEAD
  "bugs": {
    "url": "https://github.com/atom/language-css/issues"
=======
  "devDependencies": {
    "coffeelint": "^1.10.1"
>>>>>>> 841dfc37
  },
  "dependencies": {
    "tree-sitter-css": "^0.19.0"
  }
}<|MERGE_RESOLUTION|>--- conflicted
+++ resolved
@@ -11,14 +11,6 @@
   },
   "repository": "https://github.com/pulsar-edit/pulsar",
   "license": "MIT",
-<<<<<<< HEAD
-  "bugs": {
-    "url": "https://github.com/atom/language-css/issues"
-=======
-  "devDependencies": {
-    "coffeelint": "^1.10.1"
->>>>>>> 841dfc37
-  },
   "dependencies": {
     "tree-sitter-css": "^0.19.0"
   }
