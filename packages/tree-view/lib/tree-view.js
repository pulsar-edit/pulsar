const path = require('path');
const {shell} = require('electron');

const _ = require('underscore-plus');
const {BufferedProcess, CompositeDisposable, Emitter} = require('atom');
const {repoForPath, getStyleObject, getFullExtension} = require("./helpers");
const fs = require('fs-plus');

const AddDialog = require('./add-dialog');
const MoveDialog = require('./move-dialog');
const CopyDialog = require('./copy-dialog');
let IgnoredNames = null; // Defer requiring until actually needed

const AddProjectsView = require('./add-projects-view');

const Directory = require('./directory');
const DirectoryView = require('./directory-view');
const RootDragAndDrop = require('./root-drag-and-drop');

const TREE_VIEW_URI = 'atom://tree-view';

const toggleConfig = keyPath => atom.config.set(keyPath, !atom.config.get(keyPath));

let nextId = 1;

module.exports = class TreeView {
  constructor(state) {
    this.moveConflictingEntry = this.moveConflictingEntry.bind(this);
    this.onStylesheetsChanged = this.onStylesheetsChanged.bind(this);
    this.onDragEnter = this.onDragEnter.bind(this);
    this.onDragLeave = this.onDragLeave.bind(this);
    this.id = nextId++;
    this.element = document.createElement('div');
    this.element.classList.add('tool-panel', 'tree-view');
    this.element.tabIndex = -1;

    this.list = document.createElement('ol');
    this.list.classList.add('tree-view-root', 'full-menu', 'list-tree', 'has-collapsable-children', 'focusable-panel');

    this.disposables = new CompositeDisposable;
    this.emitter = new Emitter;
    this.roots = [];
    this.selectedPath = null;
    this.selectOnMouseUp = null;
    this.lastFocusedEntry = null;
    this.ignoredPatterns = [];
    this.useSyncFS = false;
    this.currentlyOpening = new Map;
    this.editorsToMove = [];
    this.editorsToDestroy = [];

    this.dragEventCounts = new WeakMap;
    this.rootDragAndDrop = new RootDragAndDrop(this);

    this.handleEvents();

    process.nextTick(() => {
      this.onStylesheetsChanged();
      const onStylesheetsChanged = _.debounce(this.onStylesheetsChanged, 100);
      this.disposables.add(atom.styles.onDidAddStyleElement(onStylesheetsChanged));
      this.disposables.add(atom.styles.onDidRemoveStyleElement(onStylesheetsChanged));
      return this.disposables.add(atom.styles.onDidUpdateStyleElement(onStylesheetsChanged));
    });

    this.updateRoots(state.directoryExpansionStates);

    if (state.selectedPaths?.length > 0) {
      for (let selectedPath of Array.from(state.selectedPaths)) { this.selectMultipleEntries(this.entryForPath(selectedPath)); }
    } else {
      this.selectEntry(this.roots[0]);
    }

    if ((state.scrollTop != null) || (state.scrollLeft != null)) {
      var observer = new IntersectionObserver(() => {
        if (this.isVisible()) {
          this.element.scrollTop = state.scrollTop;
          this.element.scrollLeft = state.scrollLeft;
          return observer.disconnect();
        }
      });
      observer.observe(this.element);
    }

    if (state.width > 0) { this.element.style.width = `${state.width}px`; }

    this.disposables.add(this.onWillMoveEntry(({initialPath, newPath}) => {
      const editors = atom.workspace.getTextEditors();
      if (fs.isDirectorySync(initialPath)) {
        initialPath += path.sep; // Avoid moving lib2's editors when lib was moved
        return (() => {
          const result = [];
          for (let editor of Array.from(editors)) {
            const filePath = editor.getPath();
            if (filePath?.startsWith(initialPath)) {
              result.push(this.editorsToMove.push(filePath));
            } else {
              result.push(undefined);
            }
          }
          return result;
        })();
      } else {
        return (() => {
          const result1 = [];
          for (let editor of Array.from(editors)) {
            const filePath = editor.getPath();
            if (filePath === initialPath) {
              result1.push(this.editorsToMove.push(filePath));
            } else {
              result1.push(undefined);
            }
          }
          return result1;
        })();
      }
    })
    );

    this.disposables.add(this.onEntryMoved(({initialPath, newPath}) => {
      return (() => {
        const result = [];
        for (let editor of Array.from(atom.workspace.getTextEditors())) {
          const filePath = editor.getPath();
          const index = this.editorsToMove.indexOf(filePath);
          if (index !== -1) {
            editor.getBuffer().setPath(filePath.replace(initialPath, newPath));
            result.push(this.editorsToMove.splice(index, 1));
          } else {
            result.push(undefined);
          }
        }
        return result;
      })();
    })
    );

    this.disposables.add(this.onMoveEntryFailed(({initialPath, newPath}) => {
      const index = this.editorsToMove.indexOf(initialPath);
      if (index !== -1) { return this.editorsToMove.splice(index, 1); }
    })
    );

    this.disposables.add(this.onWillDeleteEntry(({pathToDelete}) => {
      const editors = atom.workspace.getTextEditors();
      if (fs.isDirectorySync(pathToDelete)) {
        pathToDelete += path.sep; // Avoid destroying lib2's editors when lib was deleted
        return (() => {
          const result = [];
          for (let editor of Array.from(editors)) {
            const filePath = editor.getPath();
            if (filePath?.startsWith(pathToDelete) && !editor.isModified()) {
              result.push(this.editorsToDestroy.push(filePath));
            } else {
              result.push(undefined);
            }
          }
          return result;
        })();
      } else {
        return (() => {
          const result1 = [];
          for (let editor of Array.from(editors)) {
            const filePath = editor.getPath();
            if ((filePath === pathToDelete) && !editor.isModified()) {
              result1.push(this.editorsToDestroy.push(filePath));
            } else {
              result1.push(undefined);
            }
          }
          return result1;
        })();
      }
    })
    );

    this.disposables.add(this.onEntryDeleted(({pathToDelete}) => {
      return (() => {
        const result = [];
        for (let editor of Array.from(atom.workspace.getTextEditors())) {
          const index = this.editorsToDestroy.indexOf(editor.getPath());
          if (index !== -1) {
            editor.destroy();
            result.push(this.editorsToDestroy.splice(index, 1));
          } else {
            result.push(undefined);
          }
        }
        return result;
      })();
    })
    );

    this.disposables.add(this.onDeleteEntryFailed(({pathToDelete}) => {
      const index = this.editorsToDestroy.indexOf(pathToDelete);
      if (index !== -1) { return this.editorsToDestroy.splice(index, 1); }
    })
    );
  }

  serialize() {
    return {
      directoryExpansionStates: new (function(roots) {
        for (let root of Array.from(roots)) { this[root.directory.path] = root.directory.serializeExpansionState(); }
        return this;})(this.roots),
      deserializer: 'TreeView',
      selectedPaths: Array.from(this.getSelectedEntries(), entry => entry.getPath()),
      scrollLeft: this.element.scrollLeft,
      scrollTop: this.element.scrollTop,
      width: parseInt(this.element.style.width || 0)
    };
  }

  destroy() {
    for (let root of Array.from(this.roots)) { root.directory.destroy(); }
    this.disposables.dispose();
    this.rootDragAndDrop.dispose();
    return this.emitter.emit('did-destroy');
  }

  onDidDestroy(callback) {
    return this.emitter.on('did-destroy', callback);
  }

  getTitle() { return "Project"; }

  getURI() { return TREE_VIEW_URI; }

  getPreferredLocation() {
    if (atom.config.get('tree-view.showOnRightSide')) {
      return 'right';
    } else {
      return 'left';
    }
  }

  getAllowedLocations() { return ["left", "right"]; }

  isPermanentDockItem() { return true; }

  getPreferredWidth() {
    this.list.style.width = 'min-content';
    const result = this.list.offsetWidth;
    this.list.style.width = '';
    return result;
  }

  onDirectoryCreated(callback) {
    return this.emitter.on('directory-created', callback);
  }

  onEntryCopied(callback) {
    return this.emitter.on('entry-copied', callback);
  }

  onWillDeleteEntry(callback) {
    return this.emitter.on('will-delete-entry', callback);
  }

  onEntryDeleted(callback) {
    return this.emitter.on('entry-deleted', callback);
  }

  onDeleteEntryFailed(callback) {
    return this.emitter.on('delete-entry-failed', callback);
  }

  onWillMoveEntry(callback) {
    return this.emitter.on('will-move-entry', callback);
  }

  onEntryMoved(callback) {
    return this.emitter.on('entry-moved', callback);
  }

  onMoveEntryFailed(callback) {
    return this.emitter.on('move-entry-failed', callback);
  }

  onFileCreated(callback) {
    return this.emitter.on('file-created', callback);
  }

  handleEvents() {
    this.element.addEventListener('click', e => {
      // This prevents accidental collapsing when a .entries element is the event target
      if (e.target.classList.contains('entries')) { return; }

      if (!e.shiftKey && !e.metaKey && !e.ctrlKey) { return this.entryClicked(e); }
    });
    this.element.addEventListener('mousedown', e => this.onMouseDown(e));
    this.element.addEventListener('mouseup', e => this.onMouseUp(e));
    this.element.addEventListener('dragstart', e => this.onDragStart(e));
    this.element.addEventListener('dragenter', e => this.onDragEnter(e));
    this.element.addEventListener('dragleave', e => this.onDragLeave(e));
    this.element.addEventListener('dragover', e => this.onDragOver(e));
    this.element.addEventListener('drop', e => this.onDrop(e));

    atom.commands.add(this.element, {
     'core:move-up': e => this.moveUp(e),
     'core:move-down': e => this.moveDown(e),
     'core:page-up': () => this.pageUp(),
     'core:page-down': () => this.pageDown(),
     'core:move-to-top': () => this.scrollToTop(),
     'core:move-to-bottom': () => this.scrollToBottom(),
     'tree-view:expand-item': () => this.openSelectedEntry({pending: true}, true),
     'tree-view:recursive-expand-directory': () => this.expandDirectory(true),
     'tree-view:collapse-directory': () => this.collapseDirectory(),
     'tree-view:recursive-collapse-directory': () => this.collapseDirectory(true),
     'tree-view:collapse-all': () => this.collapseDirectory(true, true),
     'tree-view:open-selected-entry': () => this.openSelectedEntry(),
     'tree-view:open-selected-entry-right': () => this.openSelectedEntryRight(),
     'tree-view:open-selected-entry-left': () => this.openSelectedEntryLeft(),
     'tree-view:open-selected-entry-up': () => this.openSelectedEntryUp(),
     'tree-view:open-selected-entry-down': () => this.openSelectedEntryDown(),
     'tree-view:move': () => this.moveSelectedEntry(),
     'tree-view:copy': () => this.copySelectedEntries(),
     'tree-view:cut': () => this.cutSelectedEntries(),
     'tree-view:paste': () => this.pasteEntries(),
     'tree-view:copy-full-path': () => this.copySelectedEntryPath(false),
     'tree-view:show-in-file-manager': () => this.showSelectedEntryInFileManager(),
     'tree-view:open-in-new-window': () => this.openSelectedEntryInNewWindow(),
     'tree-view:copy-project-path': () => this.copySelectedEntryPath(true),
     'tree-view:unfocus': () => this.unfocus(),
     'tree-view:toggle-vcs-ignored-files'() { return toggleConfig('tree-view.hideVcsIgnoredFiles'); },
     'tree-view:toggle-ignored-names'() { return toggleConfig('tree-view.hideIgnoredNames'); },
     'tree-view:remove-project-folder': e => this.removeProjectFolder(e)
   }
    );

    [0, 1, 2, 3, 4, 5, 6, 7, 8].forEach(index => {
      return atom.commands.add(this.element, `tree-view:open-selected-entry-in-pane-${index + 1}`, () => {
        return this.openSelectedEntryInPane(index);
      });
    });

    this.disposables.add(atom.workspace.getCenter().onDidChangeActivePaneItem(() => {
      this.selectActiveFile();
      if (atom.config.get('tree-view.autoReveal')) { return this.revealActiveFile({show: false, focus: false}); }
    })
    );
    this.disposables.add(atom.project.onDidChangePaths(() => {
      return this.updateRoots();
    })
    );
    this.disposables.add(atom.config.onDidChange('tree-view.hideVcsIgnoredFiles', () => {
      return this.updateRoots();
    })
    );
    this.disposables.add(atom.config.onDidChange('tree-view.hideIgnoredNames', () => {
      return this.updateRoots();
    })
    );
    this.disposables.add(atom.config.onDidChange('core.ignoredNames', () => {
      if (atom.config.get('tree-view.hideIgnoredNames')) { return this.updateRoots(); }
    })
    );
    this.disposables.add(atom.config.onDidChange('tree-view.sortFoldersBeforeFiles', () => {
      return this.updateRoots();
    })
    );
    return this.disposables.add(atom.config.onDidChange('tree-view.squashDirectoryNames', () => {
      return this.updateRoots();
    })
    );
  }

  toggle() {
    return atom.workspace.toggle(this);
  }

  show(focus) {
    return atom.workspace.open(this, {
      searchAllPanes: true,
      activatePane: false,
      activateItem: false,
    }).then(() => {
      atom.workspace.paneContainerForURI(this.getURI()).show();
      if (focus) { return this.focus(); }
    });
  }

  hide() {
    return atom.workspace.hide(this);
  }

  focus() {
    return this.element.focus();
  }

  unfocus() {
    return atom.workspace.getCenter().activate();
  }

  hasFocus() {
    return document.activeElement === this.element;
  }

  toggleFocus() {
    if (this.hasFocus()) {
      return this.unfocus();
    } else {
      return this.show(true);
    }
  }

  entryClicked(e) {
    let entry;
    if (entry = e.target.closest('.entry')) {
      const isRecursive = e.altKey || false;
      this.selectEntry(entry);
      if (entry.classList.contains('directory')) {
        return entry.toggleExpansion(isRecursive);
      } else if (entry.classList.contains('file')) {
        return this.fileViewEntryClicked(e);
      }
    }
  }

  fileViewEntryClicked(e) {
    const filePath = e.target.closest('.entry').getPath();
    const detail = e.detail != null ? e.detail : 1;
    const alwaysOpenExisting = atom.config.get('tree-view.alwaysOpenExisting');
    if (detail === 1) {
      if (atom.config.get('core.allowPendingPaneItems')) {
        const openPromise = atom.workspace.open(filePath, {pending: true, activatePane: false, searchAllPanes: alwaysOpenExisting});
        this.currentlyOpening.set(filePath, openPromise);
        return openPromise.then(() => this.currentlyOpening.delete(filePath));
      }
    } else if (detail === 2) {
      return this.openAfterPromise(filePath, {searchAllPanes: alwaysOpenExisting});
    }
  }

  openAfterPromise(uri, options) {
    let promise;
    if ((promise = this.currentlyOpening.get(uri))) {
      return promise.then(() => atom.workspace.open(uri, options));
    } else {
      return atom.workspace.open(uri, options);
    }
  }

  updateRoots(expansionStates) {
    let root;
    if (expansionStates == null) { expansionStates = {}; }
    const selectedPaths = this.selectedPaths();

    const oldExpansionStates = {};
    for (root of Array.from(this.roots)) {
      oldExpansionStates[root.directory.path] = root.directory.serializeExpansionState();
      root.directory.destroy();
      root.remove();
    }

    this.roots = [];

    const projectPaths = atom.project.getPaths();
    if (projectPaths.length > 0) {
      if (!this.element.querySelector('tree-view-root')) { this.element.appendChild(this.list); }

      const addProjectsViewElement = this.element.querySelector('#add-projects-view');
      if (addProjectsViewElement) { this.element.removeChild(addProjectsViewElement); }

      if (IgnoredNames == null) { IgnoredNames = require('./ignored-names'); }

      this.roots = (() => {
        const result = [];
        for (let projectPath of Array.from(projectPaths)) {
          var left;
          let stats = fs.lstatSyncNoException(projectPath);
          if (!stats) { continue; }
          stats = _.pick(stats, ...Array.from(_.keys(stats)));
          for (let key of ["atime", "birthtime", "ctime", "mtime"]) {
            stats[key] = stats[key].getTime();
          }

          const directory = new Directory({
            name: path.basename(projectPath),
            fullPath: projectPath,
            symlink: false,
            isRoot: true,
            expansionState: (left = expansionStates[projectPath] != null ? expansionStates[projectPath] : oldExpansionStates[projectPath]) != null ? left : {isExpanded: true},
            ignoredNames: new IgnoredNames(),
            useSyncFS: this.useSyncFS,
            stats
          });
          root = new DirectoryView(directory).element;
          this.list.appendChild(root);
          result.push(root);
        }
        return result;
      })();

      // The DOM has been recreated; reselect everything
      return Array.from(selectedPaths).map((selectedPath) => this.selectMultipleEntries(this.entryForPath(selectedPath)));
    } else {
      if (this.element.querySelector('.tree-view-root')) { this.element.removeChild(this.list); }
      if (!this.element.querySelector('#add-projects-view')) { return this.element.appendChild(new AddProjectsView().element); }
    }
  }

  getActivePath() { return atom.workspace.getCenter().getActivePaneItem()?.getPath?.(); }

  selectActiveFile() {
    const activeFilePath = this.getActivePath();
    if (this.entryForPath(activeFilePath)) {
      return this.selectEntryForPath(activeFilePath);
    } else {
      // If the active file is not part of the project, deselect all entries
      return this.deselect();
    }
  }

  revealActiveFile(options) {
    if (options == null) { options = {}; }
    if (!atom.project.getPaths().length) { return Promise.resolve(); }

    let {show, focus} = options;

    if (focus == null) { focus = atom.config.get('tree-view.focusOnReveal'); }
    const promise = show || focus ? this.show(focus) : Promise.resolve();
    return promise.then(() => {
      let activeFilePath;
      if (!(activeFilePath = this.getActivePath())) { return; }

      const [rootPath, relativePath] = Array.from(atom.project.relativizePath(activeFilePath));
      if (rootPath == null) { return; }

      const activePathComponents = relativePath.split(path.sep);
      // Add the root folder to the path components
      activePathComponents.unshift(rootPath.substr(rootPath.lastIndexOf(path.sep) + 1));
      // And remove it from the current path
      let currentPath = rootPath.substr(0, rootPath.lastIndexOf(path.sep));
      return (() => {
        const result = [];
        for (let pathComponent of Array.from(activePathComponents)) {
          currentPath += path.sep + pathComponent;
          const entry = this.entryForPath(currentPath);
          if (entry.classList.contains('directory')) {
            result.push(entry.expand());
          } else {
            this.selectEntry(entry);
            result.push(this.scrollToEntry(entry));
          }
        }
        return result;
      })();
    });
  }

  copySelectedEntryPath(relativePath) {
    let pathToCopy;
    if (relativePath == null) { relativePath = false; }
    if (pathToCopy = this.selectedPath) {
      if (relativePath) { pathToCopy = atom.project.relativize(pathToCopy); }
      return atom.clipboard.write(pathToCopy);
    }
  }

  entryForPath(entryPath) {
    let bestMatchEntry = null;
    let bestMatchLength = 0;

    for (let entry of Array.from(this.list.querySelectorAll('.entry'))) {
      if (entry.isPathEqual(entryPath)) {
        return entry;
      }

      const entryLength = entry.getPath().length;
      if (entry.directory?.contains(entryPath) && (entryLength > bestMatchLength)) {
        bestMatchEntry = entry;
        bestMatchLength = entryLength;
      }
    }

    return bestMatchEntry;
  }

  selectEntryForPath(entryPath) {
    return this.selectEntry(this.entryForPath(entryPath));
  }

  moveDown(event) {
    event?.stopImmediatePropagation();
    const selectedEntry = this.selectedEntry();
    if (selectedEntry != null) {
      let nextEntry;
      if (selectedEntry.classList.contains('directory')) {
        if (this.selectEntry(selectedEntry.entries.children[0])) {
          this.scrollToEntry(this.selectedEntry(), false);
          return;
        }
      }

      if (nextEntry = this.nextEntry(selectedEntry)) {
        this.selectEntry(nextEntry);
      }
    } else {
      this.selectEntry(this.roots[0]);
    }

    return this.scrollToEntry(this.selectedEntry(), false);
  }

  moveUp(event) {
    event.stopImmediatePropagation();
    const selectedEntry = this.selectedEntry();
    if (selectedEntry != null) {
      let previousEntry;
      if ((previousEntry = this.previousEntry(selectedEntry))) {
        this.selectEntry(previousEntry);
      } else {
        this.selectEntry(selectedEntry.parentElement.closest('.directory'));
      }
    } else {
      const entries = this.list.querySelectorAll('.entry');
      this.selectEntry(entries[entries.length - 1]);
    }

    return this.scrollToEntry(this.selectedEntry(), false);
  }

  nextEntry(entry) {
    let currentEntry = entry;
    while (currentEntry != null) {
      if (currentEntry.nextSibling != null) {
        currentEntry = currentEntry.nextSibling;
        if (currentEntry.matches('.entry')) {
          return currentEntry;
        }
      } else {
        currentEntry = currentEntry.parentElement.closest('.directory');
      }
    }

    return null;
  }

  previousEntry(entry) {
    let previousEntry = entry.previousSibling;
    while ((previousEntry != null) && !previousEntry.matches('.entry')) {
      previousEntry = previousEntry.previousSibling;
    }

    if (previousEntry == null) { return null; }

    // If the previous entry is an expanded directory,
    // we need to select the last entry in that directory,
    // not the directory itself
    if (previousEntry.matches('.directory.expanded')) {
      const entries = previousEntry.querySelectorAll('.entry');
      if (entries.length > 0) { return entries[entries.length - 1]; }
    }

    return previousEntry;
  }

  expandDirectory(isRecursive) {
    if (isRecursive == null) { isRecursive = false; }
    const selectedEntry = this.selectedEntry();
    if (selectedEntry == null) { return; }

    const directory = selectedEntry.closest('.directory');
    if ((isRecursive === false) && directory.isExpanded) {
      // Select the first entry in the expanded folder if it exists
      if (directory.directory.getEntries().length > 0) { return this.moveDown(); }
    } else {
      return directory.expand(isRecursive);
    }
  }

  collapseDirectory(isRecursive, allDirectories) {
    let directory;
    if (isRecursive == null) { isRecursive = false; }
    if (allDirectories == null) { allDirectories = false; }
    if (allDirectories) {
      for (let root of Array.from(this.roots)) { root.collapse(true); }
      return;
    }

    const selectedEntry = this.selectedEntry();
    if (selectedEntry == null) { return; }

    if (directory = selectedEntry.closest('.expanded.directory')) {
      directory.collapse(isRecursive);
      return this.selectEntry(directory);
    }
  }

  openSelectedEntry(options, expandDirectory) {
    if (options == null) { options = {}; }
    if (expandDirectory == null) { expandDirectory = false; }
    const selectedEntry = this.selectedEntry();
    if (selectedEntry == null) { return; }

    if (selectedEntry.classList.contains('directory')) {
      if (expandDirectory) {
        return this.expandDirectory(false);
      } else {
        return selectedEntry.toggleExpansion();
      }
    } else if (selectedEntry.classList.contains('file')) {
      if (atom.config.get('tree-view.alwaysOpenExisting')) {
        options = Object.assign({searchAllPanes: true}, options);
      }
      return this.openAfterPromise(selectedEntry.getPath(), options);
    }
  }

  openSelectedEntrySplit(orientation, side) {
    const selectedEntry = this.selectedEntry();
    if (selectedEntry == null) { return; }

    const pane = atom.workspace.getCenter().getActivePane();
    if (pane && selectedEntry.classList.contains('file')) {
      if (atom.workspace.getCenter().getActivePaneItem()) {
        const split = pane.split(orientation, side);
        return atom.workspace.openURIInPane(selectedEntry.getPath(), split);
      } else {
        return this.openSelectedEntry(true);
      }
    }
  }

  openSelectedEntryRight() {
    return this.openSelectedEntrySplit('horizontal', 'after');
  }

  openSelectedEntryLeft() {
    return this.openSelectedEntrySplit('horizontal', 'before');
  }

  openSelectedEntryUp() {
    return this.openSelectedEntrySplit('vertical', 'before');
  }

  openSelectedEntryDown() {
    return this.openSelectedEntrySplit('vertical', 'after');
  }

  openSelectedEntryInPane(index) {
    const selectedEntry = this.selectedEntry();
    if (selectedEntry == null) { return; }

    const pane = atom.workspace.getCenter().getPanes()[index];
    if (pane && selectedEntry.classList.contains('file')) {
      return atom.workspace.openURIInPane(selectedEntry.getPath(), pane);
    }
  }

  moveSelectedEntry() {
    let oldPath;
    if (this.hasFocus()) {
      const entry = this.selectedEntry();
      if ((entry == null) || Array.from(this.roots).includes(entry)) { return; }
      oldPath = entry.getPath();
    } else {
      oldPath = this.getActivePath();
    }

    if (oldPath) {
      const dialog = new MoveDialog(oldPath, {
        willMove: ({initialPath, newPath}) => {
          return this.emitter.emit('will-move-entry', {initialPath, newPath});
        },
        onMove: ({initialPath, newPath}) => {
          return this.emitter.emit('entry-moved', {initialPath, newPath});
        },
        onMoveFailed: ({initialPath, newPath}) => {
          return this.emitter.emit('move-entry-failed', {initialPath, newPath});
        }
      });
      return dialog.attach();
    }
  }

  showSelectedEntryInFileManager() {
    let filePath;
    if (!(filePath = this.selectedEntry()?.getPath())) { return; }

    if (!fs.existsSync(filePath)) {
      return atom.notifications.addWarning(`Unable to show ${filePath} in ${this.getFileManagerName()}`);
    }

    return shell.showItemInFolder(filePath);
  }

  showCurrentFileInFileManager() {
    let filePath;
    if (!(filePath = atom.workspace.getCenter().getActiveTextEditor()?.getPath())) { return; }

    if (!fs.existsSync(filePath)) {
      return atom.notifications.addWarning(`Unable to show ${filePath} in ${this.getFileManagerName()}`);
    }

    return shell.showItemInFolder(filePath);
  }

  getFileManagerName() {
    switch (process.platform) {
      case 'darwin':
        return 'Finder';
      case 'win32':
        return 'Explorer';
      default:
        return 'File Manager';
    }
  }

  openSelectedEntryInNewWindow() {
    let pathToOpen;
    if (pathToOpen = this.selectedEntry()?.getPath()) {
      return atom.open({pathsToOpen: [pathToOpen], newWindow: true});
    }
  }

  copySelectedEntry() {
    let oldPath;
    if (this.hasFocus()) {
      const entry = this.selectedEntry();
      if (Array.from(this.roots).includes(entry)) { return; }
      oldPath = entry?.getPath();
    } else {
      oldPath = this.getActivePath();
    }
    if (!oldPath) { return; }

    const dialog = new CopyDialog(oldPath, {
      onCopy: ({initialPath, newPath}) => {
        return this.emitter.emit('entry-copied', {initialPath, newPath});
      }
    });
    return dialog.attach();
  }

  removeSelectedEntries() {
    let activePath, selectedEntries, selectedPaths;
    if (this.hasFocus()) {
      selectedPaths = this.selectedPaths();
      selectedEntries = this.getSelectedEntries();
    } else if (activePath = this.getActivePath()) {
      selectedPaths = [activePath];
      selectedEntries = [this.entryForPath(activePath)];
    }

    if (!(selectedPaths?.length > 0)) { return; }

    for (let root of Array.from(this.roots)) {
      var needle;
      if ((needle = root.getPath(), Array.from(selectedPaths).includes(needle))) {
        atom.confirm({
          message: `The root directory '${root.directory.name}' can't be removed.`,
          buttons: ['OK']
        }, function() {} // noop
        );
        return;
      }
    }

    return atom.confirm({
      message: `Are you sure you want to delete the selected ${selectedPaths.length > 1 ? 'items' : 'item'}?`,
      detailedMessage: `You are deleting:\n${selectedPaths.join('\n')}`,
      buttons: ['Move to Trash', 'Cancel']
    }, async (response) => {
      if (response === 0) { // Move to Trash
        let firstSelectedEntry;
        const failedDeletions = [];
        for (let selectedPath of Array.from(selectedPaths)) {
          // Don't delete entries which no longer exist. This can happen, for example, when:
          // * The entry is deleted outside of Atom before "Move to Trash" is selected
          // * A folder and one of its children are both selected for deletion,
          //   but the parent folder is deleted first
          var repo;
          if (!fs.existsSync(selectedPath)) { continue; }

          this.emitter.emit('will-delete-entry', {pathToDelete: selectedPath});
          await shell.trashItem(selectedPath)
            .then(() => this.emitter.emit('entry-deleted', {pathToDelete: selectedPath}))
            .catch(() => {
              this.emitter.emit('delete-entry-failed', {pathToDelete: selectedPath});
              failedDeletions.push(selectedPath);
            });

          if (repo = repoForPath(selectedPath)) {
            repo.getPathStatus(selectedPath);
          }
        }

        if (failedDeletions.length > 0) {
          atom.notifications.addError(this.formatTrashFailureMessage(failedDeletions), {
            description: this.formatTrashEnabledMessage(),
            detail: `${failedDeletions.join('\n')}`,
            dismissable: true
          }
          );
        }

        // Focus the first parent folder
        if (firstSelectedEntry = selectedEntries[0]) {
          this.selectEntry(firstSelectedEntry.closest('.directory:not(.selected)'));
        }
        if (atom.config.get('tree-view.squashDirectoryNames')) { return this.updateRoots(); }
      }
    });
  }

  formatTrashFailureMessage(failedDeletions) {
    const fileText = failedDeletions.length > 1 ? 'files' : 'file';

    return `The following ${fileText} couldn't be moved to the trash.`;
  }

  formatTrashEnabledMessage() {
    switch (process.platform) {
      case 'linux': return 'Is `gvfs-trash` installed?';
      case 'darwin': return 'Is Trash enabled on the volume where the files are stored?';
      case 'win32': return 'Is there a Recycle Bin on the drive where the files are stored?';
    }
  }

  // Public: Copy the path of the selected entry element.
  //         Save the path in localStorage, so that copying from 2 different
  //         instances of atom works as intended
  //
  //
  // Returns `copyPath`.
  copySelectedEntries() {
    const selectedPaths = this.selectedPaths();
    if (!selectedPaths || !(selectedPaths.length > 0)) { return; }
    // save to localStorage so we can paste across multiple open apps
    window.localStorage.removeItem('tree-view:cutPath');
    return window.localStorage['tree-view:copyPath'] = JSON.stringify(selectedPaths);
  }

  // Public: Cut the path of the selected entry element.
  //         Save the path in localStorage, so that cutting from 2 different
  //         instances of atom works as intended
  //
  //
  // Returns `cutPath`
  cutSelectedEntries() {
    const selectedPaths = this.selectedPaths();
    if (!selectedPaths || !(selectedPaths.length > 0)) { return; }
    // save to localStorage so we can paste across multiple open apps
    window.localStorage.removeItem('tree-view:copyPath');
    return window.localStorage['tree-view:cutPath'] = JSON.stringify(selectedPaths);
  }

  // Public: Paste a copied or cut item.
  //         If a file is selected, the file's parent directory is used as the
  //         paste destination.
  pasteEntries() {
    const selectedEntry = this.selectedEntry();
    if (!selectedEntry) { return; }

    const cutPaths = window.localStorage['tree-view:cutPath'] ? JSON.parse(window.localStorage['tree-view:cutPath']) : null;
    const copiedPaths = window.localStorage['tree-view:copyPath'] ? JSON.parse(window.localStorage['tree-view:copyPath']) : null;
    const initialPaths = copiedPaths || cutPaths;
    if (!initialPaths?.length) { return; }

    let newDirectoryPath = selectedEntry.getPath();
    if (selectedEntry.classList.contains('file')) { newDirectoryPath = path.dirname(newDirectoryPath); }

    return (() => {
      const result = [];
      for (let initialPath of Array.from(initialPaths)) {
        if (fs.existsSync(initialPath)) {
          if (copiedPaths) {
            result.push(this.copyEntry(initialPath, newDirectoryPath));
          } else if (cutPaths) {
            if (!this.moveEntry(initialPath, newDirectoryPath)) { break; } else {
              result.push(undefined);
            }
          } else {
            result.push(undefined);
          }
        } else {
          result.push(undefined);
        }
      }
      return result;
    })();
  }

  add(isCreatingFile) {
    let left, left1;
    const selectedEntry = (left = this.selectedEntry()) != null ? left : this.roots[0];
    const selectedPath = (left1 = selectedEntry?.getPath()) != null ? left1 : '';

    const dialog = new AddDialog(selectedPath, isCreatingFile);
    dialog.onDidCreateDirectory(createdPath => {
      this.entryForPath(createdPath)?.reload();
      this.selectEntryForPath(createdPath);
      if (atom.config.get('tree-view.squashDirectoryNames')) { this.updateRoots(); }
      return this.emitter.emit('directory-created', {path: createdPath});
  });
    dialog.onDidCreateFile(createdPath => {
      this.entryForPath(createdPath)?.reload();
      atom.workspace.open(createdPath);
      if (atom.config.get('tree-view.squashDirectoryNames')) { this.updateRoots(); }
      return this.emitter.emit('file-created', {path: createdPath});
  });
    return dialog.attach();
  }

  removeProjectFolder(e) {
    // Remove the targeted project folder (generally this only happens through the context menu)
    let pathToRemove = e.target.closest(".project-root > .header")?.querySelector(".name")?.dataset.path;
    // If an entry is selected, remove that entry's project folder
    if (pathToRemove == null) { pathToRemove = this.selectedEntry()?.closest(".project-root")?.querySelector(".header")?.querySelector(".name")?.dataset.path; }
    // Finally, if only one project folder exists and nothing is selected, remove that folder
    if (this.roots.length === 1) { if (pathToRemove == null) { pathToRemove = this.roots[0].querySelector(".header")?.querySelector(".name")?.dataset.path; } }
    if (pathToRemove != null) { return atom.project.removePath(pathToRemove); }
  }

  selectedEntry() {
    return this.list.querySelector('.selected');
  }

  selectEntry(entry) {
    if (entry == null) { return; }

    this.selectedPath = entry.getPath();
    this.lastFocusedEntry = entry;

    const selectedEntries = this.getSelectedEntries();
    if ((selectedEntries.length > 1) || (selectedEntries[0] !== entry)) {
      this.deselect(selectedEntries);
      entry.classList.add('selected');
    }
    return entry;
  }

  getSelectedEntries() {
    return this.list.querySelectorAll('.selected');
  }

  deselect(elementsToDeselect) {
    if (elementsToDeselect == null) { elementsToDeselect = this.getSelectedEntries(); }
    for (let selected of Array.from(elementsToDeselect)) { selected.classList.remove('selected'); }
    return undefined;
  }

  scrollTop(top) {
    if (top != null) {
      return this.element.scrollTop = top;
    } else {
      return this.element.scrollTop;
    }
  }

  scrollBottom(bottom) {
    if (bottom != null) {
      return this.element.scrollTop = bottom - this.element.offsetHeight;
    } else {
      return this.element.scrollTop + this.element.offsetHeight;
    }
  }

  scrollToEntry(entry, center) {
    if (center == null) { center = true; }
    const element = entry?.classList.contains('directory') ? entry.header : entry;
    return element?.scrollIntoViewIfNeeded(center);
  }

  scrollToBottom() {
    let lastEntry;
    if (lastEntry = _.last(this.list.querySelectorAll('.entry'))) {
      this.selectEntry(lastEntry);
      return this.scrollToEntry(lastEntry);
    }
  }

  scrollToTop() {
    if (this.roots[0] != null) { this.selectEntry(this.roots[0]); }
    return this.element.scrollTop = 0;
  }

  pageUp() {
    return this.element.scrollTop -= this.element.offsetHeight;
  }

  pageDown() {
    return this.element.scrollTop += this.element.offsetHeight;
  }

  // Copies an entry from `initialPath` to `newDirectoryPath`
  // If the entry already exists in `newDirectoryPath`, a number is appended to the basename
  copyEntry(initialPath, newDirectoryPath) {
    const initialPathIsDirectory = fs.isDirectorySync(initialPath);

    // Do not allow copying test/a/ into test/a/b/
    // Note: A trailing path.sep is added to prevent false positives, such as test/a -> test/ab
    const realNewDirectoryPath = fs.realpathSync(newDirectoryPath) + path.sep;
    const realInitialPath = fs.realpathSync(initialPath) + path.sep;
    if (initialPathIsDirectory && realNewDirectoryPath.startsWith(realInitialPath)) {
      if (!fs.isSymbolicLinkSync(initialPath)) {
        atom.notifications.addWarning('Cannot copy a folder into itself');
        return;
      }
    }

    let newPath = path.join(newDirectoryPath, path.basename(initialPath));

    // append a number to the file if an item with the same name exists
    let fileCounter = 0;
    const originalNewPath = newPath;
    while (fs.existsSync(newPath)) {
      if (initialPathIsDirectory) {
        newPath = `${originalNewPath}${fileCounter}`;
      } else {
        const extension = getFullExtension(originalNewPath);
        const filePath = path.join(path.dirname(originalNewPath), path.basename(originalNewPath, extension));
        newPath = `${filePath}${fileCounter}${extension}`;
      }
      fileCounter += 1;
    }

    try {
      let repo;
      this.emitter.emit('will-copy-entry', {initialPath, newPath});
      if (initialPathIsDirectory) {
        // use fs.copy to copy directories since read/write will fail for directories
        fs.copySync(initialPath, newPath);
      } else {
        // read the old file and write a new one at target location
        // TODO: Replace with fs.copyFileSync
        fs.writeFileSync(newPath, fs.readFileSync(initialPath));
      }
      this.emitter.emit('entry-copied', {initialPath, newPath});

      if (repo = repoForPath(newPath)) {
        repo.getPathStatus(initialPath);
        return repo.getPathStatus(newPath);
      }

    } catch (error) {
      this.emitter.emit('copy-entry-failed', {initialPath, newPath});
      return atom.notifications.addWarning(`Failed to copy entry ${initialPath} to ${newDirectoryPath}`, {detail: error.message});
    }
  }

  // Moves an entry from `initialPath` to `newDirectoryPath`
  moveEntry(initialPath, newDirectoryPath) {
    // Do not allow moving test/a/ into test/a/b/
    // Note: A trailing path.sep is added to prevent false positives, such as test/a -> test/ab
    let error;
    try {
      const realNewDirectoryPath = fs.realpathSync(newDirectoryPath) + path.sep;
      const realInitialPath = fs.realpathSync(initialPath) + path.sep;
      if (fs.isDirectorySync(initialPath) && realNewDirectoryPath.startsWith(realInitialPath)) {
        if (!fs.isSymbolicLinkSync(initialPath)) {
          atom.notifications.addWarning('Cannot move a folder into itself');
          return;
        }
      }
    } catch (error1) {
      error = error1;
      atom.notifications.addWarning(`Failed to move entry ${initialPath} to ${newDirectoryPath}`, {detail: error.message});
    }

    const newPath = path.join(newDirectoryPath, path.basename(initialPath));

    try {
      let repo;
      this.emitter.emit('will-move-entry', {initialPath, newPath});
      fs.moveSync(initialPath, newPath);
      this.emitter.emit('entry-moved', {initialPath, newPath});

      if (repo = repoForPath(newPath)) {
        repo.getPathStatus(initialPath);
        repo.getPathStatus(newPath);
      }

    } catch (error2) {
      error = error2;
      if (error.code === 'EEXIST') {
        return this.moveConflictingEntry(initialPath, newPath, newDirectoryPath);
      } else {
        this.emitter.emit('move-entry-failed', {initialPath, newPath});
        atom.notifications.addWarning(`Failed to move entry ${initialPath} to ${newDirectoryPath}`, {detail: error.message});
      }
    }

    return true;
  }

  moveConflictingEntry(initialPath, newPath, newDirectoryPath) {
    try {
      if (!fs.isDirectorySync(initialPath)) {
        // Files, symlinks, anything but a directory
        let repo;
        const chosen = atom.confirm({
          message: `'${path.relative(newDirectoryPath, newPath)}' already exists`,
          detailedMessage: 'Do you want to replace it?',
          buttons: ['Replace file', 'Skip', 'Cancel']});

        switch (chosen) {
          case 0: // Replace
            fs.renameSync(initialPath, newPath);
            this.emitter.emit('entry-moved', {initialPath, newPath});

            if (repo = repoForPath(newPath)) {
              repo.getPathStatus(initialPath);
              repo.getPathStatus(newPath);
            }
            break;
          case 2: // Cancel
            return false;
            break;
        }
      } else {
        const entries = fs.readdirSync(initialPath);
        for (let entry of Array.from(entries)) {
          if (fs.existsSync(path.join(newPath, entry))) {
            if (!this.moveConflictingEntry(path.join(initialPath, entry), path.join(newPath, entry), newDirectoryPath)) { return false; }
          } else {
            this.moveEntry(path.join(initialPath, entry), newPath);
          }
        }

        // "Move" the containing folder by deleting it, since we've already moved everything in it
        if (!fs.readdirSync(initialPath).length) { fs.rmdirSync(initialPath); }
      }
    } catch (error) {
      this.emitter.emit('move-entry-failed', {initialPath, newPath});
      atom.notifications.addWarning(`Failed to move entry ${initialPath} to ${newPath}`, {detail: error.message});
    }

    return true;
  }

  onStylesheetsChanged() {
    // If visible, force a redraw so the scrollbars are styled correctly based on
    // the theme
    if (!this.isVisible()) { return; }
    this.element.style.display = 'none';
    this.element.offsetWidth;
    return this.element.style.display = '';
  }

  onMouseDown(e) {
    let entryToSelect, shiftKey;
    if (!(entryToSelect = e.target.closest('.entry'))) { return; }

    e.stopPropagation();

    // TODO: meta+click and ctrl+click should not do the same thing on Windows.
    //       Right now removing metaKey if platform is not darwin breaks tests
    //       that set the metaKey to true when simulating a cmd+click on macos
    //       and ctrl+click on windows and linux.
    const cmdKey = e.metaKey || (e.ctrlKey && (process.platform !== 'darwin'));

    // return early if clicking on a selected entry
    if (entryToSelect.classList.contains('selected')) {
      // mouse right click or ctrl click as right click on darwin platforms
      if ((e.button === 2) || (e.ctrlKey && (process.platform === 'darwin'))) {
        return;
      } else {
        // allow click on mouseup if not dragging
        ({shiftKey} = e);
        this.selectOnMouseUp = {shiftKey, cmdKey};
        return;
      }
    }

<<<<<<< HEAD
    if (e.shiftKey && cmdKey) {
      // select continuous from @lastFocusedEntry but leave others
      this.selectContinuousEntries(entryToSelect, false);
      return this.showMultiSelectMenuIfNecessary();
    } else if (e.shiftKey) {
      // select continuous from @lastFocusedEntry and deselect rest
      this.selectContinuousEntries(entryToSelect);
      return this.showMultiSelectMenuIfNecessary();
    // only allow ctrl click for multi selection on non darwin systems
    } else if (cmdKey) {
      this.selectMultipleEntries(entryToSelect);
      this.lastFocusedEntry = entryToSelect;
      return this.showMultiSelectMenuIfNecessary();
    } else {
      this.selectEntry(entryToSelect);
      return this.showFullMenu();
    }
  }

  onMouseUp(e) {
    let entryToSelect;
    if (this.selectOnMouseUp == null) { return; }

    const {shiftKey, cmdKey} = this.selectOnMouseUp;
    this.selectOnMouseUp = null;

    if (!(entryToSelect = e.target.closest('.entry'))) { return; }

    e.stopPropagation();

    if (shiftKey && cmdKey) {
      // select continuous from @lastFocusedEntry but leave others
      this.selectContinuousEntries(entryToSelect, false);
      return this.showMultiSelectMenuIfNecessary();
    } else if (shiftKey) {
      // select continuous from @lastFocusedEntry and deselect rest
      this.selectContinuousEntries(entryToSelect);
      return this.showMultiSelectMenuIfNecessary();
    // only allow ctrl click for multi selection on non darwin systems
    } else if (cmdKey) {
      this.deselect([entryToSelect]);
      this.lastFocusedEntry = entryToSelect;
      return this.showMultiSelectMenuIfNecessary();
    } else {
      this.selectEntry(entryToSelect);
      return this.showFullMenu();
    }
  }

  // Public: Return an array of paths from all selected items
  //
  // Example: @selectedPaths()
  // => ['selected/path/one', 'selected/path/two', 'selected/path/three']
  // Returns Array of selected item paths
  selectedPaths() {
    return Array.from(this.getSelectedEntries()).map((entry) => entry.getPath());
  }

  // Public: Selects items within a range defined by a currently selected entry and
  //         a new given entry. This is shift+click functionality
  //
  // Returns array of selected elements
  selectContinuousEntries(entry, deselectOthers) {
    if (deselectOthers == null) { deselectOthers = true; }
    const currentSelectedEntry = this.lastFocusedEntry != null ? this.lastFocusedEntry : this.selectedEntry();
    const parentContainer = entry.parentElement;
    let elements = [];
    if (parentContainer === currentSelectedEntry.parentElement) {
      const entries = Array.from(parentContainer.querySelectorAll('.entry'));
      const entryIndex = entries.indexOf(entry);
      const selectedIndex = entries.indexOf(currentSelectedEntry);
      elements = (__range__(entryIndex, selectedIndex, true).map((i) => entries[i]));

      if (deselectOthers) { this.deselect(); }
      for (let element of Array.from(elements)) { element.classList.add('selected'); }
    }
=======
    /**
     * @memberof TreeView
     * @function selectedPaths
     * @desc Public: Return an array of paths from all selected items
     * @example
     * selectedPaths() => [ 'selected/path/one', 'selected/path/two', 'selected/path/three' ]
     * @returns {array} Selected item paths
     */
    TreeView.prototype.selectedPaths = function() {
      var entry, j, len, ref2, results;
      ref2 = this.getSelectedEntries();
      results = [];
      for (j = 0, len = ref2.length; j < len; j++) {
        entry = ref2[j];
        results.push(entry.getPath());
      }
      return results;
    };
>>>>>>> 31c5fc27

    return elements;
  }

  // Public: Selects consecutive given entries without clearing previously selected
  //         items. This is cmd+click functionality
  //
  // Returns given entry
  selectMultipleEntries(entry) {
    entry?.classList.toggle('selected');
    return entry;
  }

  // Public: Toggle full-menu class on the main list element to display the full context
  //         menu.
  showFullMenu() {
    this.list.classList.remove('multi-select');
    return this.list.classList.add('full-menu');
  }

  // Public: Toggle multi-select class on the main list element to display the
  //         menu with only items that make sense for multi select functionality
  showMultiSelectMenu() {
    this.list.classList.remove('full-menu');
    return this.list.classList.add('multi-select');
  }

  showMultiSelectMenuIfNecessary() {
    if (this.getSelectedEntries().length > 1) {
      return this.showMultiSelectMenu();
    } else {
      return this.showFullMenu();
    }
  }

  // Public: Check for multi-select class on the main list
  //
  // Returns boolean
  multiSelectEnabled() {
    return this.list.classList.contains('multi-select');
  }

  onDragEnter(e) {
    let entry;
    if (entry = e.target.closest('.entry.directory')) {
      if (this.rootDragAndDrop.isDragging(e)) { return; }
      if (!this.isAtomTreeViewEvent(e)) { return; }

      e.stopPropagation();

      if (!this.dragEventCounts.get(entry)) { this.dragEventCounts.set(entry, 0); }
      if ((this.dragEventCounts.get(entry) === 0) && !entry.classList.contains('selected')) {
        entry.classList.add('drag-over', 'selected');
      }

      return this.dragEventCounts.set(entry, this.dragEventCounts.get(entry) + 1);
    }
  }

  onDragLeave(e) {
    let entry;
    if (entry = e.target.closest('.entry.directory')) {
      if (this.rootDragAndDrop.isDragging(e)) { return; }
      if (!this.isAtomTreeViewEvent(e)) { return; }

      e.stopPropagation();

      this.dragEventCounts.set(entry, this.dragEventCounts.get(entry) - 1);
      if ((this.dragEventCounts.get(entry) === 0) && entry.classList.contains('drag-over')) {
        return entry.classList.remove('drag-over', 'selected');
      }
    }
  }

  // Handle entry name object dragstart event
  onDragStart(e) {
    let entry;
    this.dragEventCounts = new WeakMap;
    this.selectOnMouseUp = null;
    if (entry = e.target.closest('.entry')) {
      e.stopPropagation();

      if (this.rootDragAndDrop.canDragStart(e)) {
        return this.rootDragAndDrop.onDragStart(e);
      }

      const dragImage = document.createElement("ol");
      dragImage.classList.add("entries", "list-tree");
      dragImage.style.position = "absolute";
      dragImage.style.top = 0;
      dragImage.style.left = 0;
      // Ensure the cloned file name element is rendered on a separate GPU layer
      // to prevent overlapping elements located at (0px, 0px) from being used as
      // the drag image.
      dragImage.style.willChange = "transform";

      const initialPaths = [];
      for (let target of Array.from(this.getSelectedEntries())) {
        const entryPath = target.querySelector(".name").dataset.path;
        const parentSelected = target.parentNode.closest(".entry.selected");
        if (!parentSelected) {
          initialPaths.push(entryPath);
          const newElement = target.cloneNode(true);
          if (newElement.classList.contains("directory")) {
            newElement.querySelector(".entries").remove();
          }
          const object = getStyleObject(target);
          for (let key in object) {
            if(!key.match(/^(\d+|length|parentRule)$/)) {
              const value = object[key];
              newElement.style[key] = value;
            }
          }
          newElement.style.paddingLeft = "1em";
          newElement.style.paddingRight = "1em";
          dragImage.append(newElement);
        }
      }

      document.body.appendChild(dragImage);

      e.dataTransfer.effectAllowed = "move";
      e.dataTransfer.setDragImage(dragImage, 0, 0);
      e.dataTransfer.setData("initialPaths", JSON.stringify(initialPaths));
      e.dataTransfer.setData("atom-tree-view-event", "true");

      return window.requestAnimationFrame(() => dragImage.remove());
    }
  }

  // Handle entry dragover event; reset default dragover actions
  onDragOver(e) {
    let entry;
    if (entry = e.target.closest('.entry.directory')) {
      if (this.rootDragAndDrop.isDragging(e)) { return; }
      if (!this.isAtomTreeViewEvent(e)) { return; }

      e.preventDefault();
      e.stopPropagation();

      if ((this.dragEventCounts.get(entry) > 0) && !entry.classList.contains('selected')) {
        return entry.classList.add('drag-over', 'selected');
      }
    }
  }

  // Handle entry drop event
  onDrop(e) {
    let entry;
    this.dragEventCounts = new WeakMap;
    if (entry = e.target.closest('.entry.directory')) {
      if (this.rootDragAndDrop.isDragging(e)) { return; }
      if (!this.isAtomTreeViewEvent(e)) { return; }

      e.preventDefault();
      e.stopPropagation();

      const newDirectoryPath = entry.querySelector('.name')?.dataset.path;
      if (!newDirectoryPath) { return false; }

      let initialPaths = e.dataTransfer.getData('initialPaths');

      if (initialPaths) {
        // Drop event from Atom
        initialPaths = JSON.parse(initialPaths);
        if (initialPaths.includes(newDirectoryPath)) { return; }

        entry.classList.remove('drag-over', 'selected');

        // iterate backwards so files in a dir are moved before the dir itself
        return (() => {
          const result = [];
          for (let i = initialPaths.length - 1; i >= 0; i--) {
          // Note: this is necessary on Windows to circumvent node-pathwatcher
          // holding a lock on expanded folders and preventing them from
          // being moved or deleted
          // TODO: This can be removed when tree-view is switched to @atom/watcher
            const initialPath = initialPaths[i];
            this.entryForPath(initialPath)?.collapse?.();
            if (((process.platform === 'darwin') && e.metaKey) || e.ctrlKey) {
              result.push(this.copyEntry(initialPath, newDirectoryPath));
            } else {
              if (!this.moveEntry(initialPath, newDirectoryPath)) { break; } else {
                result.push(undefined);
              }
            }
          }
          return result;
        })();
      } else {
        // Drop event from OS
        entry.classList.remove('selected');
        return (() => {
          const result1 = [];
          for (let file of Array.from(e.dataTransfer.files)) {
            if (((process.platform === 'darwin') && e.metaKey) || e.ctrlKey) {
              result1.push(this.copyEntry(file.path, newDirectoryPath));
            } else {
              if (!this.moveEntry(file.path, newDirectoryPath)) { break; } else {
                result1.push(undefined);
              }
            }
          }
          return result1;
        })();
      }
    } else if (e.dataTransfer.files.length) {
      // Drop event from OS that isn't targeting a folder: add a new project folder
      return (() => {
        const result2 = [];
        for (entry of Array.from(e.dataTransfer.files)) {           result2.push(atom.project.addPath(entry.path));
        }
        return result2;
      })();
    }
  }

  isAtomTreeViewEvent(e) {
    for (let item of Array.from(e.dataTransfer.items)) {
      if ((item.type === 'atom-tree-view-event') || (item.kind === 'file')) {
        return true;
      }
    }

    return false;
  }

  isVisible() {
    return (this.element.offsetWidth !== 0) || (this.element.offsetHeight !== 0);
  }
}

function __range__(left, right, inclusive) {
  let range = [];
  let ascending = left < right;
  let end = !inclusive ? right : ascending ? right + 1 : right - 1;
  for (let i = left; ascending ? i < end : i > end; ascending ? i++ : i--) {
    range.push(i);
  }
  return range;
}<|MERGE_RESOLUTION|>--- conflicted
+++ resolved
@@ -1264,7 +1264,6 @@
       }
     }
 
-<<<<<<< HEAD
     if (e.shiftKey && cmdKey) {
       // select continuous from @lastFocusedEntry but leave others
       this.selectContinuousEntries(entryToSelect, false);
@@ -1314,11 +1313,14 @@
     }
   }
 
-  // Public: Return an array of paths from all selected items
-  //
-  // Example: @selectedPaths()
-  // => ['selected/path/one', 'selected/path/two', 'selected/path/three']
-  // Returns Array of selected item paths
+  /**
+   * @memberof TreeView
+   * @function selectedPaths
+   * @desc Public: Return an array of paths from all selected items
+   * @example
+   * selectedPaths() => [ 'selected/path/one', 'selected/path/two', 'selected/path/three' ]
+   * @returns {array} Selected item paths
+   */
   selectedPaths() {
     return Array.from(this.getSelectedEntries()).map((entry) => entry.getPath());
   }
@@ -1341,26 +1343,6 @@
       if (deselectOthers) { this.deselect(); }
       for (let element of Array.from(elements)) { element.classList.add('selected'); }
     }
-=======
-    /**
-     * @memberof TreeView
-     * @function selectedPaths
-     * @desc Public: Return an array of paths from all selected items
-     * @example
-     * selectedPaths() => [ 'selected/path/one', 'selected/path/two', 'selected/path/three' ]
-     * @returns {array} Selected item paths
-     */
-    TreeView.prototype.selectedPaths = function() {
-      var entry, j, len, ref2, results;
-      ref2 = this.getSelectedEntries();
-      results = [];
-      for (j = 0, len = ref2.length; j < len; j++) {
-        entry = ref2[j];
-        results.push(entry.getPath());
-      }
-      return results;
-    };
->>>>>>> 31c5fc27
 
     return elements;
   }
