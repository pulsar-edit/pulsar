--- conflicted
+++ resolved
@@ -771,7 +771,6 @@
   openSelectedEntryUp() {
     return this.openSelectedEntrySplit('vertical', 'before');
   }
-<<<<<<< HEAD
 
   openSelectedEntryDown() {
     return this.openSelectedEntrySplit('vertical', 'after');
@@ -897,133 +896,6 @@
       }
     }
 
-=======
-
-  openSelectedEntryDown() {
-    return this.openSelectedEntrySplit('vertical', 'after');
-  }
-
-  openSelectedEntryInPane(index) {
-    let selectedEntry = this.selectedEntry();
-    if (selectedEntry == null) return;
-
-    let pane = atom.workspace.getCenter().getPanes()[index];
-    if (pane && selectedEntry.classList.contains('file')) {
-      return atom.workspace.open(selectedEntry.getPath(), { pane });
-    }
-  }
-
-  moveSelectedEntry() {
-    let oldPath;
-    if (this.hasFocus()) {
-      let entry = this.selectedEntry();
-      // Can't move it if it's a root project directory.
-      if (!entry || this.roots.includes(entry)) {
-        return;
-      }
-      oldPath = entry.getPath();
-    } else {
-      oldPath = this.getActivePath();
-    }
-    if (!oldPath) return;
-    let dialog = new MoveDialog(oldPath, {
-      willMove: ({ initialPath, newPath }) => {
-        return this.emitter.emit('will-move-entry', { initialPath, newPath });
-      },
-      onMove: ({ initialPath, newPath }) => {
-        return this.emitter.emit('entry-moved', { initialPath, newPath });
-      },
-      onMoveFailed: ({ initialPath, newPath }) => {
-        return this.emitter.emit('move-entry-failed', { initialPath, newPath });
-      }
-    });
-    return dialog.attach();
-  }
-
-  showSelectedEntryInFileManager() {
-    let filePath = this.selectedEntry()?.getPath();
-    if (!filePath) return;
-
-    if (!fs.existsSync(filePath)) {
-      return atom.notifications.addWarning(
-        `Unable to show ${filePath} in ${this.getFileManagerName()}`
-      );
-    }
-    return shell.showItemInFolder(filePath);
-  }
-
-  showCurrentFileInFileManager() {
-    let filePath = atom.workspace.getCenter().getActiveTextEditor()?.getPath();
-    if (!filePath) return;
-
-    if (!fs.existsSync(filePath)) {
-      return atom.notifications.addWarning(
-        `Unable to show ${filePath} in ${this.getFileManagerName()}`
-      );
-    }
-    return shell.showItemInFolder(filePath);
-  }
-
-  getFileManagerName() {
-    switch (process.platform) {
-      case 'darwin':
-        return 'Finder';
-      case 'win32':
-        return 'Explorer';
-      default:
-        return 'File Manager';
-    }
-  }
-
-  openSelectedEntryInNewWindow() {
-    let pathToOpen = this.selectedEntry()?.getPath();
-    if (pathToOpen) {
-      return atom.open({ pathsToOpen: [pathToOpen], newWindow: true });
-    }
-  }
-
-  copySelectedEntry() {
-    let oldPath;
-    if (this.hasFocus()) {
-      let entry = this.selectedEntry();
-      if (this.roots.includes(entry)) return;
-      oldPath = entry?.getPath();
-    } else {
-      oldPath = this.getActivePath();
-    }
-    if (!oldPath) return;
-
-    let dialog = new CopyDialog(oldPath, {
-      onCopy({ initialPath, newPath }) {
-        return this.emitter.emit('entry-copied', { initialPath, newPath });
-      }
-    });
-    return dialog.attach();
-  }
-
-  async removeSelectedEntries() {
-    let activePath = this.getActivePath();
-    let selectedPaths, selectedEntries;
-    if (this.hasFocus()) {
-      selectedPaths = this.selectedPaths();
-      selectedEntries = this.getSelectedEntries();
-    } else if (activePath) {
-      selectedPaths = [activePath];
-      selectedEntries = [this.entryForPath(activePath)];
-    }
-    if ((selectedPaths?.length ?? 0) === 0) return;
-
-    for (let root of this.roots) {
-      if (selectedPaths.includes(root.getPath())) {
-        atom.confirm({
-          message: `The root directory '${root.directory.name} can't be removed.`,
-          buttons: ['OK']
-        }, () => {}); // noop
-        return;
-      }
-    }
-
->>>>>>> bce72212
     atom.confirm({
       message: `Are you sure you want to delete the selected ${selectedPaths.length > 1 ? 'items' : 'item'}?`,
       detailedMessage: `You are deleting:\n${selectedPaths.join('\n')}`,
@@ -1032,8 +904,6 @@
       if (response === 0) { // Move to Trash
         let failedDeletions = [];
         let deletionPromises = [];
-<<<<<<< HEAD
-=======
 
         // Since this goes async, all entries that correspond to paths we're
         // about to delete will soon detach from the tree. So we should figure
@@ -1045,7 +915,6 @@
           newSelectedEntry = firstSelectedEntry.closest('.directory:not(.selected)');
         }
 
->>>>>>> bce72212
         for (let selectedPath of selectedPaths) {
           // Don't delete entries which no longer exist. This can happen, for
           // example, when
@@ -1085,17 +954,10 @@
           );
         }
 
-<<<<<<< HEAD
-        let firstSelectedEntry = selectedEntries[0];
-        if (firstSelectedEntry) {
-          this.selectEntry(firstSelectedEntry.closest('.directory:not(.selected)'));
-        }
-=======
         if (newSelectedEntry) {
           this.selectEntry(newSelectedEntry);
         }
 
->>>>>>> bce72212
         if (atom.config.get('tree-view.squashDirectoryNames')) {
           return this.updateRoots();
         }
