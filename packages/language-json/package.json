--- conflicted
+++ resolved
@@ -8,14 +8,6 @@
   },
   "repository": "https://github.com/pulsar-edit/pulsar",
   "license": "MIT",
-<<<<<<< HEAD
-  "bugs": {
-    "url": "https://github.com/atom/language-json/issues"
-=======
-  "devDependencies": {
-    "coffeelint": "^1.10.1"
->>>>>>> 841dfc37
-  },
   "dependencies": {
     "tree-sitter-json": "0.20.0"
   }
