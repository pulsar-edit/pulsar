{
  "name": "language-python",
  "main": "lib/main",
  "version": "0.53.6",
  "engines": {
    "atom": "*",
    "node": ">=12"
  },
  "description": "Python language support in Atom",
  "keywords": [
    "tree-sitter"
  ],
  "repository": "https://github.com/pulsar-edit/pulsar",
  "license": "MIT",
  "atomTestRunner": "runners/jasmine2-test-runner",
  "dependencies": {
<<<<<<< HEAD
=======
    "tree-sitter-python": "0.19.0"
>>>>>>> 1bdcb9b9
  },
  "consumedServices": {
    "hyperlink.injection": {
      "versions": {
        "0.1.0": "consumeHyperlinkInjection"
      }
    },
    "todo.injection": {
      "versions": {
        "0.1.0": "consumeTodoInjection"
      }
    }
  }
}<|MERGE_RESOLUTION|>--- conflicted
+++ resolved
@@ -14,10 +14,7 @@
   "license": "MIT",
   "atomTestRunner": "runners/jasmine2-test-runner",
   "dependencies": {
-<<<<<<< HEAD
-=======
     "tree-sitter-python": "0.19.0"
->>>>>>> 1bdcb9b9
   },
   "consumedServices": {
     "hyperlink.injection": {
