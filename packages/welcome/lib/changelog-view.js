--- conflicted
+++ resolved
@@ -50,37 +50,6 @@
             <p>Feel free to read our <a href="https://github.com/pulsar-edit/pulsar/blob/master/CHANGELOG.md">Full Change Log</a>.</p>
             <ul>
               <li>
-<<<<<<< HEAD
-                Added a Jasmine 2-based test runner, migrated core editor tests to use it. Packages bundled into the core editor can migrate their tests to use this as well, over time. The Jasmine 1 test runner remains available.
-              </li>
-              <li>
-                Adding <code>--enable-features=UseOzonePlatform</code> and <code>--ozone-platform=wayland</code> as parameters when running under Wayland on Linux (avoids using xwayland, which causes rendering problems on some systems, especially with NVidia)
-              </li>
-              <li>
-                Many Tree-sitter/parser/grammar improvements.
-                <ul>
-                  <li>
-                    Updated to <code>web-tree-sitter</code> version <code>0.25.3</code>.
-                  </li>
-                  <li>
-                    Fixed a bug preventing folds from updating after code changes in some scenarios.
-                  </li>
-                  <li>
-                    Better folding behavior in Python.
-                  </li>
-                  <li>
-                    Better folding and syntax highlighting in Ruby of <code>case</code>/<code>in</code> statements.
-                  </li>
-                  <li>
-                    Better syntax highlighting of private members in JavScript.
-                  </li>
-                  <li>
-                    Better folding of multiline comments in PHP.
-                  </li>
-                </ul>
-              </li>
-              <li>
-=======
                 Pulsar v1.127.1 Hotfix: Reverted a Wayland-related change that Linux users reported issues with on Electron 12. (The remaining changes listed below are from Pulsar v1.127.0.)
               </li>
               <li>
@@ -113,7 +82,6 @@
                 </ul>
               </li>
               <li>
->>>>>>> 1bdcb9b9
                 Updated the `read` dependency in ppm
               </li>
             </ul>
