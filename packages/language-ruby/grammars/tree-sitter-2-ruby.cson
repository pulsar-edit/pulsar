name: 'Ruby'
scopeName: 'source.ruby'
type: 'tree-sitter-2'
parser: 'tree-sitter-ruby'

injectionRegex: 'rb|ruby'
treeSitter:
  grammar: 'ts/grammar.wasm'
  syntaxQuery: 'ts/highlights.scm'
  localsQuery: 'ts/locals.scm'
  foldsQuery: 'ts/folds.scm'
<<<<<<< HEAD
=======
  indentsQuery: 'ts/indents.scm'
>>>>>>> 83b2373f

firstLineRegex: [
  # shebang line
  '^#!.*\\b(\w*ruby|rake)\\r?\\n'

  # vim modeline
  'vim\\b.*\\bset\\b.*\\b(filetype|ft|syntax)=ruby'
]

fileTypes: [
  'rb',
  'rake',
  'Podfile',
  'Brewfile',
  'Rakefile',
  'Gemfile'
]

comments:
  start: '# '

folds: [
  {
    type: ['block', 'do_block']
    start: {type: 'block_parameters'}
    end: {index: -1}
  }
  {
    type: 'begin'
    start: {index: 0}
    end: {type: 'rescue'}
  }
  {
    type: 'heredoc_body',
    end: {type: 'heredoc_end'}
  }
  {
    type: [
      'hash'
      'array'
      'begin'
      'block'
      'do_block'
    ]
    start: {index: 0}
    end: {index: -1}
  }
  {
    type: 'argument_list'
    start: {index: 0, type: '('}
    end: {index: -1}
  }
  {
    type: 'class'
    start: {type: 'superclass'}
    end: {index: -1}
  }
  {
    type: 'class'
    start: {index: 1}
    end: {index: -1}
  }
  {
    type: ['method', 'singleton_method']
    start: {type: 'method_parameters'}
    end: {index: -1}
  }
  {
    type: ['method', 'singleton_method']
    start: {index: 1}
    end: {index: -1}
  }
  {
    type: 'then',
    start: {index: 0, type: '"then"'}
  }
  {
    type: 'then'
  }
  {
    type: 'case',
    end: {index: -1}
  }
  {
    type: 'else'
    start: {index: 0}
  }
]<|MERGE_RESOLUTION|>--- conflicted
+++ resolved
@@ -9,10 +9,7 @@
   syntaxQuery: 'ts/highlights.scm'
   localsQuery: 'ts/locals.scm'
   foldsQuery: 'ts/folds.scm'
-<<<<<<< HEAD
-=======
   indentsQuery: 'ts/indents.scm'
->>>>>>> 83b2373f
 
 firstLineRegex: [
   # shebang line
