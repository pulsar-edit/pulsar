<<<<<<< HEAD
; Classes
(scope_resolution (constant) @entity.name.type.class)
(scope_resolution "::" @punctuation.separator.namespace)
(superclass "<" @punctuation.separator.inheritance
             (constant) @entity.other.inherited-class)

; Keywords
"class" @keyword.control.class

[
  "alias"
  "and"
  "begin"
  "break"
  "case"
  "def"
  "do"
  "else"
  "elsif"
  "end"
  "ensure"
  "for"
  "if"
  "in"
  "module"
  "next"
  "or"
  "rescue"
  "retry"
  "return"
  "then"
  "unless"
  "until"
  "when"
  "while"
  "yield"
] @keyword.control

((identifier) @keyword.other.special-method
 (#match? @keyword.other.special-method "^(private|protected|public)$"))
=======
; NOTES:
;
; (#set! final "true") means that any later rule that matches this exact range
; will be ignored.
;
; (#set! shy "true") means that this rule will be ignored if any previous rule
; has marked this exact range, whether or not it was marked as final.


(superclass
  (constant) @entity.name.type.class.ruby
  .
)
>>>>>>> 12e8c9c2

(superclass
  "<" @punctuation.separator.inheritance.ruby
  (constant) @entity.other.inherited-class.ruby
  (#set! final "true")
)

; module [Foo]
(module
  name: (constant) @entity.name.type.module.ruby
  (#set! final "true")
)

<<<<<<< HEAD
((identifier) @keyword.other.special-method
 (#eq? @keyword.other.special-method "require"))

"defined?" @keyword.other.special-method
=======
(singleton_class
  "<<" @keyword.operator.assigment.ruby
)

(call
  method: (identifier) @keyword.other.special-method (#match? @keyword.other.special-method "^(raise|loop)$")
)
>>>>>>> 12e8c9c2

; Mark `new` as a special method in all contexts, from `Foo.new` to
; `Foo::Bar::Baz.new` and so on.
(call
  receiver: (_)
  method: (identifier) @function.method.builtin.ruby
  (#eq? @function.method.builtin.ruby "new")
)

(superclass
  (scope_resolution
    scope: (constant) @entity.other.inherited-class.ruby
    name: (constant) @entity.other.inherited-class.ruby
  )
)

(scope_resolution
  scope: (constant) @support.class.ruby
  (#set! final "true")
)

(scope_resolution
  "::" @keyword.operator.namespace.ruby
  (#set! final "true")
)

(scope_resolution
  name: (constant) @support.class.ruby
  (#set! final "true")
)

; ((variable) @keyword.other.special-method
; (#match? @keyword.other.special-method "^(extend)$"))

((identifier) @keyword.other.special-method
  (#match? @keyword.other.special-method "^(private|protected|public)$"))


; Highlight the interpolation inside of a string, plus the strings that delimit
; the interpolation.
(
  (interpolation
    "#{" @punctuation.section.embedded.begin.ruby
    "}" @punctuation.section.embedded.end.ruby
  ) @meta.embedded
  (#set! final "true")
)

; Function calls

; TODO: The TM grammar scopes this as `keyword.control.pseudo-method.ruby`; decide on
; the best name for it.
(
  (identifier) @function.method.builtin.ruby
 (#eq? @function.method.builtin.ruby "require")
)

(unary
  "defined?" @function.method.builtin.ruby
)



(class name: [(constant)]
  @entity.name.type.class.ruby
  (#set! final "true"))

; Scope the entire inside of a class body to `meta.class.ruby`; it's
; semantically useful even though it probably won't get highlighted.
(class) @meta.class.ruby

(method
  name: [(identifier) (constant)] @entity.name.function.ruby
  (#set! final "true")
)
; (singleton_method name: [(identifier) (constant)] @function.method)

; Identifiers

<<<<<<< HEAD
[
  (class_variable)
  (instance_variable)
] @variable.other.readwrite.instance
=======
(global_variable) @variable.other.readwrite.global.ruby

(class_variable) @variable.other.readwrite.class.ruby

(instance_variable) @variable.other.readwrite.instance.ruby

(exception_variable (identifier) @variable.parameter.ruby)
(call receiver: (identifier) @variable.other.ruby)

; (call
;   receiver: (constant) @support.class.ruby
;   method: (identifier) @function.method.builtin.ruby
;   (#eq? @function.method.builtin.ruby "new")
; )

(element_reference
  (constant) @support.class.ruby
  (#match? @support.class.ruby "^(Set)$")
  ; (#set! final "true")
)

(call
  method: [(identifier) (constant)] @keyword.other.special-method (#match? @keyword.other.special-method "^(extend)$"))


; (call
;   method: [(identifier) (constant)] @function.method)
>>>>>>> 12e8c9c2

; (call
;   method: (scope_resolution
;     scope: [(constant) (scope_resolution)] @support.class.ruby
;     "::" @keyword.operator.namespace.ruby
;     name: [(constant)] @support.class.ruby
;   )
; )

<<<<<<< HEAD
(self) @variable.language.self
(super) @variable.language.super

(block_parameter (identifier) @variable.function.parameter)
(block_parameters (identifier) @variable.function.parameter)
(destructured_parameter (identifier) @variable.function.parameter)
(hash_splat_parameter (identifier) @variable.function.parameter)
(lambda_parameters (identifier) @variable.function.parameter)
(method_parameters (identifier) @variable.function.parameter)
(splat_parameter (identifier) @variable.function.parameter)

(keyword_parameter name: (identifier) @variable.function.parameter)
(optional_parameter name: (identifier) @variable.function.parameter)
=======

(scope_resolution
  scope: [(constant) (scope_resolution)]
  "::" @keyword.operator.namespace.ruby
  name: [(constant)] @support.class.ruby
  (#set! final "true")
)


; (call
;   receiver: (constant) @constant.ruby (#match? @constant.ruby "^[A-Z\\d_]+$")
; )
(call receiver: (constant)
 @support.class.ruby
 (#set! final "true")
)

((identifier) @constant.builtin.ruby
 (#match? @constant.builtin.ruby "^__(FILE|LINE|ENCODING)__$"))
>>>>>>> 12e8c9c2

; Anything that hasn't been highlighted yet is probably a bare identifier. Mark
; it as `constant` if it's all uppercase…
((constant) @constant.ruby
 (#match? @constant.ruby "^[A-Z\\d_]+$")
 (#set! final "true"))

; …otherwise treat it as a variable.
((constant) @variable.other.constant.ruby)

(self) @variable.language.self.ruby
(super) @keyword.control.pseudo-method.ruby

(block_parameter (identifier) @variable.parameter.function.block.ruby)
(block_parameters (identifier) @variable.parameter.function.block.ruby)
(destructured_parameter (identifier) @variable.parameter.function.ruby)
(hash_splat_parameter (identifier) @variable.parameter.function.splat.ruby)
(lambda_parameters (identifier) @variable.parameter.function.lambda.ruby)
(method_parameters (identifier) @variable.parameter.function.ruby)
(splat_parameter (identifier) @variable.parameter.function.splat.ruby)

; TODO: We might want to combine the name and the colon so they can get
; highlighted together as one scope. Pretty sure there's a way to do that.

; A keyword-style parameter when defining a method.
(keyword_parameter
  ":" @constant.other.symbol.parameter.ruby
  (#set! final "true")
)

; A keyword-style argument when calling a method.
(pair
  key: (hash_key_symbol) @constant.other.symbol.hashkey.ruby
  ":" @constant.other.symbol.hashkey.ruby
  (#set! final "true")
)

(optional_parameter
  name: (identifier) @variable.parameter.function.optional.ruby
)

(
  (identifier) @support.function.kernel.ruby
  (#match? @support.function.kernel.ruby "^(abort|at_exit|autoload|binding|callcc|caller|caller_locations|chomp|chop|eval|exec|exit|fork|format|gets|global_variables|gsub|lambda|load|local_variables|open|p|print|printf|proc|putc|puts|rand|readline|readlines|select|set_trace_func|sleep|spawn|sprintf|srand|sub|syscall|system|test|trace_var|trap|untrace_var|warn)$")
  (#set! final "true")
)

;((constant) @constant.ruby
;  (#match? @constant.ruby "^[A-Z\\d_]+$"))

; (identifier) @variable

; Literals

; TODO: I can't mark these as @string.quoted.double.ruby yet because the "s
; match _any_ delimiter, including single quotes and %Qs. This is probably a
; bug in tree-sitter-ruby.
(
  (string
    "\"" @punctuation.definition.string.begin.ruby
    (string_content)
    "\"" @punctuation.definition.string.end.ruby
  ) @string.quoted.ruby
  (#set! final "true")
)

; (will match empty strings)
(string) @string.quoted.ruby

[
  (bare_string)
  (subshell)
  (heredoc_body)
  (heredoc_beginning)
] @string.unquoted.ruby

[
  (simple_symbol)
  (delimited_symbol)
  (hash_key_symbol)
  (bare_symbol)
] @constant.other.symbol.ruby

(regex) @string.special.regex
(escape_sequence) @escape

[
  (integer)
  (float)
<<<<<<< HEAD
] @constant.numeric
=======
] @constant.numeric.ruby

(nil) @constant.language.nil.ruby
>>>>>>> 12e8c9c2

[
  (true)
  (false)
<<<<<<< HEAD
] @constant.builtin
=======
] @constant.language.boolean.ruby

; TODO: tree-sitter-ruby doesn't currently let us distinguish line comments
; from block comments (the =begin/=end syntax). Until it does, the latter will
; be scoped as `comment.line` and we just have to live with it — or invent a
; way to hack around it in the language mode file once we can inspect the text
; itself.
;
; Likewise, we can't grab the leading `#` and scope it as punctuation the way
; the TM grammar does.
(comment) @comment.line.number-sign.ruby
>>>>>>> 12e8c9c2

; To distinguish them from the bitwise "|" operator.
(block_parameters
  "|" @punctuation.separator.variable.ruby
)

(binary
  "|" @keyword.operator.other.ruby
)

; Punctuations
"=" @keyword.operator.assignment
"=>" @punctuation.separator.key-value
((hash_key_symbol) ":" @punctuation.separator.key-value )
"&." @punctuation.separator.method
(method_parameters ["(" ")"] @punctuation.definition.parameters)

; Operators

"(" @punctuation.brace.round.begin.ruby
")" @punctuation.brace.round.end.ruby
"[" @punctuation.brace.square.begin.ruby
"]" @punctuation.brace.square.end.ruby
"{" @punctuation.brace.curly.begin.ruby
"}" @punctuation.brace.curly.end.ruby

(conditional
  ["?" ":"] @keyword.operator.conditional.ruby
  (#set! final "true")
)


[
  "="
  "||="
  "+="
  "-="
  "<<"
] @keyword.operator.assigment.ruby

[
  "||"
  "&&"
] @keyword.operator.logical.ruby

[
<<<<<<< HEAD
"->"
] @operator
=======
  "&"
] @keyword.operator.other.ruby

[
  "=="
  ">="
  "<="
  ">"
  "<"
] @keyword.operator.comparison.ruby

[
  "+"
  "-"
  "*"
  "/"
  "**"
] @keyword.operator.arithmetic.ruby

[
  "=>"
  "->"
] @keyword.operator.ruby
>>>>>>> 12e8c9c2

[
  ","
  ";"
  "."
  ":"
] @punctuation.separator.ruby

; Keywords
[
<<<<<<< HEAD
  "("
  ")"
  "["
  "]"
  "{"
  "}"
  "%w("
  "%i("
] @punctuation.bracket

(constant) @variable.other.constant
=======
  "alias"
  "and"
  "begin"
  "break"
  "case"
  "class"
  "def"
  "do"
  "else"
  "elsif"
  "end"
  "ensure"
  "for"
  "if"
  "in"
  "module"
  "next"
  "or"
  "rescue"
  "retry"
  "return"
  "then"
  "unless"
  "until"
  "when"
  "while"
  "yield"
] @keyword.control.ruby

; Any identifiers we haven't caught yet can be given a generic scope.
((identifier) @function.method.ruby
 (#is-not? local)
 (#set! shy "true")
)
>>>>>>> 12e8c9c2
<|MERGE_RESOLUTION|>--- conflicted
+++ resolved
@@ -1,45 +1,3 @@
-<<<<<<< HEAD
-; Classes
-(scope_resolution (constant) @entity.name.type.class)
-(scope_resolution "::" @punctuation.separator.namespace)
-(superclass "<" @punctuation.separator.inheritance
-             (constant) @entity.other.inherited-class)
-
-; Keywords
-"class" @keyword.control.class
-
-[
-  "alias"
-  "and"
-  "begin"
-  "break"
-  "case"
-  "def"
-  "do"
-  "else"
-  "elsif"
-  "end"
-  "ensure"
-  "for"
-  "if"
-  "in"
-  "module"
-  "next"
-  "or"
-  "rescue"
-  "retry"
-  "return"
-  "then"
-  "unless"
-  "until"
-  "when"
-  "while"
-  "yield"
-] @keyword.control
-
-((identifier) @keyword.other.special-method
- (#match? @keyword.other.special-method "^(private|protected|public)$"))
-=======
 ; NOTES:
 ;
 ; (#set! final "true") means that any later rule that matches this exact range
@@ -53,7 +11,6 @@
   (constant) @entity.name.type.class.ruby
   .
 )
->>>>>>> 12e8c9c2
 
 (superclass
   "<" @punctuation.separator.inheritance.ruby
@@ -67,12 +24,6 @@
   (#set! final "true")
 )
 
-<<<<<<< HEAD
-((identifier) @keyword.other.special-method
- (#eq? @keyword.other.special-method "require"))
-
-"defined?" @keyword.other.special-method
-=======
 (singleton_class
   "<<" @keyword.operator.assigment.ruby
 )
@@ -80,7 +31,6 @@
 (call
   method: (identifier) @keyword.other.special-method (#match? @keyword.other.special-method "^(raise|loop)$")
 )
->>>>>>> 12e8c9c2
 
 ; Mark `new` as a special method in all contexts, from `Foo.new` to
 ; `Foo::Bar::Baz.new` and so on.
@@ -160,12 +110,6 @@
 
 ; Identifiers
 
-<<<<<<< HEAD
-[
-  (class_variable)
-  (instance_variable)
-] @variable.other.readwrite.instance
-=======
 (global_variable) @variable.other.readwrite.global.ruby
 
 (class_variable) @variable.other.readwrite.class.ruby
@@ -193,7 +137,6 @@
 
 ; (call
 ;   method: [(identifier) (constant)] @function.method)
->>>>>>> 12e8c9c2
 
 ; (call
 ;   method: (scope_resolution
@@ -203,21 +146,6 @@
 ;   )
 ; )
 
-<<<<<<< HEAD
-(self) @variable.language.self
-(super) @variable.language.super
-
-(block_parameter (identifier) @variable.function.parameter)
-(block_parameters (identifier) @variable.function.parameter)
-(destructured_parameter (identifier) @variable.function.parameter)
-(hash_splat_parameter (identifier) @variable.function.parameter)
-(lambda_parameters (identifier) @variable.function.parameter)
-(method_parameters (identifier) @variable.function.parameter)
-(splat_parameter (identifier) @variable.function.parameter)
-
-(keyword_parameter name: (identifier) @variable.function.parameter)
-(optional_parameter name: (identifier) @variable.function.parameter)
-=======
 
 (scope_resolution
   scope: [(constant) (scope_resolution)]
@@ -237,7 +165,6 @@
 
 ((identifier) @constant.builtin.ruby
  (#match? @constant.builtin.ruby "^__(FILE|LINE|ENCODING)__$"))
->>>>>>> 12e8c9c2
 
 ; Anything that hasn't been highlighted yet is probably a bare identifier. Mark
 ; it as `constant` if it's all uppercase…
@@ -327,20 +254,13 @@
 [
   (integer)
   (float)
-<<<<<<< HEAD
-] @constant.numeric
-=======
 ] @constant.numeric.ruby
 
 (nil) @constant.language.nil.ruby
->>>>>>> 12e8c9c2
 
 [
   (true)
   (false)
-<<<<<<< HEAD
-] @constant.builtin
-=======
 ] @constant.language.boolean.ruby
 
 ; TODO: tree-sitter-ruby doesn't currently let us distinguish line comments
@@ -352,7 +272,6 @@
 ; Likewise, we can't grab the leading `#` and scope it as punctuation the way
 ; the TM grammar does.
 (comment) @comment.line.number-sign.ruby
->>>>>>> 12e8c9c2
 
 ; To distinguish them from the bitwise "|" operator.
 (block_parameters
@@ -362,13 +281,6 @@
 (binary
   "|" @keyword.operator.other.ruby
 )
-
-; Punctuations
-"=" @keyword.operator.assignment
-"=>" @punctuation.separator.key-value
-((hash_key_symbol) ":" @punctuation.separator.key-value )
-"&." @punctuation.separator.method
-(method_parameters ["(" ")"] @punctuation.definition.parameters)
 
 ; Operators
 
@@ -399,10 +311,6 @@
 ] @keyword.operator.logical.ruby
 
 [
-<<<<<<< HEAD
-"->"
-] @operator
-=======
   "&"
 ] @keyword.operator.other.ruby
 
@@ -426,7 +334,6 @@
   "=>"
   "->"
 ] @keyword.operator.ruby
->>>>>>> 12e8c9c2
 
 [
   ","
@@ -437,19 +344,6 @@
 
 ; Keywords
 [
-<<<<<<< HEAD
-  "("
-  ")"
-  "["
-  "]"
-  "{"
-  "}"
-  "%w("
-  "%i("
-] @punctuation.bracket
-
-(constant) @variable.other.constant
-=======
   "alias"
   "and"
   "begin"
@@ -483,5 +377,4 @@
 ((identifier) @function.method.ruby
  (#is-not? local)
  (#set! shy "true")
-)
->>>>>>> 12e8c9c2
+)