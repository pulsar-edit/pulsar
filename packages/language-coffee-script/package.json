{
  "version": "0.50.0",
  "name": "language-coffee-script",
  "description": "CoffeeScript language support in Atom",
  "license": "MIT",
  "engines": {
    "atom": "*",
    "node": "*"
  },
<<<<<<< HEAD
  "homepage": "http://atom.github.io/language-coffee-script",
  "repository": {
    "type": "git",
    "url": "https://github.com/atom/language-coffee-script.git"
  },
  "bugs": {
    "url": "https://github.com/atom/language-coffee-script/issues"
=======
  "repository": "https://github.com/pulsar-edit/pulsar",
  "devDependencies": {
    "coffeelint": "^1.10.1"
>>>>>>> 841dfc37
  }
}<|MERGE_RESOLUTION|>--- conflicted
+++ resolved
@@ -7,18 +7,5 @@
     "atom": "*",
     "node": "*"
   },
-<<<<<<< HEAD
-  "homepage": "http://atom.github.io/language-coffee-script",
-  "repository": {
-    "type": "git",
-    "url": "https://github.com/atom/language-coffee-script.git"
-  },
-  "bugs": {
-    "url": "https://github.com/atom/language-coffee-script/issues"
-=======
-  "repository": "https://github.com/pulsar-edit/pulsar",
-  "devDependencies": {
-    "coffeelint": "^1.10.1"
->>>>>>> 841dfc37
-  }
+  "repository": "https://github.com/pulsar-edit/pulsar"
 }