{
  "name": "pulsar-bundled-apm",
  "description": "Pulsar's bundled apm",
  "repository": {
    "type": "git",
    "url": "https://github.com/pulsar-edit/pulsar.git"
  },
  "dependencies": {
<<<<<<< HEAD
    "pulsar-package-manager": "https://github.com/pulsar-edit/ppm.git#53d3a8f"
=======
    "ppm": "https://github.com/pulsar-edit/ppm.git"
>>>>>>> d36c898f
  }
}<|MERGE_RESOLUTION|>--- conflicted
+++ resolved
@@ -6,10 +6,6 @@
     "url": "https://github.com/pulsar-edit/pulsar.git"
   },
   "dependencies": {
-<<<<<<< HEAD
-    "pulsar-package-manager": "https://github.com/pulsar-edit/ppm.git#53d3a8f"
-=======
-    "ppm": "https://github.com/pulsar-edit/ppm.git"
->>>>>>> d36c898f
+    "ppm": "https://github.com/pulsar-edit/ppm.git#53d3a8f"
   }
 }