(function() {
  // Define the window start time before the requires so we get a more accurate
  // window:start marker.
  const startWindowTime = Date.now();

  // "Warm up" superstring so it's available when things load.
  // FIXME: better to actually "await" for superstring, but this
  // locks the editor for some reason...
  const electron = require('electron');
  const path = require('path');
  const Module = require('module');
  const getWindowLoadSettings = require('../src/get-window-load-settings');
  const StartupTime = require('../src/startup-time');
  const entryPointDirPath = __dirname;
  let blobStore = null;
<<<<<<< HEAD
  let useSnapshot = false;
  const remote = require('@electron/remote')
=======
>>>>>>> d4ac40e5

  const startupMarkers = remote.getCurrentWindow().startupMarkers;

  if (startupMarkers) {
    StartupTime.importData(startupMarkers);
  }
  StartupTime.addMarker('window:start', startWindowTime);

  window.onload = async function() {
    const {superstring} = require('superstring');
    await superstring;
    try {
      StartupTime.addMarker('window:onload:start');
      const startTime = Date.now();

      process.on('unhandledRejection', function(error, promise) {
        console.error(
          'Unhandled promise rejection %o with error: %o',
          promise,
          error
        );
      });

      // Normalize to make sure drive letter case is consistent on Windows
      process.resourcesPath = path.normalize(process.resourcesPath);

      setupAtomHome();
      const devMode =
        getWindowLoadSettings().devMode ||
        !getWindowLoadSettings().resourcePath.startsWith(
          process.resourcesPath + path.sep
        );

      const FileSystemBlobStore = require('../src/file-system-blob-store');
      blobStore = FileSystemBlobStore.load(
        path.join(process.env.ATOM_HOME, 'blob-store')
      );

      const NativeCompileCache = require('../src/native-compile-cache');
      NativeCompileCache.setCacheStore(blobStore);
      NativeCompileCache.setV8Version(process.versions.v8);
      NativeCompileCache.install();

      if (getWindowLoadSettings().profileStartup) {
        profileStartup(Date.now() - startTime);
      } else {
        StartupTime.addMarker('window:setup-window:start');
        setupWindow().then(() => {
          StartupTime.addMarker('window:setup-window:end');
        });
        setLoadTime(Date.now() - startTime);
      }
    } catch (error) {
      handleSetupError(error);
    }
    StartupTime.addMarker('window:onload:end');
  };

  function setLoadTime(loadTime) {
    if (global.atom) {
      global.atom.loadTime = loadTime;
    }
  }

  function handleSetupError(error) {
    const currentWindow = remote.getCurrentWindow();
    currentWindow.setSize(800, 600);
    currentWindow.center();
    currentWindow.show();
    currentWindow.openDevTools();
    console.error(error.stack || error);
  }

  function setupWindow() {
    const CompileCache = require('../src/compile-cache');
    CompileCache.setAtomHomeDirectory(process.env.ATOM_HOME);
    CompileCache.install(process.resourcesPath, require);

    const ModuleCache = require('../src/module-cache');
    ModuleCache.register(getWindowLoadSettings());

    require('document-register-element');

    const Grim = require('grim');
    const documentRegisterElement = document.registerElement;

    document.registerElement = (type, options) => {
      Grim.deprecate(
        'Use `customElements.define` instead of `document.registerElement` see https://javascript.info/custom-elements'
      );

      return documentRegisterElement(type, options);
    };

    const { userSettings, appVersion } = getWindowLoadSettings();

    const CSON = require('season');
    CSON.setCacheDir(path.join(CompileCache.getCacheDirectory(), 'cson'));

    const initScriptPath = path.relative(
      entryPointDirPath,
      getWindowLoadSettings().windowInitializationScript
    );
    const initialize = require(initScriptPath);

    StartupTime.addMarker('window:initialize:start');

    return initialize({ blobStore: blobStore }).then(function() {
      StartupTime.addMarker('window:initialize:end');
      electron.ipcRenderer.send('window-command', 'window:loaded');
    });
  }

  function profileStartup(initialTime) {
    function profile() {
      console.profile('startup');
      const startTime = Date.now();
      setupWindow().then(function() {
        setLoadTime(Date.now() - startTime + initialTime);
        console.profileEnd('startup');
        console.log(
          'Switch to the Profiles tab to view the created startup profile'
        );
      });
    }

    const webContents = remote.getCurrentWindow().webContents;
    if (webContents.devToolsWebContents) {
      profile();
    } else {
      webContents.once('devtools-opened', () => {
        setTimeout(profile, 1000);
      });
      webContents.openDevTools();
    }
  }

  function setupAtomHome() {
    if (process.env.ATOM_HOME) {
      return;
    }

    // Ensure ATOM_HOME is always set before anything else is required
    // This is because of a difference in Linux not inherited between browser and render processes
    // https://github.com/atom/atom/issues/5412
    if (getWindowLoadSettings() && getWindowLoadSettings().atomHome) {
      process.env.ATOM_HOME = getWindowLoadSettings().atomHome;
    }
  }
})();<|MERGE_RESOLUTION|>--- conflicted
+++ resolved
@@ -13,11 +13,7 @@
   const StartupTime = require('../src/startup-time');
   const entryPointDirPath = __dirname;
   let blobStore = null;
-<<<<<<< HEAD
-  let useSnapshot = false;
   const remote = require('@electron/remote')
-=======
->>>>>>> d4ac40e5
 
   const startupMarkers = remote.getCurrentWindow().startupMarkers;
 
