--- conflicted
+++ resolved
@@ -23,15 +23,12 @@
   StartupTime.addMarker('window:start', startWindowTime);
 
   window.onload = async function() {
-<<<<<<< HEAD
-    const {superstring} = require('superstring');
-    await superstring;
-=======
->>>>>>> ceec7ea9
     try {
       StartupTime.addMarker('window:onload:start');
       const startTime = Date.now();
       await require('second-mate').ready
+      const {superstring} = require('superstring');
+      await superstring;
 
       process.on('unhandledRejection', function(error, promise) {
         console.error(
