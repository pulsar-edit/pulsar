--- conflicted
+++ resolved
@@ -164,13 +164,10 @@
   subscribeToAddedItems: ->
     @onDidAddPaneItem ({item, pane, index}) =>
       if item instanceof TextEditor
-<<<<<<< HEAD
         @textEditorRegistry.maintainConfig(item)
         @textEditorRegistry.maintainGrammar(item)
-=======
         grammarSubscription = item.observeGrammar(@handleGrammarUsed.bind(this))
         item.onDidDestroy -> grammarSubscription.dispose()
->>>>>>> d2ed4712
         @emitter.emit 'did-add-text-editor', {textEditor: item, pane, index}
 
   # Updates the application's title and proxy icon based on whichever file is
