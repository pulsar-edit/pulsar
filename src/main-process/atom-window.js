--- conflicted
+++ resolved
@@ -63,7 +63,6 @@
     this.browserWindow = new BrowserWindowConstructor(options);
 
     Object.defineProperty(this.browserWindow, 'loadSettingsJSON', {
-<<<<<<< HEAD
       get: () => JSON.stringify(Object.assign({
         userSettings: !this.isSpec
           ? this.atomApplication.configFile.get()
@@ -89,40 +88,6 @@
     this.loadSettings.initialProjectRoots = this.projectRoots
 
     StartupTime.addMarker('main-process:atom-window:end')
-=======
-      get: () =>
-        JSON.stringify(
-          Object.assign(
-            {
-              userSettings: !this.isSpec
-                ? this.atomApplication.configFile.get()
-                : null
-            },
-            this.loadSettings
-          )
-        )
-    });
-
-    this.handleEvents();
-
-    this.loadSettings = Object.assign({}, settings);
-    this.loadSettings.appVersion = app.getVersion();
-    this.loadSettings.resourcePath = this.resourcePath;
-    this.loadSettings.atomHome = process.env.ATOM_HOME;
-    if (this.loadSettings.devMode == null) this.loadSettings.devMode = false;
-    if (this.loadSettings.safeMode == null) this.loadSettings.safeMode = false;
-    if (this.loadSettings.clearWindowState == null)
-      this.loadSettings.clearWindowState = false;
-
-    this.addLocationsToOpen(locationsToOpen);
-
-    this.loadSettings.hasOpenFiles = locationsToOpen.some(
-      location => location.pathToOpen && !location.isDirectory
-    );
-    this.loadSettings.initialProjectRoots = this.projectRoots;
-
-    StartupTime.addMarker('main-process:atom-window:end');
->>>>>>> 1d9a4caf
 
     // Expose the startup markers to the renderer process, so we can have unified
     // measures about startup time between the main process and the renderer process.
