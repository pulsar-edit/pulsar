const Registry = require('winreg');
const Path = require('path');

<<<<<<< HEAD
let exeName = Path.basename(process.execPath)
let appPath = `"${process.execPath}"`
let fileIconPath = `"${Path.join(process.execPath, '..', 'resources', 'cli', 'file.ico')}"`
=======
let exeName = Path.basename(process.execPath);
let appPath = `"${process.execPath}"`;
let fileIconPath = `"${Path.join(
  process.execPath,
  '..',
  'resources',
  'cli',
  'file.ico'
)}"`;
let isBeta = appPath.includes(' Beta');
let appName = exeName
  .replace('atom', isBeta ? 'Atom Beta' : 'Atom')
  .replace('.exe', '');
>>>>>>> 1d9a4caf

class ShellOption {
  constructor(key, parts) {
    this.isRegistered = this.isRegistered.bind(this);
    this.register = this.register.bind(this);
    this.deregister = this.deregister.bind(this);
    this.update = this.update.bind(this);
    this.key = key;
    this.parts = parts;
  }

  isRegistered(callback) {
    new Registry({
      hive: 'HKCU',
      key: `${this.key}\\${this.parts[0].key}`
    }).get(this.parts[0].name, (err, val) =>
      callback(err == null && val != null && val.value === this.parts[0].value)
    );
  }

  register(callback) {
    let doneCount = this.parts.length;
    this.parts.forEach(part => {
      let reg = new Registry({
        hive: 'HKCU',
        key: part.key != null ? `${this.key}\\${part.key}` : this.key
      });
      return reg.create(() =>
        reg.set(part.name, Registry.REG_SZ, part.value, () => {
          if (--doneCount === 0) return callback();
        })
      );
    });
  }

  deregister(callback) {
    this.isRegistered(isRegistered => {
      if (isRegistered) {
        new Registry({ hive: 'HKCU', key: this.key }).destroy(() =>
          callback(null, true)
        );
      } else {
        callback(null, false);
      }
    });
  }

  update(callback) {
    new Registry({
      hive: 'HKCU',
      key: `${this.key}\\${this.parts[0].key}`
    }).get(this.parts[0].name, (err, val) => {
      if (err != null || val == null) {
        callback(err);
      } else {
        this.register(callback);
      }
    });
  }
}

<<<<<<< HEAD
function getShellOptions (appName) {
  const contextParts = [
      {key: 'command', name: '', value: `${appPath} "%1"`},
      {name: '', value: `Open with ${appName}`},
      {name: 'Icon', value: `${appPath}`}
  ]

  return {
    fileHandler: new ShellOption(`\\Software\\Classes\\Applications\\${exeName}`,
      [
        {key: 'shell\\open\\command', name: '', value: `${appPath} "%1"`},
        {key: 'shell\\open', name: 'FriendlyAppName', value: `${appName}`},
        {key: 'DefaultIcon', name: '', value: `${fileIconPath}`}
      ]
    ),
    fileContextMenu: new ShellOption(`\\Software\\Classes\\*\\shell\\${appName}`, contextParts),
    folderContextMenu: new ShellOption(`\\Software\\Classes\\Directory\\shell\\${appName}`, contextParts),
    folderBackgroundContextMenu: new ShellOption(`\\Software\\Classes\\Directory\\background\\shell\\${appName}`,
      JSON.parse(JSON.stringify(contextParts).replace('%1', '%V'))
    )
  }
}

function registerShellIntegration (appName, callback) {
  const shellOptions = getShellOptions(appName)
  shellOptions.fileHandler.register(() =>
    shellOptions.fileContextMenu.update(() =>
      shellOptions.folderContextMenu.update(() =>
        shellOptions.folderBackgroundContextMenu.update(() => callback())
      )
    )
  )
}

function updateShellIntegration (appName, callback) {
  const shellOptions = getShellOptions(appName)
  shellOptions.fileHandler.update(() =>
    shellOptions.fileContextMenu.update(() =>
      shellOptions.folderContextMenu.update(() =>
        shellOptions.folderBackgroundContextMenu.update(() => callback())
      )
    )
  )
}

function deregisterShellIntegration (appName, callback) {
  const shellOptions = getShellOptions(appName)
  shellOptions.fileHandler.deregister(() =>
    shellOptions.fileContextMenu.deregister(() =>
      shellOptions.folderContextMenu.deregister(() =>
        shellOptions.folderBackgroundContextMenu.deregister(() => callback())
      )
    )
  )
}

module.exports = {
  registerShellIntegration,
  updateShellIntegration,
  deregisterShellIntegration
}
=======
exports.appName = appName;

exports.fileHandler = new ShellOption(
  `\\Software\\Classes\\Applications\\${exeName}`,
  [
    { key: 'shell\\open\\command', name: '', value: `${appPath} "%1"` },
    { key: 'shell\\open', name: 'FriendlyAppName', value: `${appName}` },
    { key: 'DefaultIcon', name: '', value: `${fileIconPath}` }
  ]
);

let contextParts = [
  { key: 'command', name: '', value: `${appPath} "%1"` },
  { name: '', value: `Open with ${appName}` },
  { name: 'Icon', value: `${appPath}` }
];

exports.fileContextMenu = new ShellOption(
  `\\Software\\Classes\\*\\shell\\${appName}`,
  contextParts
);
exports.folderContextMenu = new ShellOption(
  `\\Software\\Classes\\Directory\\shell\\${appName}`,
  contextParts
);
exports.folderBackgroundContextMenu = new ShellOption(
  `\\Software\\Classes\\Directory\\background\\shell\\${appName}`,
  JSON.parse(JSON.stringify(contextParts).replace('%1', '%V'))
);
>>>>>>> 1d9a4caf
<|MERGE_RESOLUTION|>--- conflicted
+++ resolved
@@ -1,25 +1,9 @@
 const Registry = require('winreg');
 const Path = require('path');
 
-<<<<<<< HEAD
 let exeName = Path.basename(process.execPath)
 let appPath = `"${process.execPath}"`
 let fileIconPath = `"${Path.join(process.execPath, '..', 'resources', 'cli', 'file.ico')}"`
-=======
-let exeName = Path.basename(process.execPath);
-let appPath = `"${process.execPath}"`;
-let fileIconPath = `"${Path.join(
-  process.execPath,
-  '..',
-  'resources',
-  'cli',
-  'file.ico'
-)}"`;
-let isBeta = appPath.includes(' Beta');
-let appName = exeName
-  .replace('atom', isBeta ? 'Atom Beta' : 'Atom')
-  .replace('.exe', '');
->>>>>>> 1d9a4caf
 
 class ShellOption {
   constructor(key, parts) {
@@ -81,7 +65,6 @@
   }
 }
 
-<<<<<<< HEAD
 function getShellOptions (appName) {
   const contextParts = [
       {key: 'command', name: '', value: `${appPath} "%1"`},
@@ -142,35 +125,4 @@
   registerShellIntegration,
   updateShellIntegration,
   deregisterShellIntegration
-}
-=======
-exports.appName = appName;
-
-exports.fileHandler = new ShellOption(
-  `\\Software\\Classes\\Applications\\${exeName}`,
-  [
-    { key: 'shell\\open\\command', name: '', value: `${appPath} "%1"` },
-    { key: 'shell\\open', name: 'FriendlyAppName', value: `${appName}` },
-    { key: 'DefaultIcon', name: '', value: `${fileIconPath}` }
-  ]
-);
-
-let contextParts = [
-  { key: 'command', name: '', value: `${appPath} "%1"` },
-  { name: '', value: `Open with ${appName}` },
-  { name: 'Icon', value: `${appPath}` }
-];
-
-exports.fileContextMenu = new ShellOption(
-  `\\Software\\Classes\\*\\shell\\${appName}`,
-  contextParts
-);
-exports.folderContextMenu = new ShellOption(
-  `\\Software\\Classes\\Directory\\shell\\${appName}`,
-  contextParts
-);
-exports.folderBackgroundContextMenu = new ShellOption(
-  `\\Software\\Classes\\Directory\\background\\shell\\${appName}`,
-  JSON.parse(JSON.stringify(contextParts).replace('%1', '%V'))
-);
->>>>>>> 1d9a4caf
+}