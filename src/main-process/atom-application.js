const AtomWindow = require('./atom-window');
const ApplicationMenu = require('./application-menu');
const AtomProtocolHandler = require('./atom-protocol-handler');
const { onDidChangeScrollbarStyle, getScrollbarStyle } = require('./scrollbar-style');
const StorageFolder = require('../storage-folder');
const Config = require('../config');
const ConfigFile = require('../config-file');
const FileRecoveryService = require('./file-recovery-service');
const StartupTime = require('../startup-time');
const ipcHelpers = require('../ipc-helpers');
const { getConfigFilePath } = require('../get-app-details.js');
const {
  BrowserWindow,
  Menu,
  app,
  clipboard,
  dialog,
  ipcMain,
  shell,
  screen,
  nativeTheme
} = require('electron');
const { CompositeDisposable, Disposable } = require('event-kit');
const crypto = require('crypto');
const fs = require('fs-plus');
const path = require('path');
const os = require('os');
const net = require('net');
const url = require('url');
const { promisify } = require('util');
const { EventEmitter } = require('events');
const _ = require('underscore-plus');
let FindParentDir = null;
let Resolve = null;
const ConfigSchema = require('../config-schema');

const LocationSuffixRegExp = /(:\d+)(:\d+)?$/;

// Increment this when changing the serialization format of `${ATOM_HOME}/storage/application.json` used by
// AtomApplication::saveCurrentWindowOptions() and AtomApplication::loadPreviousWindowOptions() in a backward-
// incompatible way.
const APPLICATION_STATE_VERSION = '1';

const getSocketSecretPath = applicationVersion => {
  const { username } = os.userInfo();
  const atomHome = path.resolve(process.env.ATOM_HOME);

  return path.join(atomHome, `.pulsar-socket-secret-${username}-${applicationVersion}`);
};

const getSocketPath = socketSecret => {
  if (!socketSecret) {
    return null;
  }

  // Hash the secret to create the socket name to not expose it.
  const socketName = crypto
    .createHmac('sha256', socketSecret)
    .update('socketName')
    .digest('hex')
    .substr(0, 12);

  if (process.platform === 'win32') {
    return `\\\\.\\pipe\\pulsar-${socketName}-sock`;
  } else {
    return path.join(os.tmpdir(), `pulsar-${socketName}.sock`);
  }
};

const getExistingSocketSecret = applicationVersion => {
  const socketSecretPath = getSocketSecretPath(applicationVersion);

  if (!fs.existsSync(socketSecretPath)) {
    return null;
  }

  return fs.readFileSync(socketSecretPath, 'utf8');
};

const getRandomBytes = promisify(crypto.randomBytes);
const writeFile = promisify(fs.writeFile);

const createSocketSecret = async applicationVersion => {
  const socketSecret = (await getRandomBytes(16)).toString('hex');

  await writeFile(getSocketSecretPath(applicationVersion), socketSecret, {
    encoding: 'utf8',
    mode: 0o600
  });

  return socketSecret;
};

const encryptOptions = (options, secret) => {
  const message = JSON.stringify(options);
  const initVector = crypto.randomBytes(16); // AES uses 16 bytes for iV
  const cipher = crypto.createCipheriv('aes-256-gcm', secret, initVector);

  let content = cipher.update(message, 'utf8', 'hex');
  content += cipher.final('hex');

  const authTag = cipher.getAuthTag().toString('hex');

  return JSON.stringify({
    authTag,
    content,
    initVector: initVector.toString('hex')
  });
};

const decryptOptions = (optionsMessage, secret) => {
  const { authTag, content, initVector } = JSON.parse(optionsMessage);

  const decipher = crypto.createDecipheriv(
    'aes-256-gcm',
    secret,
    Buffer.from(initVector, 'hex')
  );
  decipher.setAuthTag(Buffer.from(authTag, 'hex'));

  let message = decipher.update(content, 'hex', 'utf8');
  message += decipher.final('utf8');

  return JSON.parse(message);
};

ipcMain.handle('getScrollbarStyle', () => {
  return getScrollbarStyle();
});

ipcMain.handle('isDefaultProtocolClient', (_, { protocol, path, args }) => {
  return app.isDefaultProtocolClient(protocol, path, args);
});

ipcMain.handle('setAsDefaultProtocolClient', (_, { protocol, path, args }) => {
  return app.setAsDefaultProtocolClient(protocol, path, args);
});

// Handle file deletion requests.
//
// Works around https://github.com/electron/electron/issues/29598, which seems
// to be the cause of failed deletion attempts on Windows.
ipcMain.handle('trashItem', async (_, filePath) => {
  // We can't toss a promise over the wall, so we'll `await` it on our side and
  // report the progress back to the renderer.
  //
  // If we return an `Error` object from this handler in the case of error,
  // `ipcRenderer.invoke` will detect it and wrap it with its own explanation.
  // We want to preserve the original error and hide the implementation
  // details, so we instead return an object with an explicit `outcome`
  // property to avoid this behavior.
  try {
    // `shell.trashItem` resolves with an empty value on success…
    let result = await shell.trashItem(filePath);
    return { outcome: 'success', result };
  } catch (error) {
    // …and rejects on failure.
    return { outcome: 'failure', error };
  }
});

ipcMain.handle('showItemInFolder', async (_, filePath) => {
  try {
    // Result will be `undefined`, but might as well return it in case of a
    // future Electron API change.
    let result = shell.showItemInFolder(filePath);
    return { outcome: 'success', result };
  } catch (error) {
    // Not sure whether this can even fail, but might as well handle it.
    return { outcome: 'failure', error };
  }
})

// The application's singleton class.
//
// It's the entry point into the Pulsar application and maintains the global state
// of the application.
//
module.exports = class AtomApplication extends EventEmitter {
  // Public: The entry point into the Pulsar application.
  static open(options) {
    StartupTime.addMarker('main-process:atom-application:open');

    const socketSecret = getExistingSocketSecret(options.version);
    const socketPath = getSocketPath(socketSecret);
    const createApplication =
      options.createApplication ||
      (async () => {
        const app = new AtomApplication(options);
        await app.initialize(options);
        return app;
      });

    // FIXME: Sometimes when socketPath doesn't exist, net.connect would strangely
    // take a few seconds to trigger 'error' event, it could be a bug of node
    // or electron, before it's fixed we check the existence of socketPath to
    // speedup startup.
    if (
      !socketPath ||
      options.test ||
      (process.platform !== 'win32' && !fs.existsSync(socketPath))
    ) {
      return createApplication(options);
    }

    // We haven't returned yet, so another editor main process must be running.
    if (options.benchmark || options.benchmarkTest) {
      // We have to log this quite early -- here is the latest we can log this
      // and have it show in the same terminal where the second instance of the
      // editor is being launched. The Promise below hands things off
      // to the existing, older editor main process that is already running.
      console.log('The benchmarking feature has been removed.');
    }

    return new Promise(resolve => {
      const client = net.connect({ path: socketPath }, () => {
        client.write(encryptOptions(options, socketSecret), () => {
          client.end();
          app.quit();
          resolve(null);
        });
      });

      client.on('error', () => resolve(createApplication(options)));
    });
  }

  exit(status) {
    app.exit(status);
  }

  constructor(options) {
    StartupTime.addMarker('main-process:atom-application:constructor:start');

    super();
    this.quitting = false;
    this.quittingForUpdate = false;
    this.getAllWindows = this.getAllWindows.bind(this);
    this.getLastFocusedWindow = this.getLastFocusedWindow.bind(this);
    this.resourcePath = options.resourcePath;
    this.devResourcePath = options.devResourcePath;
    this.version = options.version;
    this.devMode = options.devMode;
    this.safeMode = options.safeMode;
    this.logFile = options.logFile;
    this.userDataDir = options.userDataDir;
    this._killProcess = options.killProcess || process.kill.bind(process);
    this.waitSessionsByWindow = new Map();
    this.windowStack = new WindowStack();

    this.initializeAtomHome(process.env.ATOM_HOME);

    let configFilePath = getConfigFilePath({ returnPlaceholder: true });

    this.configFile = ConfigFile.at(configFilePath);
    this.config = new Config({
      saveCallback: settings => {
        if (!this.quitting) {
          return this.configFile.update(settings);
        }
      }
    });
    this.config.setSchema(null, {
      type: 'object',
      properties: _.clone(ConfigSchema)
    });

    this.fileRecoveryService = new FileRecoveryService(
      path.join(process.env.ATOM_HOME, 'recovery')
    );
    this.storageFolder = new StorageFolder(process.env.ATOM_HOME);

    this.disposable = new CompositeDisposable();
    this.handleEvents();

    StartupTime.addMarker('main-process:atom-application:constructor:end');
  }

  // This stuff was previously done in the constructor, but we want to be able to construct this object
  // for testing purposes without booting up the world. As you add tests, feel free to move instantiation
  // of these various sub-objects into the constructor, but you'll need to remove the side-effects they
  // perform during their construction, adding an initialize method that you call here.
  async initialize(options) {
    StartupTime.addMarker('main-process:atom-application:initialize:start');

    global.atomApplication = this;

    this.applicationMenu = new ApplicationMenu(
      this.version
    );
    this.atomProtocolHandler = new AtomProtocolHandler(
      this.resourcePath,
      this.safeMode
    );

    let socketServerPromise;
    if (options.test) {
      socketServerPromise = Promise.resolve();
    } else {
      socketServerPromise = this.listenForArgumentsFromNewProcess();
    }

    await socketServerPromise;
    this.setupDockMenu();

    const result = await this.launch(options);

    StartupTime.addMarker('main-process:atom-application:initialize:end');

    return result;
  }

  async destroy() {
    const windowsClosePromises = this.getAllWindows().map(window => {
      window.close();
      return window.closedPromise;
    });
    await Promise.all(windowsClosePromises);
    this.disposable.dispose();
  }

  async launch(options) {
    if (!this.configFilePromise) {
      this.configFilePromise = this.configFile.watch().then(disposable => {
        this.disposable.add(disposable);
        this.config.onDidChange('core.titleBar', () => this.promptForRestart());
        this.config.onDidChange('core.colorProfile', () =>
          this.promptForRestart()
        );
        this.config.onDidChange('core.allowWindowTransparency', () =>
          this.promptForRestart()
        );
      });
      await this.configFilePromise;
    }

    let optionsForWindowsToOpen = [];
    let shouldReopenPreviousWindows = false;

    if (options.test || options.benchmark || options.benchmarkTest) {
      optionsForWindowsToOpen.push(options);
    } else if (options.newWindow) {
      shouldReopenPreviousWindows = false;
    } else if (
      (options.pathsToOpen && options.pathsToOpen.length > 0) ||
      (options.urlsToOpen && options.urlsToOpen.length > 0)
    ) {
      optionsForWindowsToOpen.push(options);
      shouldReopenPreviousWindows =
        this.config.get('core.restorePreviousWindowsOnStart') === 'always';
    } else {
      shouldReopenPreviousWindows =
        this.config.get('core.restorePreviousWindowsOnStart') !== 'no';
    }

    if (shouldReopenPreviousWindows) {
      optionsForWindowsToOpen = [
        ...(await this.loadPreviousWindowOptions()),
        ...optionsForWindowsToOpen
      ];
    }

    if (optionsForWindowsToOpen.length === 0) {
      optionsForWindowsToOpen.push(options);
    }

    // Preserve window opening order
    const windows = [];
    for (const options of optionsForWindowsToOpen) {
      windows.push(await this.openWithOptions(options));
    }
    return windows;
  }

  openWithOptions(options) {
    const {
      pathsToOpen,
      executedFrom,
      foldersToOpen,
      urlsToOpen,
      benchmark,
      benchmarkTest,
      test,
      pidToKillWhenClosed,
      devMode,
      safeMode,
      newWindow,
      logFile,
      profileStartup,
      timeout,
      clearWindowState,
      addToLastWindow,
      preserveFocus,
      env
    } = options;

    if (!preserveFocus) {
      app.focus();
    }

    if (test) {
      return this.runTests({
        headless: true,
        devMode,
        resourcePath: this.resourcePath,
        executedFrom,
        pathsToOpen,
        logFile,
        timeout,
        env
      });
    } else if (benchmark || benchmarkTest) {
      // We are keeping these startup options so we can print a removal message.
      // Printing a message saying benchmarks are removed will help avoid
      // confusion about the editor failing to launch in this mode.
      console.log("The benchmarking feature has been removed.");
      if (this.getAllWindows().length === 0) {
        console.log("Quitting.");
        app.quit();
      }
    } else if (
      (pathsToOpen && pathsToOpen.length > 0) ||
      (foldersToOpen && foldersToOpen.length > 0)
    ) {
      return this.openPaths({
        pathsToOpen,
        foldersToOpen,
        executedFrom,
        pidToKillWhenClosed,
        newWindow,
        devMode,
        safeMode,
        profileStartup,
        clearWindowState,
        addToLastWindow,
        env
      });
    } else if (urlsToOpen && urlsToOpen.length > 0) {
      return Promise.all(
        urlsToOpen.map(urlToOpen =>
          this.openUrl({ urlToOpen, devMode, safeMode, env })
        )
      );
    } else {
      // Always open an editor window if this is the first instance of Pulsar.
      return this.openPath({
        pathToOpen: null,
        pidToKillWhenClosed,
        newWindow,
        devMode,
        safeMode,
        profileStartup,
        clearWindowState,
        addToLastWindow,
        env
      });
    }
  }

  // Public: Create a new {AtomWindow} bound to this application.
  createWindow(settings) {
    return new AtomWindow(this, this.fileRecoveryService, settings);
  }

  // Public: Removes the {AtomWindow} from the global window list.
  removeWindow(window) {
    this.windowStack.removeWindow(window);
    if (this.getAllWindows().length === 0 && process.platform !== 'darwin') {
      app.quit();
      return;
    }
    if (!window.isSpec) this.saveCurrentWindowOptions(true);
  }

  // Public: Adds the {AtomWindow} to the global window list.
  addWindow(window) {
    this.windowStack.addWindow(window);
    if (this.applicationMenu)
      this.applicationMenu.addWindow(window.browserWindow);

    if (!window.isSpec) {
      const focusHandler = () => this.windowStack.touch(window);
      const blurHandler = () => this.saveCurrentWindowOptions(false);
      const scrollbarStyleChangeDisposable = onDidChangeScrollbarStyle((newValue) => {
        window.browserWindow.webContents.send('did-change-scrollbar-style', newValue);
      });
      window.browserWindow.on('focus', focusHandler);
      window.browserWindow.on('blur', blurHandler);
      window.browserWindow.once('closed', () => {
        this.windowStack.removeWindow(window);
        window.browserWindow.removeListener('focus', focusHandler);
        window.browserWindow.removeListener('blur', blurHandler);
        scrollbarStyleChangeDisposable.dispose();
      });
      window.browserWindow.webContents.once('did-finish-load', blurHandler);
      this.saveCurrentWindowOptions(false);
    }
  }

  getAllWindows() {
    return this.windowStack.all().slice();
  }

  getLastFocusedWindow(predicate) {
    return this.windowStack.getLastFocusedWindow(predicate);
  }

  // Creates server to listen for additional atom application launches.
  //
  // You can run the atom command multiple times, but after the first launch
  // the other launches will just pass their information to this server and then
  // close immediately.
  async listenForArgumentsFromNewProcess() {
    this.socketSecretPromise = createSocketSecret(this.version);
    this.socketSecret = await this.socketSecretPromise;
    this.socketPath = getSocketPath(this.socketSecret);

    await this.deleteSocketFile();

    const server = net.createServer(connection => {
      let data = '';
      connection.on('data', chunk => {
        data += chunk;
      });
      connection.on('end', () => {
        try {
          const options = decryptOptions(data, this.socketSecret);
          this.openWithOptions(options);
        } catch (e) {
          // Error while parsing/decrypting the options passed by the client.
          // We cannot trust the client, aborting.
        }
      });
    });

    return new Promise(resolve => {
      server.listen(this.socketPath, resolve);
      server.on('error', error =>
        console.error('Application server failed', error)
      );
    });
  }

  async deleteSocketFile() {
    if (process.platform === 'win32') return;

    if (!this.socketSecretPromise) {
      return;
    }
    await this.socketSecretPromise;

    if (fs.existsSync(this.socketPath)) {
      try {
        fs.unlinkSync(this.socketPath);
      } catch (error) {
        // Ignore ENOENT errors in case the file was deleted between the exists
        // check and the call to unlink sync. This occurred occasionally on CI
        // which is why this check is here.
        if (error.code !== 'ENOENT') throw error;
      }
    }
  }

  async deleteSocketSecretFile() {
    if (!this.socketSecretPromise) {
      return;
    }
    await this.socketSecretPromise;

    const socketSecretPath = getSocketSecretPath(this.version);

    if (fs.existsSync(socketSecretPath)) {
      try {
        fs.unlinkSync(socketSecretPath);
      } catch (error) {
        // Ignore ENOENT errors in case the file was deleted between the exists
        // check and the call to unlink sync.
        if (error.code !== 'ENOENT') throw error;
      }
    }
  }

  // Registers basic application commands, non-idempotent.
  handleEvents() {
    const createOpenSettings = ({ event, sameWindow }) => {
      const targetWindow = event
        ? this.atomWindowForEvent(event)
        : this.focusedWindow();
      return {
        devMode: targetWindow ? targetWindow.devMode : false,
        safeMode: targetWindow ? targetWindow.safeMode : false,
        window: sameWindow && targetWindow ? targetWindow : null
      };
    };

    this.on('application:quit', () => app.quit());
    this.on('application:new-window', () =>
      this.openPath(createOpenSettings({}))
    );
    this.on('application:new-file', () =>
      (this.focusedWindow() || this).openPath()
    );
    this.on('application:open-dev', () =>
      this.promptForPathToOpen('all', { devMode: true })
    );
    this.on('application:open-safe', () =>
      this.promptForPathToOpen('all', { safeMode: true })
    );
    this.on('application:inspect', ({ x, y, atomWindow }) => {
      if (!atomWindow) atomWindow = this.focusedWindow();
      if (atomWindow) atomWindow.browserWindow.inspectElement(x, y);
    });

    this.on('application:open-documentation', () =>
      shell.openExternal('https://pulsar-edit.dev/docs/')
    );
    this.on('application:open-discussions', () =>
      shell.openExternal('https://github.com/orgs/pulsar-edit/discussions')
    );
    this.on('application:open-faq', () =>
      shell.openExternal('https://pulsar-edit.dev/docs/launch-manual/sections/faq/')
    );
    this.on('application:open-terms-of-use', () =>
      shell.openExternal('https://atom.io/terms') //TODO: This needs to be updated for when we have our own published on the site
    );
    this.on('application:report-issue', () =>
      shell.openExternal(
        'https://github.com/pulsar-edit/pulsar/issues/new/choose'
      )
    );
    this.on('application:search-issues', () =>
      shell.openExternal('https://github.com/pulsar-edit/pulsar/issues?q=is%3Aissue+is%3Aopen+sort%3Aupdated-desc')
    );

    if (process.platform === 'darwin') {
      this.on('application:reopen-project', ({ paths }) => {
        const focusedWindow = this.focusedWindow();
        if (focusedWindow) {
          const { safeMode, devMode } = focusedWindow;
          this.openPaths({ pathsToOpen: paths, safeMode, devMode });
          return;
        }
        this.openPaths({ pathsToOpen: paths });
      });

      this.on('application:open', () => {
        const win = this.focusedWindow();
        if (win) {
          win.sendCommand('application:open')
        } else {
          this.promptForPathToOpen(
            'all',
            createOpenSettings({ sameWindow: true })
          );
        }
      });
      this.on('application:open-file', () => {
        const win = this.focusedWindow();
        if (win) {
          win.sendCommand('application:open-file')
        } else {
          this.promptForPathToOpen(
            'file',
            createOpenSettings({ sameWindow: true })
          );
        }
      });
      this.on('application:open-folder', () => {
        const win = this.focusedWindow();
        if (win) {
          win.sendCommand('application:open-folder')
        } else {
          this.promptForPathToOpen(
            'folder',
            createOpenSettings({ sameWindow: true })
          );
        }
      });

      this.on('application:bring-all-windows-to-front', () =>
        Menu.sendActionToFirstResponder('arrangeInFront:')
      );
      this.on('application:hide', () =>
        Menu.sendActionToFirstResponder('hide:')
      );
      this.on('application:hide-other-applications', () =>
        Menu.sendActionToFirstResponder('hideOtherApplications:')
      );
      this.on('application:minimize', () =>
        Menu.sendActionToFirstResponder('performMiniaturize:')
      );
      this.on('application:unhide-all-applications', () =>
        Menu.sendActionToFirstResponder('unhideAllApplications:')
      );
      this.on('application:zoom', () =>
        Menu.sendActionToFirstResponder('zoom:')
      );
    } else {
      this.on('application:minimize', () => {
        const window = this.focusedWindow();
        if (window) window.minimize();
      });
      this.on('application:zoom', function () {
        const window = this.focusedWindow();
        if (window) window.maximize();
      });
    }

    this.openPathOnEvent('application:about', 'atom://about');
    this.openPathOnEvent('application:show-settings', 'atom://config');
    this.openPathOnEvent('application:open-your-config', 'atom://.pulsar/config');
    this.openPathOnEvent(
      'application:open-your-init-script',
      'atom://.pulsar/init-script'
    );
    this.openPathOnEvent('application:open-your-keymap', 'atom://.pulsar/keymap');
    this.openPathOnEvent(
      'application:open-your-snippets',
      'atom://.pulsar/snippets'
    );
    this.openPathOnEvent(
      'application:open-your-stylesheet',
      'atom://.pulsar/stylesheet'
    );
    this.openPathOnEvent(
      'application:open-license',
      path.join(process.resourcesPath, 'LICENSE.md')
    );

    this.configFile.onDidChange(settings => {
      for (let window of this.getAllWindows()) {
        window.didChangeUserSettings(settings);
      }
      this.config.resetUserSettings(settings);
    });

    this.configFile.onDidError(message => {
      const window = this.focusedWindow() || this.getLastFocusedWindow();
      if (window) {
        window.didFailToReadUserSettings(message);
      } else {
        console.error(message);
      }
    });

    this.disposable.add(
      ipcHelpers.on(app, 'before-quit', async event => {
        let resolveBeforeQuitPromise;
        this.lastBeforeQuitPromise = new Promise(resolve => {
          resolveBeforeQuitPromise = resolve;
        });

        if (!this.quitting) {
          this.quitting = true;
          event.preventDefault();
          const windowUnloadPromises = this.getAllWindows().map(
            async window => {
              const unloaded = await window.prepareToUnload();
              if (unloaded) {
                window.close();
                await window.closedPromise;
              }
              return unloaded;
            }
          );
          const windowUnloadedResults = await Promise.all(windowUnloadPromises);
          if (windowUnloadedResults.every(Boolean)) {
            app.quit();
          } else {
            this.quitting = false;
          }
        }

        resolveBeforeQuitPromise();
      })
    );

    this.disposable.add(
      ipcHelpers.on(app, 'will-quit', () => {
        this.killAllProcesses();

        return Promise.all([
          this.deleteSocketFile(),
          this.deleteSocketSecretFile()
        ]);
      })
    );

    // See: https://www.electronjs.org/docs/api/app#event-window-all-closed
    this.disposable.add(
      ipcHelpers.on(app, 'window-all-closed', () => {
        if (this.applicationMenu != null) {
          this.applicationMenu.enableWindowSpecificItems(false);
        }
        // Don't quit when the last window is closed on macOS.
        if (process.platform !== 'darwin') {
          app.quit();
        }
      })
    );

    // Triggered by the 'open-file' event from Electron:
    // https://electronjs.org/docs/api/app#event-open-file-macos
    // For example, this is fired when a file is dragged and dropped onto the Pulsar application icon in the dock.
    this.disposable.add(
      ipcHelpers.on(app, 'open-file', (event, pathToOpen) => {
        event.preventDefault();
        this.openPath({ pathToOpen });
      })
    );

    this.disposable.add(
      ipcHelpers.on(app, 'open-url', (event, urlToOpen) => {
        event.preventDefault();
        this.openUrl({
          urlToOpen,
          devMode: this.devMode,
          safeMode: this.safeMode
        });
      })
    );

    this.disposable.add(
      ipcHelpers.on(app, 'activate', (event, hasVisibleWindows) => {
        if (hasVisibleWindows) return;
        if (event) event.preventDefault();
        this.emit('application:new-window');
      })
    );

    this.disposable.add(
      ipcHelpers.on(ipcMain, 'restart-application', () => {
        this.restart();
      })
    );

    this.disposable.add(
      ipcHelpers.on(ipcMain, 'resolve-proxy', async (event, requestId, url) => {
        const proxy = await event.sender.session.resolveProxy(url);
        if (!event.sender.isDestroyed())
          event.sender.send('did-resolve-proxy', requestId, proxy);
      })
    );

    this.disposable.add(
      ipcHelpers.on(ipcMain, 'did-change-history-manager', event => {
        for (let atomWindow of this.getAllWindows()) {
          const { webContents } = atomWindow.browserWindow;
          if (webContents !== event.sender)
            webContents.send('did-change-history-manager');
        }
      })
    );

    this.disposable.add(
      ipcHelpers.on(ipcMain, 'setWindowTheme', (event, options) => {
        if (options && typeof options === 'string') {
          nativeTheme.themeSource = options;
        }
      })
    );

    // A request from the associated render process to open a set of paths using the standard window location logic.
    // Used for application:reopen-project.
    this.disposable.add(
      ipcHelpers.on(ipcMain, 'open', (event, options) => {
        if (options) {
          if (typeof options.pathsToOpen === 'string') {
            options.pathsToOpen = [options.pathsToOpen];
          }

          if (options.here) {
            options.window = this.atomWindowForEvent(event);
          }

          if (options.pathsToOpen && options.pathsToOpen.length > 0) {
            this.openPaths(options);
          } else {
            this.addWindow(this.createWindow(options));
          }
        } else {
          this.promptForPathToOpen('all', {});
        }
      })
    );

    // Prompt for a file, folder, or either, then open the chosen paths. Files will be opened in the originating
    // window; folders will be opened in a new window unless an existing window exactly contains all of them.
    this.disposable.add(
      ipcHelpers.on(ipcMain, 'open-chosen-any', (event, defaultPath) => {
        this.promptForPathToOpen(
          'all',
          createOpenSettings({ event, sameWindow: true }),
          defaultPath
        );
      })
    );
    this.disposable.add(
      ipcHelpers.on(ipcMain, 'open-chosen-file', (event, defaultPath) => {
        this.promptForPathToOpen(
          'file',
          createOpenSettings({ event, sameWindow: true }),
          defaultPath
        );
      })
    );
    this.disposable.add(
      ipcHelpers.on(ipcMain, 'open-chosen-folder', (event, defaultPath) => {
        this.promptForPathToOpen(
          'folder',
          createOpenSettings({ event }),
          defaultPath
        );
      })
    );

    this.disposable.add(
      ipcHelpers.on(
        ipcMain,
        'update-application-menu',
        (event, template, menu) => {
          const window = BrowserWindow.fromWebContents(event.sender);
          if (this.applicationMenu)
            this.applicationMenu.update(window, template, menu);
        }
      )
    );

    this.disposable.add(
      ipcHelpers.on(
        ipcMain,
        'run-package-specs',
        (event, packageSpecPath, options = {}) => {
          this.runTests(
            Object.assign(
              {
                resourcePath: this.devResourcePath,
                pathsToOpen: [packageSpecPath],
                headless: false
              },
              options
            )
          );
        }
      )
    );

    this.disposable.add(
      ipcHelpers.on(ipcMain, 'run-benchmarks', (event, benchmarksPath) => {
        // Printing a message saying benchmarks are removed will help avoid
        // confusion about the benchmarking feature not working.
        console.log("The benchmarking feature has been removed.");
      })
    );

    this.disposable.add(
      ipcHelpers.on(ipcMain, 'command', (event, command) => {
        this.emit(command);
      })
    );

    this.disposable.add(
      ipcHelpers.on(ipcMain, 'window-command', (event, command, ...args) => {
        const window = BrowserWindow.fromWebContents(event.sender);
        return window && window.emit(command, ...args);
      })
    );

    this.disposable.add(
      ipcHelpers.respondTo(
        'window-method',
        (browserWindow, method, ...args) => {
          const window = this.atomWindowForBrowserWindow(browserWindow);
          if (window) window[method](...args);
        }
      )
    );

    this.disposable.add(
      ipcHelpers.on(ipcMain, 'pick-folder', (event, responseChannel) => {
        this.promptForPath('folder', paths =>
          event.sender.send(responseChannel, paths)
        );
      })
    );

    this.disposable.add(
      ipcHelpers.respondTo('set-window-size', (window, width, height) => {
        window.setSize(width, height);
      })
    );

    this.disposable.add(
      ipcHelpers.respondTo('set-window-position', (window, x, y) => {
        window.setPosition(x, y);
      })
    );

    this.disposable.add(
      ipcHelpers.respondTo(
        'set-user-settings',
        (window, settings, filePath) => {
          if (!this.quitting) {
            return ConfigFile.at(filePath || this.configFilePath).update(
              JSON.parse(settings)
            );
          }
        }
      )
    );

    this.disposable.add(
      ipcHelpers.respondTo('center-window', window => window.center())
    );
    this.disposable.add(
      ipcHelpers.respondTo('focus-window', window => window.focus())
    );
    this.disposable.add(
      ipcHelpers.respondTo('show-window', window => window.show())
    );
    this.disposable.add(
      ipcHelpers.respondTo('hide-window', window => window.hide())
    );
    this.disposable.add(
      ipcHelpers.respondTo(
        'get-temporary-window-state',
        window => window.temporaryState
      )
    );

    this.disposable.add(
      ipcHelpers.respondTo('set-temporary-window-state', (win, state) => {
        win.temporaryState = state;
      })
    );

    this.disposable.add(
      ipcHelpers.on(
        ipcMain,
        'write-text-to-selection-clipboard',
        (event, text) => clipboard.writeText(text, 'selection')
      )
    );

    this.disposable.add(
      ipcHelpers.on(ipcMain, 'write-to-stdout', (event, output) =>
        process.stdout.write(output)
      )
    );

    this.disposable.add(
      ipcHelpers.on(ipcMain, 'write-to-stderr', (event, output) =>
        process.stderr.write(output)
      )
    );

    this.disposable.add(
      ipcHelpers.on(ipcMain, 'add-recent-document', (event, filename) =>
        app.addRecentDocument(filename)
      )
    );

    this.disposable.add(
      ipcHelpers.on(
        ipcMain,
        'execute-javascript-in-dev-tools',
        (event, code) =>
          event.sender.devToolsWebContents &&
          event.sender.devToolsWebContents.executeJavaScript(code)
      )
    );

    this.disposable.add(
      ipcHelpers.respondTo('will-save-path', (window, path) =>
        this.fileRecoveryService.willSavePath(window, path)
      )
    );

    this.disposable.add(
      ipcHelpers.respondTo('did-save-path', (window, path) =>
        this.fileRecoveryService.didSavePath(window, path)
      )
    );

    this.disposable.add(this.disableZoomOnDisplayChange());
  }

  setupDockMenu() {
    if (process.platform === 'darwin') {
      return app.dock.setMenu(
        Menu.buildFromTemplate([
          {
            label: 'New Window',
            click: () => this.emit('application:new-window')
          }
        ])
      );
    }
  }

  initializeAtomHome(configDirPath) {
    if (!fs.existsSync(configDirPath)) {
      const templateConfigDirPath = fs.resolve(this.resourcePath, 'dot-atom');
      fs.copySync(templateConfigDirPath, configDirPath);
    }
  }

  // Public: Executes the given command.
  //
  // If it isn't handled globally, delegate to the currently focused window.
  //
  // command - The string representing the command.
  // args - The optional arguments to pass along.
  sendCommand(command, ...args) {
    if (!this.emit(command, ...args)) {
      const focusedWindow = this.focusedWindow();
      if (focusedWindow) {
        return focusedWindow.sendCommand(command, ...args);
      } else {
        return this.sendCommandToFirstResponder(command);
      }
    }
  }

  // Public: Executes the given command on the given window.
  //
  // command - The string representing the command.
  // atomWindow - The {AtomWindow} to send the command to.
  // args - The optional arguments to pass along.
  sendCommandToWindow(command, atomWindow, ...args) {
    if (!this.emit(command, ...args)) {
      if (atomWindow) {
        return atomWindow.sendCommand(command, ...args);
      } else {
        return this.sendCommandToFirstResponder(command);
      }
    }
  }

  // Translates the command into macOS action and sends it to application's first
  // responder.
  sendCommandToFirstResponder(command) {
    if (process.platform !== 'darwin') return false;

    switch (command) {
      case 'core:undo':
        Menu.sendActionToFirstResponder('undo:');
        break;
      case 'core:redo':
        Menu.sendActionToFirstResponder('redo:');
        break;
      case 'core:copy':
        Menu.sendActionToFirstResponder('copy:');
        break;
      case 'core:cut':
        Menu.sendActionToFirstResponder('cut:');
        break;
      case 'core:paste':
        Menu.sendActionToFirstResponder('paste:');
        break;
      case 'core:select-all':
        Menu.sendActionToFirstResponder('selectAll:');
        break;
      default:
        return false;
    }
    return true;
  }

  // Public: Open the given path in the focused window when the event is
  // triggered.
  //
  // A new window will be created if there is no currently focused window.
  //
  // eventName - The event to listen for.
  // pathToOpen - The path to open when the event is triggered.
  openPathOnEvent(eventName, pathToOpen) {
    this.on(eventName, () => {
      const window = this.focusedWindow();
      if (window) {
        return window.openPath(pathToOpen);
      } else {
        return this.openPath({ pathToOpen });
      }
    });
  }

  // Returns the {AtomWindow} for the given locations.
  windowForLocations(locationsToOpen, devMode, safeMode) {
    return this.getLastFocusedWindow(
      window =>
        !window.isSpec &&
        window.devMode === devMode &&
        window.safeMode === safeMode &&
        window.containsLocations(locationsToOpen)
    );
  }

  // Returns the {AtomWindow} for the given ipcMain event.
  atomWindowForEvent({ sender }) {
    return this.atomWindowForBrowserWindow(
      BrowserWindow.fromWebContents(sender)
    );
  }

  atomWindowForBrowserWindow(browserWindow) {
    return this.getAllWindows().find(
      atomWindow => atomWindow.browserWindow === browserWindow
    );
  }

  // Public: Returns the currently focused {AtomWindow} or undefined if none.
  focusedWindow() {
    return this.getAllWindows().find(window => window.isFocused());
  }

  // Get the platform-specific window offset for new windows.
  getWindowOffsetForCurrentPlatform() {
    const offsetByPlatform = {
      darwin: 22,
      win32: 26
    };
    return offsetByPlatform[process.platform] || 0;
  }

  // Get the dimensions for opening a new window by cascading as appropriate to
  // the platform.
  getDimensionsForNewWindow() {
    const window = this.focusedWindow() || this.getLastFocusedWindow();
    if (!window || window.isMaximized()) return;
    const dimensions = window.getDimensions();
    if (dimensions) {
      const offset = this.getWindowOffsetForCurrentPlatform();
      dimensions.x += offset;
      dimensions.y += offset;
      return dimensions;
    }
  }

  // Public: Opens a single path, in an existing window if possible.
  //
  // options -
  //   :pathToOpen - The file path to open
  //   :pidToKillWhenClosed - The integer of the pid to kill
  //   :newWindow - Boolean of whether this should be opened in a new window.
  //   :devMode - Boolean to control the opened window's dev mode.
  //   :safeMode - Boolean to control the opened window's safe mode.
  //   :profileStartup - Boolean to control creating a profile of the startup time.
  //   :window - {AtomWindow} to open file paths in.
  //   :addToLastWindow - Boolean of whether this should be opened in last focused window.
  openPath({
    pathToOpen,
    pidToKillWhenClosed,
    newWindow,
    devMode,
    safeMode,
    profileStartup,
    window,
    clearWindowState,
    addToLastWindow,
    env
  } = {}) {
    return this.openPaths({
      pathsToOpen: [pathToOpen],
      pidToKillWhenClosed,
      newWindow,
      devMode,
      safeMode,
      profileStartup,
      window,
      clearWindowState,
      addToLastWindow,
      env
    });
  }

  // Public: Opens multiple paths, in existing windows if possible.
  //
  // options -
  //   :pathsToOpen - The array of file paths to open
  //   :foldersToOpen - An array of additional paths to open that must be existing directories
  //   :pidToKillWhenClosed - The integer of the pid to kill
  //   :newWindow - Boolean of whether this should be opened in a new window.
  //   :devMode - Boolean to control the opened window's dev mode.
  //   :safeMode - Boolean to control the opened window's safe mode.
  //   :windowDimensions - Object with height and width keys.
  //   :window - {AtomWindow} to open file paths in.
  //   :addToLastWindow - Boolean of whether this should be opened in last focused window.
  async openPaths({
    pathsToOpen,
    foldersToOpen,
    executedFrom,
    pidToKillWhenClosed,
    newWindow,
    devMode,
    safeMode,
    windowDimensions,
    profileStartup,
    window,
    clearWindowState,
    addToLastWindow,
    env
  } = {}) {
    if (!env) env = process.env;
    if (!pathsToOpen) pathsToOpen = [];
    if (!foldersToOpen) foldersToOpen = [];

    devMode = Boolean(devMode);
    safeMode = Boolean(safeMode);
    clearWindowState = Boolean(clearWindowState);

    const locationsToOpen = await Promise.all(
      pathsToOpen.map(pathToOpen =>
        this.parsePathToOpen(pathToOpen, executedFrom, {
          hasWaitSession: pidToKillWhenClosed != null
        })
      )
    );

    for (const folderToOpen of foldersToOpen) {
      locationsToOpen.push({
        pathToOpen: folderToOpen,
        initialLine: null,
        initialColumn: null,
        exists: true,
        isDirectory: true,
        hasWaitSession: pidToKillWhenClosed != null
      });
    }

    if (locationsToOpen.length === 0) {
      return;
    }

    const hasNonEmptyPath = locationsToOpen.some(
      location => location.pathToOpen
    );
    const createNewWindow = newWindow || !hasNonEmptyPath;

    let existingWindow;

    if (!createNewWindow) {
      // An explicitly provided AtomWindow has precedence.
      existingWindow = window;

      // If no window is specified and at least one path is provided, locate an existing window that contains all
      // provided paths.
      if (!existingWindow && hasNonEmptyPath) {
        existingWindow = this.windowForLocations(
          locationsToOpen,
          devMode,
          safeMode
        );
      }

      // No window specified, no existing window found, and addition to the last window requested. Find the last
      // focused window that matches the requested dev and safe modes.
      if (!existingWindow && addToLastWindow) {
        existingWindow = this.getLastFocusedWindow(win => {
          return (
            !win.isSpec && win.devMode === devMode && win.safeMode === safeMode
          );
        });
      }

      // Fall back to the last focused window that has no project roots.
      if (!existingWindow) {
        existingWindow = this.getLastFocusedWindow(
          win => !win.isSpec && !win.hasProjectPaths()
        );
      }

      // One last case: if *no* paths are directories, add to the last focused window.
      if (!existingWindow) {
        const noDirectories = locationsToOpen.every(
          location => !location.isDirectory
        );
        if (noDirectories) {
          existingWindow = this.getLastFocusedWindow(win => {
            return (
              !win.isSpec &&
              win.devMode === devMode &&
              win.safeMode === safeMode
            );
          });
        }
      }
    }

    let openedWindow;
    if (existingWindow) {
      openedWindow = existingWindow;
      StartupTime.addMarker('main-process:atom-application:open-in-existing');
      openedWindow.openLocations(locationsToOpen);
      if (openedWindow.isMinimized()) {
        openedWindow.restore();
      } else {
        openedWindow.focus();
      }
      openedWindow.replaceEnvironment(env);
    } else {
      let resourcePath, windowInitializationScript;
      if (devMode) {
        try {
          windowInitializationScript = require.resolve(
            path.join(
              this.devResourcePath,
              'src',
              'initialize-application-window'
            )
          );
          resourcePath = this.devResourcePath;
        } catch (error) {}
      }

      if (!windowInitializationScript) {
        windowInitializationScript = require.resolve(
          '../initialize-application-window'
        );
      }
      if (!resourcePath) resourcePath = this.resourcePath;
      if (!windowDimensions)
        windowDimensions = this.getDimensionsForNewWindow();

      StartupTime.addMarker('main-process:atom-application:create-window');
      openedWindow = this.createWindow({
        locationsToOpen,
        windowInitializationScript,
        resourcePath,
        devMode,
        safeMode,
        windowDimensions,
        profileStartup,
        clearWindowState,
        env
      });
      this.addWindow(openedWindow);
      openedWindow.focus();
    }

    if (pidToKillWhenClosed != null) {
      if (!this.waitSessionsByWindow.has(openedWindow)) {
        this.waitSessionsByWindow.set(openedWindow, []);
      }
      this.waitSessionsByWindow.get(openedWindow).push({
        pid: pidToKillWhenClosed,
        remainingPaths: new Set(
          locationsToOpen.map(location => location.pathToOpen).filter(Boolean)
        )
      });
    }

    openedWindow.browserWindow.once('closed', () =>
      this.killProcessesForWindow(openedWindow)
    );
    return openedWindow;
  }

  // Kill all processes associated with opened windows.
  killAllProcesses() {
    for (let window of this.waitSessionsByWindow.keys()) {
      this.killProcessesForWindow(window);
    }
  }

  killProcessesForWindow(window) {
    const sessions = this.waitSessionsByWindow.get(window);
    if (!sessions) return;
    for (const session of sessions) {
      this.killProcess(session.pid);
    }
    this.waitSessionsByWindow.delete(window);
  }

  windowDidClosePathWithWaitSession(window, initialPath) {
    const waitSessions = this.waitSessionsByWindow.get(window);
    if (!waitSessions) return;
    for (let i = waitSessions.length - 1; i >= 0; i--) {
      const session = waitSessions[i];
      session.remainingPaths.delete(initialPath);
      if (session.remainingPaths.size === 0) {
        this.killProcess(session.pid);
        waitSessions.splice(i, 1);
      }
    }
  }

  // Kill the process with the given pid.
  killProcess(pid) {
    try {
      const parsedPid = parseInt(pid);
      if (isFinite(parsedPid)) this._killProcess(parsedPid);
    } catch (error) {
      if (error.code !== 'ESRCH') {
        console.log(
          `Killing process ${pid} failed: ${
            error.code != null ? error.code : error.message
          }`
        );
      }
    }
  }

  async saveCurrentWindowOptions(allowEmpty = false) {
    if (this.quitting) return;

    const windows = this.getAllWindows();
    const hasASpecWindow = windows.some(window => window.isSpec);

    if (windows.length === 1 && hasASpecWindow) return;

    const state = {
      version: APPLICATION_STATE_VERSION,
      windows: windows
        .filter(window => !window.isSpec)
        .map(window => ({ projectRoots: window.projectRoots }))
    };
    state.windows.reverse();

    if (state.windows.length > 0 || allowEmpty) {
      await this.storageFolder.store('application.json', state);
      this.emit('application:did-save-state');
    }
  }

  async loadPreviousWindowOptions() {
    const state = await this.storageFolder.load('application.json');
    if (!state) {
      return [];
    }

    if (state.version === APPLICATION_STATE_VERSION) {
      // Pulsar >=1.36.1
      // Schema: {version: '1', windows: [{projectRoots: ['<root-dir>', ...]}, ...]}
      return state.windows.map(each => ({
        foldersToOpen: each.projectRoots,
        devMode: this.devMode,
        safeMode: this.safeMode,
        newWindow: true
      }));
    } else if (state.version === undefined) {
      // Pulsar <= 1.36.0
      // Schema: [{initialPaths: ['<root-dir>', ...]}, ...]
      return Promise.all(
        state.map(async windowState => {
          // Classify each window's initialPaths as directories or non-directories
          const classifiedPaths = await Promise.all(
            windowState.initialPaths.map(
              initialPath =>
                new Promise(resolve => {
                  fs.isDirectory(initialPath, isDir =>
                    resolve({ initialPath, isDir })
                  );
                })
            )
          );

          // Only accept initialPaths that are existing directories
          return {
            foldersToOpen: classifiedPaths
              .filter(({ isDir }) => isDir)
              .map(({ initialPath }) => initialPath),
            devMode: this.devMode,
            safeMode: this.safeMode,
            newWindow: true
          };
        })
      );
    } else {
      // Unrecognized version (from a newer Pulsar?)
      return [];
    }
  }

  // Open an atom:// url.
  //
  // The host of the URL being opened is assumed to be the package name
  // responsible for opening the URL.  A new window will be created with
  // that package's `urlMain` as the bootstrap script.
  //
  // options -
  //   :urlToOpen - The atom:// url to open.
  //   :devMode - Boolean to control the opened window's dev mode.
  //   :safeMode - Boolean to control the opened window's safe mode.
  openUrl({ urlToOpen, devMode, safeMode, env }) {
    const parsedUrl = url.parse(urlToOpen, true);
    if (parsedUrl.protocol !== 'atom:') return;

    const pack = this.findPackageWithName(parsedUrl.host, devMode);
    if (pack && pack.urlMain) {
      return this.openPackageUrlMain(
        parsedUrl.host,
        pack.urlMain,
        urlToOpen,
        devMode,
        safeMode,
        env
      );
    } else {
      return this.openPackageUriHandler(
        urlToOpen,
        parsedUrl,
        devMode,
        safeMode,
        env
      );
    }
  }

  openPackageUriHandler(url, parsedUrl, devMode, safeMode, env) {
    let bestWindow;

    if (parsedUrl.host === 'core') {
      const predicate = require('../core-uri-handlers').windowPredicate(
        parsedUrl
      );
      bestWindow = this.getLastFocusedWindow(
        win => !win.isSpecWindow() && predicate(win)
      );
    }

    if (!bestWindow)
      bestWindow = this.getLastFocusedWindow(win => !win.isSpecWindow());

    if (bestWindow) {
      bestWindow.sendURIMessage(url);
      bestWindow.focus();
      return bestWindow;
    } else {
      let windowInitializationScript;
      let { resourcePath } = this;
      if (devMode) {
        try {
          windowInitializationScript = require.resolve(
            path.join(
              this.devResourcePath,
              'src',
              'initialize-application-window'
            )
          );
          resourcePath = this.devResourcePath;
        } catch (error) {}
      }

      if (!windowInitializationScript) {
        windowInitializationScript = require.resolve(
          '../initialize-application-window'
        );
      }

      const windowDimensions = this.getDimensionsForNewWindow();
      const window = this.createWindow({
        resourcePath,
        windowInitializationScript,
        devMode,
        safeMode,
        windowDimensions,
        env
      });
      this.addWindow(window);
      window.on('window:loaded', () => window.sendURIMessage(url));
      return window;
    }
  }

  findPackageWithName(packageName, devMode) {
    return this.getPackageManager(devMode)
      .getAvailablePackageMetadata()
      .find(({ name }) => name === packageName);
  }

  openPackageUrlMain(
    packageName,
    packageUrlMain,
    urlToOpen,
    devMode,
    safeMode,
    env
  ) {
    const packagePath = this.getPackageManager(devMode).resolvePackagePath(
      packageName
    );
    const windowInitializationScript = path.resolve(
      packagePath,
      packageUrlMain
    );
    const windowDimensions = this.getDimensionsForNewWindow();
    const window = this.createWindow({
      windowInitializationScript,
      resourcePath: this.resourcePath,
      devMode,
      safeMode,
      urlToOpen,
      windowDimensions,
      env
    });
    this.addWindow(window);
    return window;
  }

  getPackageManager(devMode) {
    if (this.packages == null) {
      const PackageManager = require('../package-manager');
      this.packages = new PackageManager({});
      this.packages.initialize({
        configDirPath: process.env.ATOM_HOME,
        devMode,
        resourcePath: this.resourcePath
      });
    }

    return this.packages;
  }

  // Opens up a new {AtomWindow} to run specs within.
  //
  // options -
  //   :headless - A Boolean that, if true, will close the window upon
  //                   completion.
  //   :resourcePath - The path to include specs from.
  //   :specPath - The directory to load specs from.
  //   :safeMode - A Boolean that, if true, won't run specs from ~/.pulsar/packages
  //               and ~/.pulsar/dev/packages, defaults to false.
  runTests({
    headless,
    resourcePath,
    executedFrom,
    pathsToOpen,
    logFile,
    safeMode,
    timeout,
    env
  }) {
    let windowInitializationScript;
    if (resourcePath !== this.resourcePath && !fs.existsSync(resourcePath)) {
      ({ resourcePath } = this);
    }

    const timeoutInSeconds = Number.parseFloat(timeout);
    if (!Number.isNaN(timeoutInSeconds)) {
      const timeoutHandler = function () {
        console.log(
          `The test suite has timed out because it has been running for more than ${timeoutInSeconds} seconds.`
        );
        return process.exit(124); // Use the same exit code as the UNIX timeout util.
      };
      setTimeout(timeoutHandler, timeoutInSeconds * 1000);
    }

    try {
      windowInitializationScript = require.resolve(
        path.resolve(this.devResourcePath, 'src', 'initialize-test-window')
      );
    } catch (error) {
      windowInitializationScript = require.resolve(
        path.resolve(__dirname, '..', '..', 'src', 'initialize-test-window')
      );
    }

    const testPaths = [];
    if (pathsToOpen != null) {
      for (let pathToOpen of pathsToOpen) {
        testPaths.push(path.resolve(executedFrom, fs.normalize(pathToOpen)));
      }
    }

    if (testPaths.length === 0) {
      process.stderr.write('Error: Specify at least one test path\n\n');
      process.exit(1);
    }

    const legacyTestRunnerPath = this.resolveLegacyTestRunnerPath();
    const testRunnerPath = this.resolveTestRunnerPath(testPaths[0]);
    const devMode = true;
    const isSpec = true;
    if (safeMode == null) {
      safeMode = false;
    }
    const window = this.createWindow({
      windowInitializationScript,
      resourcePath,
      headless,
      isSpec,
      devMode,
      testRunnerPath,
      legacyTestRunnerPath,
      testPaths,
      logFile,
      safeMode,
      env
    });
    this.addWindow(window);
    if (env) window.replaceEnvironment(env);
    return window;
  }

  resolveTestRunnerPath(testPath) {
    FindParentDir ||= require('find-parent-dir');

    let packageRoot = FindParentDir.sync(testPath, 'package.json');

    if (!packageRoot) {
      process.stderr.write('Error: Could not find root directory');
      process.exit(1);
    }

    const packageMetadata = require(path.join(packageRoot, 'package.json'));
    let atomTestRunner = packageMetadata.atomTestRunner;

    if (!atomTestRunner) {
<<<<<<< HEAD
      process.stdout.write('atomTestRunner was not defined, using the deprecated runners/jasmine1-test-runner.\n');
      atomTestRunner = 'runners/jasmine1-test-runner';
    }

    process.stdout.write(`Using test runner: ${atomTestRunner}\n`)

=======
      process.stdout.write('atomTestRunner was not defined, using the deprecated runners/jasmine1-test-runner.');
      atomTestRunner = 'runners/jasmine1-test-runner';
    }

>>>>>>> 1bdcb9b9
    let testRunnerPath;
    Resolve ||= require('resolve');

    // First try to run with local runners (e.g: `./test/runner.js`) or
    // packages (e.g.: `atom-mocha-test-runner`)
    try {
      testRunnerPath = Resolve.sync(atomTestRunner, {
        basedir: packageRoot,
        extensions: Object.keys(require.extensions)
      });

      if (testRunnerPath) {
<<<<<<< HEAD
        process.stderr.write(`Strategy 1 succeeded: ${testRunnerPath}`)
=======
>>>>>>> 1bdcb9b9
        return testRunnerPath;
      }
    } catch (err) {
      // Nothing to do, try the next strategy
<<<<<<< HEAD
      process.stderr.write(`Strategy 1 failed to load: ./spec/${atomTestRunner}\n${err.message}`)
    }

    process.stderr.write(`Trying strategy 2\n`)

=======
    }

>>>>>>> 1bdcb9b9
    // Then try to use one of the runners defined in Pulsar
    try {
      testRunnerPath = Resolve.sync(`./spec/${atomTestRunner}`, {
        basedir: this.devResourcePath,
        extensions: Object.keys(require.extensions)
      });

      if (testRunnerPath) {
<<<<<<< HEAD
        process.stderr.write(`Strategy 2 succeeded: ${testRunnerPath}\n`)
=======
>>>>>>> 1bdcb9b9
        return testRunnerPath;
      }
    } catch (err) {
      // Nothing to do, try the next strategy
<<<<<<< HEAD
      process.stderr.write(`Strategy 2 failed to load: ./spec/${atomTestRunner}\n${err.message}\n`)
=======
>>>>>>> 1bdcb9b9
    }

    process.stderr.write(
      `Error: Could not resolve test runner path '${
        packageMetadata.atomTestRunner
      }'`
    );
    process.exit(1);
  }

  resolveLegacyTestRunnerPath() {
    try {
      return require.resolve(
        path.resolve(this.devResourcePath, 'spec', 'jasmine-test-runner.js')
      );
    } catch (error) {
      return require.resolve(
        path.resolve(__dirname, '..', '..', 'spec', 'jasmine-test-runner.js')
      );
    }
  }

  async parsePathToOpen(pathToOpen, executedFrom, extra) {
    const result = Object.assign(
      {
        pathToOpen,
        initialColumn: null,
        initialLine: null,
        exists: false,
        isDirectory: false,
        isFile: false
      },
      extra
    );

    if (!pathToOpen) {
      return result;
    }

    result.pathToOpen = result.pathToOpen.replace(/[:\s]+$/, '');
    const match = result.pathToOpen.match(LocationSuffixRegExp);

    if (match != null) {
      result.pathToOpen = result.pathToOpen.slice(0, -match[0].length);
      if (match[1]) {
        result.initialLine = Math.max(0, parseInt(match[1].slice(1), 10) - 1);
      }
      if (match[2]) {
        result.initialColumn = Math.max(0, parseInt(match[2].slice(1), 10) - 1);
      }
    }

    const normalizedPath = path.normalize(
      path.resolve(executedFrom, fs.normalize(result.pathToOpen))
    );
    if (!url.parse(pathToOpen).protocol) {
      result.pathToOpen = normalizedPath;
    }

    await new Promise((resolve, reject) => {
      fs.stat(result.pathToOpen, (err, st) => {
        if (err) {
          if (err.code === 'ENOENT' || err.code === 'EACCES') {
            result.exists = false;
            resolve();
          } else {
            reject(err);
          }
          return;
        }

        result.exists = true;
        result.isFile = st.isFile();
        result.isDirectory = st.isDirectory();
        resolve();
      });
    });

    return result;
  }

  // Opens a native dialog to prompt the user for a path.
  //
  // Once paths are selected, they're opened in a new or existing {AtomWindow}s.
  //
  // options -
  //   :type - A String which specifies the type of the dialog, could be 'file',
  //           'folder' or 'all'. The 'all' is only available on macOS.
  //   :devMode - A Boolean which controls whether any newly opened windows
  //              should be in dev mode or not.
  //   :safeMode - A Boolean which controls whether any newly opened windows
  //               should be in safe mode or not.
  //   :window - An {AtomWindow} to use for opening selected file paths as long as
  //             all are files.
  //   :path - An optional String which controls the default path to which the
  //           file dialog opens.
  promptForPathToOpen(type, { devMode, safeMode, window }, path = null) {
    return this.promptForPath(
      type,
      async pathsToOpen => {
        let targetWindow;

        // Open in :window as long as no chosen paths are folders. If any chosen path is a folder, open in a
        // new window instead.
        if (type === 'folder') {
          targetWindow = null;
        } else if (type === 'file') {
          targetWindow = window;
        } else if (type === 'all') {
          const areDirectories = await Promise.all(
            pathsToOpen.map(
              pathToOpen =>
                new Promise(resolve => fs.isDirectory(pathToOpen, resolve))
            )
          );
          if (!areDirectories.some(Boolean)) {
            targetWindow = window;
          }
        }

        return this.openPaths({
          pathsToOpen,
          devMode,
          safeMode,
          window: targetWindow
        });
      },
      path
    );
  }

  promptForPath(type, callback, path) {
    const properties = (() => {
      switch (type) {
        case 'file':
          return ['openFile'];
        case 'folder':
          return ['openDirectory'];
        case 'all':
          return ['openFile', 'openDirectory'];
        default:
          throw new Error(`${type} is an invalid type for promptForPath`);
      }
    })();

    // Show the open dialog as child window on Windows and Linux, and as an independent dialog on macOS. This matches
    // most native apps.
    const parentWindow =
      process.platform === 'darwin' ? null : BrowserWindow.getFocusedWindow();

    const openOptions = {
      properties: properties.concat(['multiSelections', 'createDirectory']),
      title: (() => {
        switch (type) {
          case 'file':
            return 'Open File';
          case 'folder':
            return 'Open Folder';
          default:
            return 'Open';
        }
      })()
    };

    // File dialog defaults to project directory of currently active editor
    if (path) openOptions.defaultPath = path;
    dialog
      .showOpenDialog(parentWindow, openOptions)
      .then(({ filePaths, bookmarks }) => {
        if (typeof callback === 'function') {
          callback(filePaths, bookmarks);
        }
      });
  }

  async promptForRestart() {
    const result = await dialog.showMessageBox(
      BrowserWindow.getFocusedWindow(),
      {
        type: 'warning',
        title: 'Restart required',
        message:
          'You will need to restart Pulsar for this change to take effect.',
        buttons: ['Restart Pulsar', 'Cancel']
      }
    );
    if (result.response === 0) this.restart();
  }

  restart() {
    const args = [];
    if (this.safeMode) args.push('--safe');
    if (this.logFile != null) args.push(`--log-file=${this.logFile}`);
    if (this.userDataDir != null)
      args.push(`--user-data-dir=${this.userDataDir}`);
    if (this.devMode) {
      args.push('--dev');
      args.push(`--resource-path=${this.resourcePath}`);
    }
    app.relaunch({ args });
    app.quit();
  }

  disableZoomOnDisplayChange() {
    const callback = () => {
      this.getAllWindows().map(window => window.disableZoom());
    };

    // Set the limits every time a display is added or removed, otherwise the
    // configuration gets reset to the default, which allows zooming the
    // webframe.
    screen.on('display-added', callback);
    screen.on('display-removed', callback);
    return new Disposable(() => {
      screen.removeListener('display-added', callback);
      screen.removeListener('display-removed', callback);
    });
  }
};

class WindowStack {
  constructor(windows = []) {
    this.addWindow = this.addWindow.bind(this);
    this.touch = this.touch.bind(this);
    this.removeWindow = this.removeWindow.bind(this);
    this.getLastFocusedWindow = this.getLastFocusedWindow.bind(this);
    this.all = this.all.bind(this);
    this.windows = windows;
  }

  addWindow(window) {
    this.removeWindow(window);
    return this.windows.unshift(window);
  }

  touch(window) {
    return this.addWindow(window);
  }

  removeWindow(window) {
    const currentIndex = this.windows.indexOf(window);
    if (currentIndex > -1) {
      return this.windows.splice(currentIndex, 1);
    }
  }

  getLastFocusedWindow(predicate) {
    if (predicate == null) {
      predicate = win => true;
    }
    return this.windows.find(predicate);
  }

  all() {
    return this.windows;
  }
}<|MERGE_RESOLUTION|>--- conflicted
+++ resolved
@@ -1,7 +1,6 @@
 const AtomWindow = require('./atom-window');
 const ApplicationMenu = require('./application-menu');
 const AtomProtocolHandler = require('./atom-protocol-handler');
-const { onDidChangeScrollbarStyle, getScrollbarStyle } = require('./scrollbar-style');
 const StorageFolder = require('../storage-folder');
 const Config = require('../config');
 const ConfigFile = require('../config-file');
@@ -124,10 +123,6 @@
   return JSON.parse(message);
 };
 
-ipcMain.handle('getScrollbarStyle', () => {
-  return getScrollbarStyle();
-});
-
 ipcMain.handle('isDefaultProtocolClient', (_, { protocol, path, args }) => {
   return app.isDefaultProtocolClient(protocol, path, args);
 });
@@ -135,42 +130,6 @@
 ipcMain.handle('setAsDefaultProtocolClient', (_, { protocol, path, args }) => {
   return app.setAsDefaultProtocolClient(protocol, path, args);
 });
-
-// Handle file deletion requests.
-//
-// Works around https://github.com/electron/electron/issues/29598, which seems
-// to be the cause of failed deletion attempts on Windows.
-ipcMain.handle('trashItem', async (_, filePath) => {
-  // We can't toss a promise over the wall, so we'll `await` it on our side and
-  // report the progress back to the renderer.
-  //
-  // If we return an `Error` object from this handler in the case of error,
-  // `ipcRenderer.invoke` will detect it and wrap it with its own explanation.
-  // We want to preserve the original error and hide the implementation
-  // details, so we instead return an object with an explicit `outcome`
-  // property to avoid this behavior.
-  try {
-    // `shell.trashItem` resolves with an empty value on success…
-    let result = await shell.trashItem(filePath);
-    return { outcome: 'success', result };
-  } catch (error) {
-    // …and rejects on failure.
-    return { outcome: 'failure', error };
-  }
-});
-
-ipcMain.handle('showItemInFolder', async (_, filePath) => {
-  try {
-    // Result will be `undefined`, but might as well return it in case of a
-    // future Electron API change.
-    let result = shell.showItemInFolder(filePath);
-    return { outcome: 'success', result };
-  } catch (error) {
-    // Not sure whether this can even fail, but might as well handle it.
-    return { outcome: 'failure', error };
-  }
-})
-
 // The application's singleton class.
 //
 // It's the entry point into the Pulsar application and maintains the global state
@@ -481,16 +440,12 @@
     if (!window.isSpec) {
       const focusHandler = () => this.windowStack.touch(window);
       const blurHandler = () => this.saveCurrentWindowOptions(false);
-      const scrollbarStyleChangeDisposable = onDidChangeScrollbarStyle((newValue) => {
-        window.browserWindow.webContents.send('did-change-scrollbar-style', newValue);
-      });
       window.browserWindow.on('focus', focusHandler);
       window.browserWindow.on('blur', blurHandler);
       window.browserWindow.once('closed', () => {
         this.windowStack.removeWindow(window);
         window.browserWindow.removeListener('focus', focusHandler);
         window.browserWindow.removeListener('blur', blurHandler);
-        scrollbarStyleChangeDisposable.dispose();
       });
       window.browserWindow.webContents.once('did-finish-load', blurHandler);
       this.saveCurrentWindowOptions(false);
@@ -645,7 +600,7 @@
 
       this.on('application:open', () => {
         const win = this.focusedWindow();
-        if (win) {
+        if(win) {
           win.sendCommand('application:open')
         } else {
           this.promptForPathToOpen(
@@ -656,7 +611,7 @@
       });
       this.on('application:open-file', () => {
         const win = this.focusedWindow();
-        if (win) {
+        if(win) {
           win.sendCommand('application:open-file')
         } else {
           this.promptForPathToOpen(
@@ -667,7 +622,7 @@
       });
       this.on('application:open-folder', () => {
         const win = this.focusedWindow();
-        if (win) {
+        if(win) {
           win.sendCommand('application:open-folder')
         } else {
           this.promptForPathToOpen(
@@ -1808,19 +1763,10 @@
     let atomTestRunner = packageMetadata.atomTestRunner;
 
     if (!atomTestRunner) {
-<<<<<<< HEAD
-      process.stdout.write('atomTestRunner was not defined, using the deprecated runners/jasmine1-test-runner.\n');
-      atomTestRunner = 'runners/jasmine1-test-runner';
-    }
-
-    process.stdout.write(`Using test runner: ${atomTestRunner}\n`)
-
-=======
       process.stdout.write('atomTestRunner was not defined, using the deprecated runners/jasmine1-test-runner.');
       atomTestRunner = 'runners/jasmine1-test-runner';
     }
 
->>>>>>> 1bdcb9b9
     let testRunnerPath;
     Resolve ||= require('resolve');
 
@@ -1833,24 +1779,12 @@
       });
 
       if (testRunnerPath) {
-<<<<<<< HEAD
-        process.stderr.write(`Strategy 1 succeeded: ${testRunnerPath}`)
-=======
->>>>>>> 1bdcb9b9
         return testRunnerPath;
       }
     } catch (err) {
       // Nothing to do, try the next strategy
-<<<<<<< HEAD
-      process.stderr.write(`Strategy 1 failed to load: ./spec/${atomTestRunner}\n${err.message}`)
-    }
-
-    process.stderr.write(`Trying strategy 2\n`)
-
-=======
-    }
-
->>>>>>> 1bdcb9b9
+    }
+
     // Then try to use one of the runners defined in Pulsar
     try {
       testRunnerPath = Resolve.sync(`./spec/${atomTestRunner}`, {
@@ -1859,18 +1793,10 @@
       });
 
       if (testRunnerPath) {
-<<<<<<< HEAD
-        process.stderr.write(`Strategy 2 succeeded: ${testRunnerPath}\n`)
-=======
->>>>>>> 1bdcb9b9
         return testRunnerPath;
       }
     } catch (err) {
       // Nothing to do, try the next strategy
-<<<<<<< HEAD
-      process.stderr.write(`Strategy 2 failed to load: ./spec/${atomTestRunner}\n${err.message}\n`)
-=======
->>>>>>> 1bdcb9b9
     }
 
     process.stderr.write(
