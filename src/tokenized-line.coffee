--- conflicted
+++ resolved
@@ -6,15 +6,10 @@
 class TokenizedLine
   constructor: ({tokens, @lineEnding, @ruleStack, @startBufferColumn, @fold, @tabLength, @indentLevel}) ->
     @startBufferColumn ?= 0
-<<<<<<< HEAD
+    @tokens = @breakOutAtomicTokens(tokens)
     @text = @buildText()
     @bufferDelta = @buildBufferDelta()
 
-=======
-    @tokens = @breakOutAtomicTokens(tokens)
-    @text = _.pluck(@tokens, 'value').join('')
-    @bufferDelta = _.sum(_.pluck(@tokens, 'bufferDelta'))
->>>>>>> 1fe6c498
     @id = idCounter++
     @markLeadingAndTrailingWhitespaceTokens()
 
