--- conflicted
+++ resolved
@@ -339,32 +339,6 @@
         type: 'boolean',
         default: true
       },
-<<<<<<< HEAD
-      telemetryConsent: {
-        description:
-          'Allow usage statistics and exception reports to be sent to the Pulsar team to help improve the product.',
-        title: 'Send Telemetry to the Pulsar Team',
-        type: 'string',
-        default: 'undecided',
-        enum: [
-          {
-            value: 'limited',
-            description:
-              'Allow limited anonymous usage stats, exception and crash reporting'
-          },
-          {
-            value: 'no',
-            description: 'Do not send any telemetry data'
-          },
-          {
-            value: 'undecided',
-            description:
-              'Undecided (Pulsar will ask again next time it is launched)'
-          }
-        ]
-      },
-=======
->>>>>>> 7af1697c
       warnOnLargeFileLimit: {
         description:
           'Warn before opening files larger than this number of megabytes.',
