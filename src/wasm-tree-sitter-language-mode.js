const Parser = require('web-tree-sitter');
const ScopeDescriptor = require('./scope-descriptor')
// const { Patch } = require('superstring');
// const fs = require('fs');
const { Point, Range, spliceArray } = require('text-buffer');
const { CompositeDisposable, Emitter } = require('event-kit');
const Token = require('./token');
const TokenizedLine = require('./tokenized-line');
const { matcherForSelector } = require('./selectors');

const createTree = require("./rb-tree")

const FUNCTION_TRUE = () => true;

function last(array) {
  return array[array.length - 1];
}

function removeLastOccurrenceOf(array, item) {
  return array.splice(array.lastIndexOf(item), 1);
}

function clamp (value, min, max) {
  if (value < min) { return min; }
  if (value > max) { return max; }
  return value;
}

function rangeForNode(node) {
  return new Range(node.startPosition, node.endPosition);
}

// function pointForNodePosition(position) {
//   let { row, column } = position;
//   return new Point(row, column);
// }

const COMMENT_MATCHER = matcherForSelector('comment');
const MAX_RANGE = new Range(Point.ZERO, Point.INFINITY).freeze();

const VAR_ID = 257
// const conversions = new Map([
//   ['function.method.builtin', 'keyword.other.special-method'],
//   ['number', 'constant.numeric'],
//   // 'punctuation.special':
//   // 'punctuation.bracket':
//   // 'string':
//   // 'embedded':
//   // 'punctuation.bracket':
//   ['string.special.regex', 'string.regexp']
// ])
class WASMTreeSitterLanguageMode {
  constructor(grammar, buffer, config, grammars) {
    this.emitter = new Emitter();
    this.lastId = 259
    this.scopeNames = new Map([["variable", VAR_ID]])
    this.scopeIds = new Map([[VAR_ID, "variable"]])
    this.buffer = buffer;
    this.config = config;
    this.grammarRegistry = grammars;
    this.injectionsMarkerLayer = buffer.addMarkerLayer();
    this.newRanges = []
    this.oldNodeTexts = new Set()
    this.grammar = grammar;
    this.rootScopeId = this.getOrCreateScopeId(this.grammar.scopeName);
    this.ignoreScopeId = this.getOrCreateScopeId('ignore');

    this.tokenized = false;
    this.subscriptions = new CompositeDisposable;

    this.subscriptions.add(
      this.onDidTokenize(() => this.tokenized = true)
    );

    this.isFoldableCache = [];

    this.rootLanguage = null;
    this.rootLanguageLayer = null;

    this.grammarForLanguageString = this.grammarForLanguageString.bind(this);

    this.parsersByLanguage = new Map();

    let resolve
    this.ready = new Promise(r => resolve = r)

    this.grammar.getLanguage().then(lang => {
      this.rootLanguage = lang;
      this.rootLanguageLayer = new LanguageLayer(null, this, grammar, 0);
      return this.getOrCreateParserForLanguage(lang);
    }).then(() => {
      this.rootLanguageLayer
        .update(null)
        .then(() => this.emitter.emit('did-tokenize'))
        .then(() => resolve(true));
    });

    this.rootScopeDescriptor = new ScopeDescriptor({
      scopes: [grammar.scopeName]
    });
  }

  getRootParser() {
    return this.getOrCreateParserForLanguage(this.rootLanguage);
  }

  getOrCreateParserForLanguage(language) {
    let existing = this.parsersByLanguage.get(language);
    if (existing) { return existing; }

    let parser = new Parser();
    parser.setLanguage(language);
    this.parsersByLanguage.set(language, parser);
    return parser;
  }

  destroy() {
    this.injectionsMarkerLayer.destroy();
    this.tree = null;
    this.subscriptions.dispose();
  }

  getGrammar() {
    return this.grammar;
  }

  getLanguageId() {
    return this.grammar.scopeName;
  }

  updateForInjection(grammar) {
    if (!this.rootLanguageLayer) { return; }
    this.rootLanguageLayer.updateInjections(grammar);
  }

  bufferDidChange(change) {
<<<<<<< HEAD
    if(!this.rootLanguageLayer) return;
    // if (!this.tree) { return; }
=======
    if (!this.rootLanguageLayer) { return; }
>>>>>>> 4204b89f

    let { oldRange, newRange, oldText, newText } = change;
    this.newRanges.push(change.newRange);

    // const possibleDefinition = this.boundaries.lt(change.oldRange.end).value?.definition
    // if (possibleDefinition) {
    //   this.oldNodeTexts.add(possibleDefinition)
    // }

    const startIndex = this.buffer.characterIndexForPosition(
      change.newRange.start
    );

    // Mark edits in the tree, but don't actually reparse until
    // `bufferDidFinishTransaction`.
    let edit = {
      startIndex,
      oldEndIndex: startIndex + oldText.length,
      newEndIndex: startIndex + newText.length,
      startPosition: oldRange.start,
      oldEndPosition: oldRange.end,
      newEndPosition: newRange.end
    };

    this.rootLanguageLayer.handleTextChange(edit, oldText, newText);

    for (const marker of this.injectionsMarkerLayer.getMarkers()) {
      marker.languageLayer.handleTextChange(edit, oldText, newText);
    }
  }

  bufferDidFinishTransaction({ changes }) {
<<<<<<< HEAD
    if(!this.rootLanguageLayer) return;
=======
    if (!this.rootLanguageLayer) { return; }

>>>>>>> 4204b89f
    for (let i = 0, { length } = changes; i < length; i++) {
      const { oldRange, newRange } = changes[i];
      spliceArray(
        this.isFoldableCache,
        newRange.start.row,
        oldRange.end.row - oldRange.start.row,
        { length: newRange.end.row - newRange.start.row }
      );
    }
    this.rootLanguageLayer.update(null);
  }

  emitRangeUpdate(range) {
    const startRow = range.start.row;
    const endRow = range.end.row;
    for (let row = startRow; row < endRow; row++) {
      this.isFoldableCache[row] = undefined;
    }
    this.emitter.emit('did-change-highlighting', range);
  }

  grammarForLanguageString(languageString) {
    let result =  this.grammarRegistry.treeSitterGrammarForLanguageString(
      languageString,
      'wasm'
    );
    return result;
  }

  // _prepareInvalidations() {
  //   let nodes = this.oldNodeTexts
  //   let parentScopes = createTree(comparePoints)
  //
  //   this.newRanges.forEach(range => {
  //     const newNodeText = this.boundaries.lt(range.end).value?.definition
  //     if (newNodeText) nodes.add(newNodeText)
  //     const parent = findNodeInCurrentScope(
  //       this.boundaries, range.start, v => v.scope === 'open'
  //     )
  //     if (parent) parentScopes = parentScopes.insert(parent.position, parent)
  //   })
  //
  //   parentScopes.forEach((_, val) => {
  //     const from = val.position, to = val.closeScopeNode.position
  //     const range = new Range(from, to)
  //     this._invalidateReferences(range, nodes)
  //   })
  //   this.oldNodeTexts = new Set()
  //   this.newRanges = []
  // }

  // _invalidateReferences(range, invalidatedNames) {
  //   const {start, end} = range
  //   let it = this.boundaries.ge(start)
  //   while (it.hasNext) {
  //     const node = it.value.openNode
  //     if (node && !it.value.definition) {
  //       const txt = node.text
  //       if (invalidatedNames.has(txt)) {
  //         const range = new Range(node.startPosition, node.endPosition)
  //         this.emitter.emit('did-change-highlighting', range)
  //       }
  //     }
  //     it.next()
  //     if (comparePoints(it.key, end) >= 0) return
  //   }
  // }

  // _updateWithLocals(locals) {
  //   const size = locals.length
  //   for (let i = 0; i < size; i++) {
  //     const {name, node} = locals[i]
  //     const nextOne = locals[i+1]
  //
  //     const duplicatedLocalScope = nextOne &&
  //       comparePoints(node.startPosition, nextOne.node.startPosition) === 0 &&
  //       comparePoints(node.endPosition, nextOne.node.endPosition) === 0
  //     if (duplicatedLocalScope) {
  //       // Local reference have lower precedence over everything else
  //       if (name === 'local.reference') continue;
  //     }
  //
  //     let openNode = this._getOrInsert(node.startPosition, node)
  //     if (!openNode.openNode) openNode.openNode = node
  //     let closeNode = this._getOrInsert(node.endPosition, node)
  //     if (!closeNode.closeNode) closeNode.closeNode = node
  //
  //     if (name === "local.scope") {
  //       openNode.scope = "open"
  //       closeNode.scope = "close"
  //       openNode.closeScopeNode = closeNode
  //       closeNode.openScopeNode = openNode
  //       const parentNode = findNodeInCurrentScope(
  //         this.boundaries, node.startPosition, v => v.scope === 'open')
  //       const depth = parentNode?.depth || 0
  //       openNode.depth = depth + 1
  //       closeNode.depth = depth + 1
  //     } else if (name === "local.reference" && !openNode.definition) {
  //       const varName = node.text
  //       const varScope = findNodeInCurrentScope(
  //         this.boundaries, node.startPosition, v => v.definition === varName)
  //       if (varScope) {
  //         openNode.openScopeIds = varScope.openScopeIds
  //         closeNode.closeScopeIds = varScope.closeDefinition.closeScopeIds
  //       }
  //     } else if (name === "local.definition") {
  //       const shouldAddVarToScopes = openNode.openScopeIds.indexOf(VAR_ID) === -1
  //       if (shouldAddVarToScopes) {
  //         openNode.openScopeIds = [...openNode.openScopeIds, VAR_ID]
  //         closeNode.closeScopeIds = [VAR_ID, ...closeNode.closeScopeIds]
  //       }
  //
  //       openNode.definition = node.text
  //       openNode.closeDefinition = closeNode
  //     }
  //   }
  // }

  // _getOrInsert(key) {
  //   const existing = this.boundaries.get(key)
  //   if (existing) {
  //     return existing
  //   } else {
  //     const obj = {openScopeIds: [], closeScopeIds: [], position: key}
  //     this.boundaries = this.boundaries.insert(key, obj)
  //     return obj
  //   }
  // }

  /*
  Section - Highlighting
  */

  onDidTokenize(callback) {
    return this.emitter.on('did-tokenize', callback);
  }

  onDidChangeHighlighting(callback) {
    return this.emitter.on('did-change-highlighting', callback);
  }

  buildHighlightIterator() {
    if (!this.rootLanguageLayer) {
      return new NullLanguageModeHighlightIterator();
    }
    return new HighlightIterator(this);
  }

  classNameForScopeId(scopeId) {
    const scope = this.scopeIds.get(scopeId);
    if (scope) {
      return `syntax--${scope.replace(/\./g, ' syntax--')}`
    }
  }

  scopeNameForScopeId (scopeId) {
    return this.scopeIds.get(scopeId);
  }

  getOrCreateScopeId (name) {
    let id = this.scopeNames.get(name);
    if (!id) {
      this.lastId += 2;
      id = this.lastId;
      this.scopeNames.set(name, id);
      this.scopeIds.set(id, name);
    }
    return id;
  }

  // Behaves like `scopeDescriptorForPosition`, but returns a list of
  // tree-sitter node names. Useful for understanding tree-sitter parsing or
  // for writing syntax highlighting query files.
  syntaxTreeScopeDescriptorForPosition(point) {
    point = this.buffer.clipPosition(Point.fromObject(point));

    // If the position is the end of a line, get node of left character instead of newline
    // This is to match TextMate behaviour, see https://github.com/atom/atom/issues/18463


    if (
      point.column > 0 &&
      point.column === this.buffer.lineLengthForRow(point.row)
    ) {
      point = point.copy();
      point.column--;
    }

    let layers = this.languageLayersAtPoint(point);

    let scopes = [];

    let iterate = (node, isAnonymous = false) => {
      let { startPosition: start, endPosition: end } = node;
      if (isBetweenPoints(point, start, end)) {
        scopes.push(isAnonymous ? `"${node.type}"` : node.type);
        let namedChildrenIds = node.namedChildren.map(c => c.typeId);
        for (let child of node.children) {
          let isAnonymous = !namedChildrenIds.includes(child.typeId);
          iterate(child, isAnonymous);
        }
      }
    };

    for (let layer of layers) {
      iterate(layer.tree.rootNode);
    }

    scopes.unshift(this.grammar.scopeName);
    return new ScopeDescriptor({ scopes });
  }

  // Returns the buffer range for the first scope to match the given scope
  // selector, starting with the smallest scope and moving outward.
  bufferRangeForScopeAtPosition(selector, point) {
    // If the position is the end of a line, get scope of left character instead of newline
    // This is to match TextMate behaviour, see https://github.com/atom/atom/issues/18463
    if (
      point.column > 0 &&
      point.column === this.buffer.lineLengthForRow(point.row)
    ) {
      point = point.copy();
      point.column--;
    }

    let match = matcherForSelector(selector);

    if (!this.rootLanguageLayer) {
      return match('text') ? this.buffer.getRange() : null;
    }

    let layers = this.languageLayersAtPoint(point);
    let results = [];
    for (let layer of layers) {
      results.push(...layer.scopeMapAtPosition(point));
    }

    // We need the results sorted from smallest to biggest.
    results = results.sort(({ node }) => {
      return node.startIndex - node.endIndex;
    });

    for (let { name, node } of results) {
      if (match(name)) {
        return new Range(node.startPosition, node.endPosition);
      }
    }
  }

  scopeDescriptorForPosition (point) {
    if (!this.rootLanguageLayer) {
      return new ScopeDescriptor({scopes: ['text']})
    }

    // If the position is the end of a line, get scope of left character instead of newline
    // This is to match TextMate behaviour, see https://github.com/atom/atom/issues/18463
    if (
      point.column > 0 &&
      point.column === this.buffer.lineLengthForRow(point.row)
    ) {
      point = point.copy();
      point.column--;
    }

    return this.rootLanguageLayer.scopeDescriptorForPosition(point);
  }

<<<<<<< HEAD
  getFoldableRanges() {
    if (!this.tokenized) { return []; }

    let layers = this.getAllLanguageLayers();

    let folds = [];
    for (let layer of layers) {
      let folds = layer.getFolds();
      folds.push(...folds);
    }
    return folds.map(fold => this._makeFoldableRange(fold.node))
  }

  getFoldableRangesAtIndentLevel(level) {
    if (!this.tree) return [];
    const tabLength = this.buffer.displayLayers[0]?.tabLength || 2
    const minCol = (level-1) * tabLength
    const maxCol = (level) * tabLength
    return this.foldsQuery
      .captures(this.tree.rootNode)
      .filter(fold => {
        const { column } = fold.node.startPosition;
        return column > minCol && column <= maxCol;
      })
      .map(fold => this._makeFoldableRange(fold.node))
  }

=======
>>>>>>> 4204b89f
  parse (language, oldTree, includedRanges) {
    // let devMode = atom.inDevMode();
    let parser = this.getOrCreateParserForLanguage(language);
    let text = this.buffer.getText();
    // TODO: Is there a better way to feed the parser the contents of the file?
    // if (devMode) { console.time('Parsing'); }
    const result = parser.parse(
      text,
      oldTree,
      { includedRanges }
    );
    // if (devMode) { console.timeEnd('Parsing'); }
    return result;
  }

  get rootTree () {
    return this.rootLanguageLayer?.tree
  }

  /*
  Section - Syntax Tree APIs
  */

  getSyntaxNodeContainingRange(range, where = FUNCTION_TRUE) {
    if (!this.rootLanguageLayer) { return null; }
    let bundle = this.getSyntaxNodeAndGrammarContainingRange(range, where);
    return this.getSyntaxNodeAndGrammarContainingRange(range, where)?.node;
  }

  getSyntaxNodeAndGrammarContainingRange(range, where = FUNCTION_TRUE) {
    if (!this.rootLanguageLayer) { return null; }
    let layerStart = this.controllingLayerAtPoint(range.start);
    let layerEnd = this.controllingLayerAtPoint(range.end);

    // Select the layer with the lower depth. (Or else they're the same layer
    // and it doesn't matter which we pick.)
    let layer = layerStart.depth < layerEnd ? layerStart : layerEnd;
    let { grammar } = layer;

    let startNode = this.getSyntaxNodeAtPosition(range.start);
    let endNode = this.getSyntaxNodeAtPosition(range.end);

    if (startNode.id === endNode.id && where(startNode)) {
      return { node: startNode, grammar };
    }

    // Find the smallest common ancestor.
    let startNodeAncestorIds = [startNode.id];
    let current = startNode;
    while (current.parent) {
      current = current.parent;
      startNodeAncestorIds.push(current.id);
    }

    let node = endNode;
    while (node) {
      if (startNodeAncestorIds.includes(node.id)) {
        if (where(node)) { return { node, grammar }; }
      }
      node = node.parent;
    }

    return null;
  }

  getRangeForSyntaxNodeContainingRange(range, where = FUNCTION_TRUE) {
    if (!this.rootLanguageLayer) { return null; }
    let node = this.getSyntaxNodeContainingRange(range, where);
    return node && rangeForNode(node);
  }

  getSyntaxNodeAtPosition(position, where = FUNCTION_TRUE) {
    if (!this.rootLanguageLayer) { return null; }
    let layer = this.controllingLayerAtPoint(position);
    let root = layer.tree.rootNode;
    let index = this.buffer.characterIndexForPosition(position);
    let node = root.descendantForIndex(index);
    while (node && !where(node)) {
      node = node.parent;
    }
    return node;
  }

  /*
  Section - Folds
  */
  getFoldableRangeContainingPoint(point) {
    const foldsAtRow = this._getFoldsAtRow(point.row)
    // const node = foldsAtRow[0]?.node
    const capture = foldsAtRow[0];
    if (capture) {
      return this._makeFoldableRange(capture)
    }
  }

  getFoldableRanges() {
    if (!this.tokenized) { return []; }

    let layers = this.getAllLanguageLayers();

    let folds = [];
    for (let layer of layers) {
      let folds = layer.getFolds();
      folds.push(...folds);
    }
    return folds.map(fold => this._makeFoldableRange(fold.node))
  }

  getFoldableRangesAtIndentLevel(level) {
    const tabLength = this.buffer.displayLayers[0]?.tabLength || 2
    const minCol = (level-1) * tabLength
    const maxCol = (level) * tabLength
    if (!this.tree) return [];
    return this.foldsQuery
      .captures(this.tree.rootNode)
      .filter(fold => {
        const { column } = fold.node.startPosition;
        return column > minCol && column <= maxCol;
      })
      .map(fold => this._makeFoldableRange(fold.node))
  }

  // Given a node and a descriptor string like "lastChild.startPosition",
  // navigates to the position described.
  resolveNodePosition(node, descriptor) {
    let parts = descriptor.split('.');
    let result = node;
    while (result !== null && parts.length > 0) {
      let part = parts.shift();
      if (!result[part]) {
        throw new Error(`Bad fold descriptor: ${descriptor}`);
      }
      result = result[part];
    }
    return Point.fromObject(result);
  }

  adjustPositionByOffset(position, offset) {
    let { buffer } = this;
    let index = buffer.characterIndexForPosition(position);
    index += offset;
    return buffer.positionForCharacterIndex(index);
  }

  _makeFoldableRange(capture) {
    let {
      node,
      setProperties: props = {}
    } = capture;

    let defaultOptions = {
      end: 'lastChild.startPosition'
    };
    let options = { ...defaultOptions, ...props };

    let start = new Point(node.startPosition.row, Infinity);
    let end;
    try {
      end = this.resolveNodePosition(node, options.end);
    } catch {
      end = this.resolveNodePosition(node, defaultOptions.end);
    }

    if (options.endOffset) {
      end = this.adjustPositionByOffset(Number(options.endOffset));
    }

    return new Range(start, end);
  }

  isFoldableAtRow(row) {
    if (this.isFoldableCache[row] != null) {
      return this.isFoldableCache[row];
    }
    const foldsAtRow = this._getFoldsAtRow(row);
    let result = foldsAtRow.length !== 0;
    this.isFoldableCache[row] = result;
    return result;
  }

  _getFoldsAtRow(row) {
    if (!this.tokenized) { return []; }
    let layer = this.controllingLayerAtPoint(new Point(row, 0));

    let controllingLayer;
    if (layer.foldsQuery) {
      controllingLayer = layer;
    } else {
      // TODO: Should we cascade down the list of layers, or just jump straight
      // to the root?
      controllingLayer = this.rootLanguageLayer;
    }

    let { foldsQuery } = controllingLayer;
    if (!foldsQuery) { return []; }

    let folds = foldsQuery.captures(
      controllingLayer.tree.rootNode,
      { row: row, column: 0 },
      { row: row + 1, column: 0 }
    );

    if (!folds) { return []; }
    return folds.filter(({ node }) => {
      // Don't treat it as a fold if the node doesn't span at least two lines.
      return node.startPosition.row === row && node.endPosition.row !== row;
    });
  }

  /*
  Section - Comments
  */
  commentStringsForPosition(position) {
    const scope = this.scopeDescriptorForPosition(position);
    const commentStartEntries = this.config.getAll('editor.commentStart', {
      scope
    });
    const commentEndEntries = this.config.getAll('editor.commentEnd', {
      scope
    });
    const commentStartEntry = commentStartEntries[0];
    const commentEndEntry = commentEndEntries.find(entry => {
      return entry.scopeSelector === commentStartEntry.scopeSelector;
    });
    return {
      commentStartString: commentStartEntry && commentStartEntry.value,
      commentEndString: commentEndEntry && commentEndEntry.value
    };
  }

  isRowCommented(row) {
    const range = this.firstNonWhitespaceRange(row);
    if (range) {
      let descriptor = this.scopeDescriptorForPosition(range.start);
      return descriptor.getScopesArray().some(
        scope => COMMENT_MATCHER(scope)
      );
    }
    return false;
  }

  /*
  Section - auto-indent
  */

  indentLevelForLine(line, tabLength) {
    let indentLength = 0;
    for (let i = 0, { length } = line; i < length; i++) {
      const char = line[i];
      if (char === '\t') {
        indentLength += tabLength - (indentLength % tabLength);
      } else if (char === ' ') {
        indentLength++;
      } else {
        break;
      }
    }
    return indentLength / tabLength;
  }

  // Get the suggested indentation level for an existing line in the buffer.
  //
  // * bufferRow - A {Number} indicating the buffer row
  //
  // Returns a {Number}.
  suggestedIndentForBufferRow(row, tabLength, options = {}) {
    if (row === 0) { return 0; }

    let comparisonRow = row - 1;
    if (options.skipBlankLines !== false) {
      // Move upward until we find the a line with text on it.
      while (this.buffer.isRowBlank(comparisonRow) && comparisonRow > 0) {
        comparisonRow--;
      }
    }

    // TODO: What's the right place to measure from? If we measure from the
    // beginning of the new row, the injection's language layer might not know
    // whether it controls that point. Feels better to measure from the end of
    // the previous non-whitespace row, but we'll see.
    let comparisonRowEnd = new Point(
      comparisonRow,
      this.buffer.lineLengthForRow(comparisonRow)
    );

    let controllingLayer = this.controllingLayerAtPoint(comparisonRowEnd);

    const lastLineIndent = this.indentLevelForLine(
      this.buffer.lineForRow(comparisonRow), tabLength
    );

    let { indentsQuery } = controllingLayer;
    if (!indentsQuery) {
      return lastLineIndent;
    }

    let indentTree = controllingLayer.forceAnonymousParse();

    // Capture in two phases. The first phase affects whether this line should
    // be indented from the previous line.
    let indentCaptures = indentsQuery.captures(
      indentTree.rootNode,
      { row: comparisonRow, column: 0 },
      { row: row, column: 0 }
    );

    indentCaptures = indentCaptures.filter(
      ({ node }) => node.endPosition.row >= comparisonRow
    );

    let indentDelta = this.getIndentDeltaFromCaptures(indentCaptures, ['indent']);
    indentDelta = clamp(indentDelta, 0, 1);

    // The second phase tells us whether this line should be dedented from the
    // previous line.
    let dedentCaptures = indentsQuery.captures(
      indentTree.rootNode,
      { row: row, column: 0 },
      { row: row + 1, column: 0 }
    );

    let currentRowText = this.buffer.lineForRow(row);
    dedentCaptures = dedentCaptures.filter(capture => {
      // Imagine you've got:
      //
      // { ^foo, bar } = something
      //
      // and the caret represents the cursor. Pressing Enter will move
      // everything after the cursor to a new line and _should_ indent the
      // line, even though there's a closing brace on the new line that would
      // otherwise mark a dedent.
      //
      // Thus we don't want to honor a dedent unless it's the first
      // non-whitespace content in the line. We'll use similar logic for
      // `suggestedIndentForEditedBufferRow`.
      let { text } = capture.node;
      // Filter out phantom nodes.
      if (!text) { return false; }
      return currentRowText.trim().startsWith(text);
    });

    let dedentDelta = this.getIndentDeltaFromCaptures(
      dedentCaptures,
      ['indent_end', 'branch']
    );
    dedentDelta = clamp(dedentDelta, -1, 0);

    return lastLineIndent + indentDelta + dedentDelta;
  }

  // Get the suggested indentation level for a line in the buffer on which the
  // user is currently typing. This may return a different result from
  // {::suggestedIndentForBufferRow} in order to avoid unexpected changes in
  // indentation. It may also return undefined if no change should be made.
  //
  // * row - The row {Number}
  //
  // Returns a {Number}.
  suggestedIndentForEditedBufferRow(row, tabLength) {
    let scopeResolver = new ScopeResolver();
    if (row === 0) { return 0; }

    let controllingLayer = this.controllingLayerAtPoint(new Point(row, 0));
    let { indentsQuery } = controllingLayer;

    if (!indentsQuery) {
      return undefined;
    }

    // Indents query won't work unless we re-parse the tree. Since we're typing
    // one character at a time, this should not be costly.
    let indentTree = controllingLayer.forceAnonymousParse();
    const indents = indentsQuery.captures(
      indentTree.rootNode,
      { row: row, column: 0 },
      { row: row + 1, column: 0 }
    )

    let lineText = this.buffer.lineForRow(row).trim();

    const currentLineIndent = this.indentLevelForLine(
      this.buffer.lineForRow(row), tabLength
    );

    for (let indent of indents) {
      let { node } = indent;
      if (!scopeResolver.store(indent, null)) {
        continue;
      }
      if (node.startPosition.row !== row) { continue; }
      if (indent.name !== 'branch') { continue; }
      if (node.text !== lineText) { continue; }
      return Math.max(0, currentLineIndent - 1);
    }

    return currentLineIndent;
  }

  // Get the suggested indentation level for a given line of text, if it were
  // inserted at the given row in the buffer.
  //
  // * bufferRow - A {Number} indicating the buffer row
  //
  // Returns a {Number}.
  suggestedIndentForLineAtBufferRow(row, line, tabLength) {
    return this.suggestedIndentForBufferRow(row, tabLength);
  }

  // Private

  getAllInjectionLayers() {
    let markers =  this.injectionsMarkerLayer.getMarkers();
    return markers.map(m => m.languageLayer);
  }

  getAllLanguageLayers() {
    return [
      this.rootLanguageLayer,
      ...this.getAllInjectionLayers()
    ];
  }

  injectionLayersAtPoint (point) {
    let injectionMarkers = this.injectionsMarkerLayer.findMarkers({
      containsPosition: point
    });

    injectionMarkers = injectionMarkers.sort((a, b) => {
      return a.getRange().compare(b.getRange());
    });

    return injectionMarkers.map(m => m.languageLayer);
  }

  languageLayersAtPoint(point) {
    let injectionLayers = this.injectionLayersAtPoint(point);
    return [
      this.rootLanguageLayer,
      ...injectionLayers
    ];
  }

  controllingLayerAtPoint(point) {
    let injectionLayers = this.injectionLayersAtPoint(point);

    if (injectionLayers.length === 0) {
      return this.rootLanguageLayer;
    } else {
      return injectionLayers.sort(layer => -layer.depth)[0];
    }
  }

  firstNonWhitespaceRange(row) {
    return this.buffer.findInRangeSync(
      /\S/,
      new Range(new Point(row, 0), new Point(row, Infinity))
    );
  }

  getIndentDeltaFromCaptures(captures, consider = null) {
    let delta = 0;
    let positionSet = new Set;
    if (!consider) {
      consider = ['indent', 'indent_end', 'branch'];
    }
    for (let { name, node } of captures) {
      // Ignore phantom captures.
      let text = node.text;
      if (!text || !text.length) { continue; }

      if (!consider.includes(name)) { continue; }

      // A given node may be marked with both (e.g.) `indent_end` and `branch`.
      // Only consider a given range once.
      let key = `${node.startIndex}/${node.endIndex}`;
      if (positionSet.has(key)) {
        continue;
      } else {
        positionSet.add(key);
      }

      if (name === 'indent') {
        delta++;
      } else if (name === 'indent_end' || name === 'branch') {
        delta--;
      }
    }
    return delta;
  }

  // DEPRECATED

  tokenizedLineForRow(row) {
    const lineText = this.buffer.lineForRow(row);
    const tokens = [];

    const iterator = this.buildHighlightIterator();
    let start = { row, column: 0 };

    const scopes = iterator.seek(start, row) || [];

    // eslint-disable-next-line no-constant-condition
    while (true) {
      const end = { ...iterator.getPosition() };
      if (end.row > row) {
        end.row = row;
        end.column = lineText.length;
      }

      if (end.column > start.column) {
        tokens.push(
          new Token({
            value: lineText.substring(start.column, end.column),
            scopes: scopes.map(s => this.scopeNameForScopeId(s))
          })
        );
      }

      if (end.column < lineText.length) {
        const closeScopeCount = iterator.getCloseScopeIds().length;
        for (let i = 0; i < closeScopeCount; i++) {
          scopes.pop();
        }
        scopes.push(...iterator.getOpenScopeIds());
        start = end;
        iterator.moveToSuccessor();
      } else {
        break;
      }
    }

    return new TokenizedLine({
      openScopes: [],
      text: lineText,
      tokens,
      tags: [],
      ruleStack: [],
      lineEnding: this.buffer.lineEndingForRow(row),
      tokenIterator: null,
      grammar: this.grammar
    });
  }

  tokenForPosition(point) {
    const scopes = this.scopeDescriptorForPosition(point).getScopesArray();
    let range = this.bufferRangeForScopeAtPosition(
      last(scopes),
      point
    );
    return new Token({
      scopes,
      value: this.buffer.getTextInRange(range)
    });
  }
}

// A data structure for storing scope information during a `HighlightIterator`
// task. The data is reset in between each task.
//
// It also applies the conventions that we've adopted in SCM files
// (particularly in `highlights.scm`) that let us constrain the conditions
// under which various scopes get applied. When a given query capture is added,
// `ScopeResolver` may "reject" it if it fails to pass the given test.
class ScopeResolver {
  constructor (idForScope = null) {
    this.idForScope = idForScope ?? (x => x);
    this.map = new Map
    this.rangeData = new Map
  }

  _keyForPoint (point) {
    return `${point.row},${point.column}`
  }

  _keyForRange (syntax) {
    let { startIndex, endIndex } = syntax.node;
    return `${startIndex}/${endIndex}`;
    // let { startPosition, endPosition } = syntax.node;
    // return `${this._keyForPoint(startPosition)}/${this._keyForPoint(endPosition)}`
  }

  _keyToObject (key) {
    let [row, column] = key.split(',');
    return new Point(Number(row), Number(column));
    // return { row: Number(row), column: Number(column) }
  }

  setDataForRange (syntax, props) {
    let key = this._keyForRange(syntax);
    return this.rangeData.set(key, props);
  }

  getDataForRange (syntax) {
    let key = this._keyForRange(syntax);
    return this.rangeData.get(key);
  }

  // Given a syntax capture, test whether we should include its scope in the
  // document.
  test (existingData, props, node) {
    let tests = [];
    let candidateTests = Object.keys(props);

    if (existingData?.final) { return false; }

    for (let candidate of candidateTests) {
      if (tests.includes(candidate)) { continue; }
      if (!(candidate in ScopeResolver.TESTS)) { continue; }
      tests.push(candidate);
    }

    for (let key of tests) {
      if (!(key in ScopeResolver.TESTS)) { continue; }
      let test = ScopeResolver.TESTS[key];
      if (!test(existingData, props, node)) {
        return false;
      }
    }
    return true;
  }

  // Attempt to add a syntax capture to the boundary data, along with its scope
  // ID.
  //
  // Will return `false` if the scope should not be added for the given range.
  store (syntax) {
    let {
      node,
      name,
      setProperties: props = {}
    } = syntax;

    let {
      startPosition: start,
      endPosition: end
    } = node;

    name = ScopeResolver.interpolateName(name, node);

    let id = this.idForScope(name);

    let data = this.getDataForRange(syntax);

    if (!this.test(data, props, node, name)) {
      return false;
    } else {
      this.setDataForRange(syntax, props);
    }

    if (name === 'ignore') {
      // "@ignore" is a magical variable in an SCM file that will not be
      // applied in the grammar, but allows us to prevent other kinds of scopes
      // from matching. We purposefully allowed this syntax node to set data
      // for a given range, but not to apply its scope ID to any boundaries.
      return;
    }

    // We should open this scope at `start`.
    this.setBoundary(start, id, 'open');

    // We should close this scope at `end`.
    this.setBoundary(end, id, 'close');

    return true;
  }

  setBoundary (point, id, which) {
    let key = this._keyForPoint(point)
    if (!this.map.has(key)) {
      this.map.set(key, { open: [], close: [] })
    }
    let bundle = this.map.get(key);
    let idBundle = bundle[which];

    if (which === 'open') {
      // If an earlier token has already opened at this point, we want to open
      // after it.
      idBundle.push(id)
    } else {
      // If an earlier token has already closed at this point, we want to close
      // before it.
      idBundle.unshift(id)
    }
  }

  clear () {
    this.map.clear()
    this.rangeData.clear()
  }

  *[Symbol.iterator] () {
    // The ordering of the keys doesn't matter here because we'll be putting
    // them into a red-black tree that will be responsible for ordering the
    // boundaries.
    for (let key of this.map.keys()) {
      let point = this._keyToObject(key);
      yield [point, this.map.get(key)]
    }
  }

  debug () {
    for (let [point, bundle] of this) {
      console.log('at point:', point, bundle);
    }
  }
}

// Scope names can mark themselves with `${text}` to interpolate the node's
// text into the capture.
ScopeResolver.interpolateName = (name, node) => {
  return name.replace('TEXT', node.text);
};

// These tests are used to define criteria under which the scope should be
// applied. Set them in a query file like so:
//
// (
//   (foo) @some.scope.name
//   (#set! onlyIfFirst true)
// )
//
// For boolean rules, the second argument to `#set!` is arbitrary, but must be
// something truthy.
//
// These tests come in handy for criteria that can't be represented by the
// built-in predicates like `#match?` and `#eq?`.
//
ScopeResolver.TESTS = {
  // Passes only if another node has not already declared `final` for the exact
  // same range. If a capture is the first one to define `final`, then all
  // other captures for that same range are ignored, whether they try to define
  // `final` or not.
  final (existingData) {
    return !(existingData && existingData.final);
  },

  // Passes only if no earlier capture has occurred for the exact same range.
  shy (existingData) {
    return existingData === undefined;
  },

  // Passes only if the given node is the first among its siblings.
  onlyIfFirst (existingData, props, node) {
    if (!node.parent) {
      // Root nodes are always first.
      return true;
    }
    // We're really paranoid on these because if the parse tree is in an error
    // state, weird things can happen, like a node's parent not having a
    // `firstChild`.
    return node?.parent?.firstChild?.id === node.id;
  },

  // Passes only if the given node is not the first among its siblings.
  onlyIfNotFirst (existingData, props, node) {
    if (!node.parent) { return false; }

    return node?.parent?.firstChild?.id !== node.id;
  },

  // Passes only if the given node is the last among its siblings.
  onlyIfLast (existingData, props, node) {
    if (!node.parent) {
      // Root nodes are always last.
      return true;
    }
    return node?.parent?.lastChild?.id === node.id;
  },

  // Passes only if the given node is not the last among its siblings.
  onlyIfNotLast (existingData, props, node) {
    if (!node.parent) { return false; }

    return node?.parent?.lastChild?.id !== node.id;
  },

  // Passes if the node's text starts with the provided string. Used to work
  // around nodes that are too generic.
  //
  // NOTE: Prefer a `#match?` predicate in the query. This is needed only in
  // unusual circumstances.
  onlyIfTextStartsWith(existingData, props, node) {
    let str = props.onlyIfTextStartsWith;
    let text = node.text;
    return text.startsWith(str);
  },

  // Passes if the node's text ends with the provided string. Used to work
  // around nodes that are too generic.
  //
  // NOTE: Prefer a `#match?` predicate in the query. This is needed only in
  // unusual circumstances.
  onlyIfTextEndsWith(existingData, props, node) {
    let str = props.onlyIfTextEndsWith;
    let text = node.text;
    return text.endsWith(str);
  },

  // Passes if this is a child of a node of the given type.
  onlyIfChildOfType(existingData, props, node) {
    let { onlyIfChildOfType: type } = props;
    let parent = node.parent;
    if (!parent || parent.type !== type) { return false; }
    return true;
  },

  // Passes if this is _not_ a child of a node of the given type.
  onlyIfNotChildOfType(...args) {
    return !this.onlyIfChildOfType(...args);
  },

  // Passes if this node has a node of the given type in its ancestor chain.
  onlyIfDescendantOfType(existingData, props, node) {
    let { onlyIfDescendantOfType: type } = props;
    let current = node;
    while (current.parent) {
      current = current.parent;
      if (current.type === type) { return true; }
    }
    return false;
  },

  // Passes if this node does not have a node of the given type in its ancestor
  // chain.
  onlyIfNotDescendantOfType(...args) {
    return !this.onlyIfDescendantOfType(...args);
  }
};

class NullLanguageModeHighlightIterator {
  seek() {
    return [];
  }
  compare() {
    return 1;
  }
  moveToSuccessor() {}
  getPosition() {
    return Point.INFINITY;
  }
  getOpenScopeIds() {
    return [];
  }
  getCloseScopeIds() {
    return [];
  }
}

class NullLayerHighlightIterator {
  seek() {
    return null;
  }
  compare() {
    return 1;
  }
  moveToSuccessor() {}
  getPosition() {
    return Point.INFINITY;
  }
  getOpenScopeIds() {
    return [];
  }
  getCloseScopeIds() {
    return [];
  }
}

// function findNodeInCurrentScope(boundaries, position, filter) {
//   let iterator = boundaries.ge(position)
//   while (iterator.hasPrev) {
//     iterator.prev()
//     const value = iterator.value
//     if (filter(value)) return value
//
//     if (value.scope === 'close') {
//       // If we have a closing scope, there's an "inner scope" that we will
//       // ignore, and move the iterator BEFORE the inner scope position
//       iterator = boundaries.lt(value.openScopeNode.position)
//     } else if (value.scope === 'open') {
//       // But, if we find an "open" scope, we check depth. If it's `1`, we
//       // got into the last nested scope we were inside, so it's time to quit
//       if (value.depth === 1) return
//     }
//   }
// }

function comparePoints(a, b) {
  const rows = a.row - b.row;
  if (rows === 0) {
    return a.column - b.column
  } else {
    return rows;
  }
}

function isBetweenPoints (point, a, b) {
  let comp = comparePoints(a, b);
  let lesser = comp > 0 ? b : a;
  let greater = comp > 0 ? a : b;
  return comparePoints(point, lesser) >= 0 && comparePoints(point, greater) <= 0;
}

// An iterator for marking boundaries in the buffer to apply syntax
// highlighting.
//
// Manages a collection of `LayerHighlightIterators`, which are the classes
// doing the real work of marking boundaries. `HighlightIterator` is in charge
// of understanding, at any given point, which of the iterators needs to be
// advanced next.
class HighlightIterator {
  constructor(languageMode) {
    this.languageMode = languageMode;
    this.iterators = null;
  }

  seek(start, endRow) {
    let { buffer, rootLanguageLayer } = this.languageMode;
    if (!rootLanguageLayer) { return []; }
    let end = {
      row: endRow,
      column: buffer.lineLengthForRow(endRow)
    };
    this.end = end;

    this.iterators = [];

    const injectionMarkers = this.languageMode.injectionsMarkerLayer.findMarkers(
      {
        intersectsRange: new Range(
          start,
          new Point(endRow + 1, 0)
        )
      }
    );

    const iterator = this.languageMode.rootLanguageLayer.buildHighlightIterator();

    let openScopes = [];
    // The contract of `LayerHighlightIterator#seek` is different from the
    // contract of `HighlightIterator#seek`. Instead of having it return an
    // array of open scopes at the given point, we give it an array that it can
    // push items into if needed; but its return value is a boolean that tells
    // us whether we should use this iterator at all. It will return `true` if
    // it needs to mark anything in the specified range, and `false` otherwise.
    let result = iterator.seek(start, endRow, openScopes);
    if (result) {
      this.iterators.push(iterator);
    }

    for (const marker of injectionMarkers) {
      const iterator = marker.languageLayer.buildHighlightIterator();
      let result = iterator.seek(start, endRow, openScopes);
      if (result) {
        this.iterators.push(iterator);
      }
    }

    // Sort the iterators so that the last one in the array is the earliest
    // in the document, and represents the current position.
    this.iterators.sort((a, b) => b.compare(a));

    this.detectCoveredScope();

    return openScopes;
  }

  moveToSuccessor () {
    // `this.iterators` is _always_ sorted from farthest position to nearest
    // position, so the last item in the collection is always the next one to
    // act.
    let leader = last(this.iterators);
    if (leader.moveToSuccessor()) {
      // It was able to move to a successor, so now we have to "file" it into
      // the right place in `this.iterators` so that the sorting is correct.
      const leaderIndex = this.iterators.length - 1;
      let i = leaderIndex;
      while (i > 0 && this.iterators[i - 1].compare(leader) < 0) { i--; }
      if (i < leaderIndex) {
        this.iterators.splice(i, 0, this.iterators.pop());
      }
    } else {
      // It was not able to move to a successor, so it must be done. Remove it
      // from the collection.
      this.iterators.pop();
    }

    this.detectCoveredScope();
  }

  getPosition () {
    let iterator = last(this.iterators || []);
    if (iterator) {
      // this.logPosition();
      return iterator.getPosition();
    } else {
      return Point.INFINITY;
    }
  }

  getCloseScopeIds() {
    let iterator = last(this.iterators);
    if (iterator && !this.currentScopeIsCovered) {
      return iterator.getCloseScopeIds();
    }
    return [];
  }

  getOpenScopeIds() {
    let iterator = last(this.iterators);
    if (iterator && !this.currentScopeIsCovered) {
      return iterator.getOpenScopeIds();
    }
    return [];
  }

  // Detect whether or not another more deeply-nested language layer has a
  // scope boundary at this same position. If so, the current language layer's
  // scope boundary should not be reported.
  //
  // This also will only avoid the scenario where two iterators want to
  // highlight the _exact same_ boundary. If a root language layer wants to
  // mark a boundary that isn't present in an injection's boundary list, the
  // root will be allowed to proceed.
  //
  // TODO: This only works for comparing the first two iterators; anything
  // deeper than that will be ignored. This probably isn't a problem, but we'll
  // see.
  detectCoveredScope() {
    const layerCount = this.iterators.length;
    if (layerCount > 1) {
      const first = this.iterators[layerCount - 1];
      const next = this.iterators[layerCount - 2];

      if (
        comparePoints(next.getPosition(), first.getPosition()) === 0 &&
        next.atEnd === first.atEnd &&
        next.depth > first.depth &&
        !next.isAtInjectionBoundary()
      ) {
        this.currentScopeIsCovered = true;
        return;
      }
    }

    this.currentScopeIsCovered = false;
  }

  logPosition() {
    let iterator = last(this.iterators);
    iterator.logPosition();
  }
}

// Iterates through everything that a `LanguageLayer` is responsible for,
// marking boundaries for scope insertion.
class LayerHighlightIterator {
  constructor (languageLayer) {
    this.languageLayer = languageLayer;
    this.name = languageLayer.grammar.scopeName;
    this.depth = languageLayer.depth;
    // TODO: Understand `atEnd` better.
    this.atEnd = false;
  }

  // If this isn't the root language layer, we need to make sure this iterator
  // doesn't try to go past its marker boundary.
  _getEndPosition (endRow) {
    let { marker } = this.languageLayer;
    let { buffer } = this.languageLayer.languageMode;
    let naiveEndPoint = new Point(
      endRow,
      buffer.lineLengthForRow(endRow)
    );

    if (marker) {
      return Point.min(marker.getRange().end, naiveEndPoint)
    } else {
      return naiveEndPoint;
    }
  }

  seek(start, endRow, previousOpenScopes) {
    let end = this._getEndPosition(endRow);
    let [boundaries, openScopes] = this.languageLayer.getSyntaxBoundaries(
      start,
      end,
      { includeOpenScopes: true }
    );

    if (!boundaries) {
      return false;
    }

    this.iterator = boundaries.begin;
    this.start = Point.fromObject(start, true);
    this.end = end;
    previousOpenScopes.push(...openScopes);
    return true;
  }

  isAtInjectionBoundary () {
    let position = Point.fromObject(this.iterator.key);
    return position.isEqual(this.start) || position.isEqual(this.end);
  }

  _inspectScopes (ids) {
    if (Array.isArray(ids)) {
      return ids.map(id => this._inspectScopes(id)).join(', ')
    }
    return this.languageLayer.languageMode.scopeNameForScopeId(ids);
  }

  getOpenScopeIds () {
    // console.log(
    //   this.name,
    //   'OPENING',
    //   this.getPosition(),
    //   this._inspectScopes(
    //     this.iterator.value.openScopeIds
    //   )
    // );
    return [...this.iterator.value.openScopeIds];
  }

  getCloseScopeIds () {
    // console.log(
    //   this.name,
    //   'CLOSING',
    //   this.getPosition(),
    //   this._inspectScopes(
    //     this.iterator.value.closeScopeIds
    //   )
    // );
    return [...this.iterator.value.closeScopeIds];
  }

  getPosition () {
    return this.iterator.key || Point.INFINITY;
  }

  logPosition () {
    let pos = this.getPosition();

    let { languageMode } = this.languageLayer;

    console.log(
      `[highlight] (${pos.row}, ${pos.column})`,
      'close',
      this.iterator.value.closeScopeIds.map(id => languageMode.scopeNameForScopeId(id)),
      'open',
      this.iterator.value.openScopeIds.map(id => languageMode.scopeNameForScopeId(id)),
      'next?',
      this.iterator.hasNext
    );
  }

  compare(other) {
    // TODO: Understand this better.
    const result = comparePoints(this.iterator.key, other.iterator.key);

    // const result = this.offset - other.offset;
    if (result !== 0) { return result; }
    if (this.atEnd && !other.atEnd) { return -1; }
    if (other.atEnd && !this.atEnd) { return 1; }

    return this.languageLayer.depth - other.languageLayer.depth;
  }

  moveToSuccessor () {
    if (!this.iterator.hasNext) { return false; }
    this.iterator.next();
    if (!this.iterator.hasNext) { this.atEnd = true; }
    if (this.iterator.key && this.end) {
      if (comparePoints(this.iterator.key, this.end) > 0) {
        this.iterator = { value: null };
        return false;
      }
    }
    return true;
  }
}

// Manages all aspects of a given language's parsing duties over a given region
// of the buffer.
//
// The base `LanguageLayer` that's in charge of the entire buffer is the "root"
// `LanguageLayer`. Other `LanguageLayer`s are created when injections are
// required. Those injected languages may require injections themselves.
//
// Thus, for many editor-related tasks that depend on the context of the
// cursor, we should figure out how many different `LanguageLayer`s are
// operating in that particular region, and either (a) compose their output or
// (b) choose the output of the most specific layer, depending on the task.
//
class LanguageLayer {
  constructor(marker, languageMode, grammar, depth) {
    this.marker = marker;
    this.languageMode = languageMode;
    this.grammar = grammar;
    this.depth = depth;

    this.subscriptions = new CompositeDisposable;

    this.language = this.grammar.getLanguageSync();
    this.syntaxQuery = this.language.query(grammar.syntaxQuery);

    let otherQueries = ['foldsQuery', 'indentsQuery', 'localsQuery'];

    for (let query of otherQueries) {
      if (grammar[query]) {
        this[query] = this.language.query(grammar[query]);
      }
    }

    this.tree = null;
    this.scopeResolver = new ScopeResolver(
      (name) => this.languageMode.getOrCreateScopeId(name)
    );
    this.languageScopeId = this.languageMode.getOrCreateScopeId(this.grammar.scopeName);

    if (atom.inDevMode()) {
      // In dev mode, changes to query files should be applied in real time.
      // This allows someone to save, e.g., `highlights.scm` and immediately
      // see the impact of their change.
      this.observeQueryFileChanges();
    }
  }

  observeQueryFileChanges() {
    this.subscriptions.add(
      this.grammar.onDidChangeQueryFile(({ queryType }) => {
        try {
          if (!this[queryType]) { return; }
          this[queryType] = this.language.query(this.grammar[queryType]);
          // Force a re-highlight of this layer's entire region.
          let range = this.marker?.getRange() || this.languageMode.buffer.getRange();
          this.languageMode.emitRangeUpdate(range);
        } catch (error) {
          console.error(`Error parsing query file: ${queryType}`);
          console.error(error);
        }
      })
    );
  }

  getExtent() {
    return this.marker?.getRange() ?? this.buffer.getRange();
  }

  getSyntaxBoundaries(from, to, { includeOpenScopes = false } = {}) {
    if (!this.tree) { return []; }
    if (!this.grammar.getLanguageSync()) { return []; }
    from = Point.fromObject(from, true);
    to = Point.fromObject(to, true);
    let boundaries = createTree(comparePoints);
    let extent = this.marker ? this.marker.getRange() : MAX_RANGE;

    const captures = this.syntaxQuery.captures(this.tree.rootNode, from, to);

    this.scopeResolver.clear();

    for (let capture of captures) {
      let { node } = capture;
      // Phantom nodes invented by the parse tree.
      if (node.text === '') { continue; }
      // let id = this.languageMode.getOrCreateScopeId(name);
      this.scopeResolver.store(capture);
    }

    // Ensure the whole source file (or whole bounds of the injection) is
    // annotated with the root language scope name.
    if (from.isEqual(extent.start) && from.column === 0) {
      this.scopeResolver.setBoundary(from, this.languageScopeId, 'open');
    }

    if (to.isEqual(extent.end)) {
      this.scopeResolver.setBoundary(to, this.languageScopeId, 'close');
    }

    let alreadyOpenScopes = [];
    if (from.isGreaterThan(extent.start)) {
      alreadyOpenScopes.push(this.languageScopeId);
    }

    let isEmpty = true;
    for (let [point, data] of this.scopeResolver) {
      if (point.isLessThan(from)) {
        alreadyOpenScopes.push(...data.open);
        for (let c of data.close) {
          removeLastOccurrenceOf(alreadyOpenScopes, c);
        }
        continue;
      } else if (point.isGreaterThan(to)) {
        continue;
      }

      let bundle = {
        closeScopeIds: [...data.close],
        openScopeIds: [...data.open]
      };

      isEmpty = false;
      boundaries = boundaries.insert(point, bundle);
    }

    if (isEmpty) {
      return [];
    }

    if (includeOpenScopes) {
      return [boundaries, alreadyOpenScopes];
    } else {
      return boundaries;
    }
  }

  buildHighlightIterator() {
    if (this.tree) {
      return new LayerHighlightIterator(this, this.tree);
    } else {
      return new NullLayerHighlightIterator();
    }
  }

  handleTextChange(edit) {
    const {
      startPosition,
      oldEndPosition,
      newEndPosition
    } = edit;

    if (this.tree) {
      this.tree.edit(edit);
      if (this.editedRange) {
        if (startPosition.isLessThan(this.editedRange.start)) {
          this.editedRange.start = startPosition;
        } if (oldEndPosition.isLessThan(this.editedRange.end)) {
          this.editedRange.end = newEndPosition.traverse(
            this.editedRange.end.traversalFrom(oldEndPosition)
          );
        } else {
          this.editedRange.end = newEndPosition;
        }
      } else {
        this.editedRange = new Range(startPosition, newEndPosition);
      }
    }
  }

  destroy() {
    this.tree = null;
    this.destroyed = true;
    this.marker?.destroy();
    this.subscriptions.dispose();

    for (const marker of this.languageMode.injectionsMarkerLayer.getMarkers()) {
      if (marker.parentLanguageLayer === this) {
        marker.languageLayer.destroy();
      }
    }
  }

  update(nodeRangeSet) {
    // TODO: Async?
    this._performUpdate(nodeRangeSet);
    return Promise.resolve();
  }

  getLocalReferencesAtPoint(point) {
    if (!this.localsQuery) { return []; }
    let captures = this.localsQuery.captures(
      this.tree.rootNode,
      point,
      point + 1
    );

    captures = captures.filter(cap => {
      if (cap.name !== 'local.reference') { return false; }
      if (!rangeForNode(cap.node).containsPoint(point)) {
        return false;
      }
      return true;
    });

    let nodes = captures.map(cap => cap.node);
    nodes = nodes.sort((a, b) => {
      return rangeForNode(b).compare(rangeForNode(a));
    });

    return nodes;
  }

  // EXPERIMENTAL: Given a local reference node, tries to find the node that
  // defines it.
  findDefinitionForLocalReference(node, captures = null) {
    let name = node.text;
    if (!name) { return []; }
    let localRange = rangeForNode(node);
    let globalScope = this.tree.rootNode;

    if (!captures) {
      captures = this.groupLocalsCaptures(
        this.localsQuery.captures(
          globalScope,
          globalScope.startPosition,
          globalScope.endPosition
        )
      );
    }

    let { scopes, definitions } = captures;

    // Consider only the scopes that can influence our local node.
    let relevantScopes = scopes.filter((scope) => {
      let range = rangeForNode(scope);
      return range.containsRange(localRange);
    }).sort((a, b) => a.compare(b));

    relevantScopes.push(globalScope);

    // Consider only the definitions whose names match the target's.
    let relevantDefinitions = definitions.filter(
      (def) => def.text === name
    );
    if (relevantDefinitions.length === 0) { return []; }

    let definitionsByBaseScope = new Index();
    for (let rDef of relevantDefinitions) {
      // Find all the scopes that include this definition. The largest of those
      // scopes will be its "base" scope. If there are no scopes that include
      // this definition, it must have been defined globally.
      let rDefScopes = scopes.filter(s => {
        return isBetweenPoints(
          rDef.startPosition,
          s.startPosition,
          s.endPosition
        );
      }).sort((a, b) => {
        return rangeForNode(b).compare(rangeForNode(a));
      });

      let baseScope = rDefScopes[0] ?? globalScope;

      // Group each definition by its scope. Since any variable can be
      // redefined an arbitrary number of times, each scope might include
      // multiple definitions of this identifier.
      definitionsByBaseScope.add(baseScope, rDef);
    }

    // Moving from smallest to largest scope, get definitions that were made in
    // that scope, and return the closest one to the reference.
    for (let scope of relevantScopes) {
      let definitionsInScope = definitionsByBaseScope.get(scope) ?? [];
      let { length } = definitionsInScope;
      if (length === 0) { continue; }
      if (length === 1) { return definitionsInScope[0]; }

      // Here's how we want to sort these candidates:
      //
      // * In each scope, look for a definitions that happen before the local's
      //   position. The closest such definition in the narrowest scope is our
      //   ideal target.
      // * Failing that, take note of all the definitions that happened _after_
      //   the local's position in all relevant scopes. Choose the closest to
      //   the local.

      let definitionsBeforeLocal = [];
      let definitionsAfterLocal = [];

      for (let def of definitionsInScope) {
        let result = comparePoints(def.startPosition, localRange.start);

        let bucket = result < 0 ?
          definitionsBeforeLocal :
          definitionsAfterLocal;

        bucket.push(def);
      }

      if (definitionsBeforeLocal.length > 0) {
        let maxBeforeLocal;
        for (let def of definitionsBeforeLocal) {
          if (!maxBeforeLocal) {
            maxBeforeLocal = def;
            continue;
          }

          let result = comparePoints(def, maxBeforeLocal);
          if (result > 0) {
            maxBeforeLocal = def;
          }
        }
        return maxBeforeLocal;
      }

      // TODO: For definitions that happen after the local in the buffer, it's
      // not 100% clear what the right answer should be. Best guess for now is
      // the one that's closest to the local reference.
      let minAfterLocal;
      for (let def of definitionsAfterLocal) {
        if (!minAfterLocal) {
          minAfterLocal = def;
          continue;
        }

        let result = comparePoints(def, minAfterLocal);
        if (result < 0) {
          minAfterLocal = def;
        }
      }

      return minAfterLocal;
    }
  }

  groupLocalsCaptures(captures) {
    let scopes = [];
    let definitions = [];
    let references = [];

    for (let capture of captures) {
      let { name, node } = capture;
      switch (name) {
        case 'local.scope':
          scopes.push(node);
          break;
        case 'local.definition':
          definitions.push(node);
          break;
        case 'local.reference':
          references.push(node);
          break;
      }
    }

    return { scopes, definitions, references };
  }

  updateInjections(grammar) {
    // Ignore unless this is an injection grammar.
    if (!grammar?.injectionRegex) { return; }

    // We don't need to consume the grammar itself; we'll just call
    // `_populateInjections` here because the callback signals that this
    // layer's list of injection points might have changed.
    this._populateInjections(MAX_RANGE, null);
  }

  _performUpdate(nodeRangeSet) {
    let includedRanges = null;
    if (nodeRangeSet) {
      includedRanges = nodeRangeSet.getRanges(this.languageMode.buffer);
      if (includedRanges.length === 0) {
        const range = this.marker.getRange();
        this.destroy();
        this.languageMode.emitRangeUpdate(range);
        return;
      }
    }

    let affectedRange = this.editedRange;
    this.editedRange = null;

    let language = this.grammar.getLanguageSync();
    let tree = this.languageMode.parse(
      language,
      this.tree,
      includedRanges
    );

    if (this.tree) {
      const rangesWithSyntaxChanges = this.tree.getChangedRanges(tree);
      this.tree = tree;

      if (rangesWithSyntaxChanges.length > 0) {
        for (const range of rangesWithSyntaxChanges) {
          this.languageMode.emitRangeUpdate(rangeForNode(range));
        }

        const combinedRangeWithSyntaxChange = new Range(
          rangesWithSyntaxChanges[0].startPosition,
          last(rangesWithSyntaxChanges).endPosition
        );

        if (affectedRange) {
          this.languageMode.emitRangeUpdate(affectedRange);
          affectedRange = affectedRange.union(combinedRangeWithSyntaxChange);
        } else {
          affectedRange = combinedRangeWithSyntaxChange;
        }
      }
    } else {
      this.tree = tree;
      this.languageMode.emitRangeUpdate(rangeForNode(tree.rootNode));
      if (includedRanges) {
        affectedRange = new Range(
          includedRanges[0].startPosition,
          last(includedRanges).endPosition
        );
      } else {
        affectedRange = MAX_RANGE;
      }
    }

    if (affectedRange) {
      this._populateInjections(affectedRange, nodeRangeSet);
    }
  }

  forceAnonymousParse() {
    return this.languageMode.parse(this.language, this.tree);
  }

  getText () {
    let { buffer } = this.languageMode;
    if (!this.marker) {
      return buffer.getText();
    } else {
      return buffer.getTextInRange(this.marker.getRange());
    }
  }

  getFolds() {
    if (!this.foldsQuery) { return []; }
    let foldsTree = this.forceAnonymousParse();
    return this.foldsQuery.captures(foldsTree.rootNode);
  }

  scopeMapAtPosition(point) {
    if (!this.tree) { return []; }
    let scopeResolver = new ScopeResolver();

    // If the cursor is resting before column X, we want all scopes that cover
    // the character in column X.
    let captures = this.syntaxQuery.captures(
      this.tree.rootNode,
      point,
      { row: point.row, column: point.column + 1 }
    );

    // Captured nodes aren't guaranteed to overlap the point we asked for.
    captures = captures.filter(({ node }) => {
      // Don't include nodes that end right before the point.
      if (comparePoints(node.endPosition, point) === 0) { return false; }
      return isBetweenPoints(point, node.startPosition, node.endPosition);
    });

    let results = [];
    for (let cap of captures) {
      if (scopeResolver.store(cap, null)) {
        results.push(cap);
      }
    }
    scopeResolver.clear();
    results = results.sort(({ node }) => {
      return node.endIndex - node.startIndex;
    });

    return results;
  }

  scopeDescriptorForPosition(point) {
    let results = this.scopeMapAtPosition(point);

    let injectionLayers = this.languageMode.injectionLayersAtPoint(point);

    for (let layer of injectionLayers) {
      let map = layer.scopeMapAtPosition(point);
      results.push(...map);
    }

    results = results.sort(({ node }) => {
      return node.endIndex - node.startIndex;
    });

    let scopes = results.map(cap => {
      return ScopeResolver.interpolateName(cap.name, cap.node)
    });

    if (scopes.length === 0 || scopes[0] !== this.grammar.scopeName) {
      scopes.unshift(this.grammar.scopeName);
    }
    return new ScopeDescriptor({ scopes });
  }

  _populateInjections (range, nodeRangeSet) {
    let existingInjectionMarkers = this.languageMode.injectionsMarkerLayer
      .findMarkers({ intersectsRange: range })
      .filter(marker => marker.parentLanguageLayer === this);

    if (existingInjectionMarkers.length > 0) {
      range = range.union(
        new Range(
          existingInjectionMarkers[0].getRange().start,
          last(existingInjectionMarkers).getRange().end
        )
      );
    }

    const markersToUpdate = new Map();
    const nodes = this.tree.rootNode.descendantsOfType(
      Object.keys(this.grammar.injectionPointsByType),
      range.start,
      range.end
    );

    let existingInjectionMarkerIndex = 0;
    for (const node of nodes) {
      for (const injectionPoint of this.grammar.injectionPointsByType[node.type]) {
        const languageName = injectionPoint.language(node);
        if (!languageName) { continue; }

        const grammar = this.languageMode.grammarForLanguageString(
          languageName
        );
        if (!grammar) { continue; }

        const contentNodes = injectionPoint.content(node);
        if (!contentNodes) { continue; }

        const injectionNodes = [].concat(contentNodes);
        if (!injectionNodes.length) continue;

        const injectionRange = rangeForNode(node);

        let marker;

        for (
          let i = existingInjectionMarkerIndex,
            n = existingInjectionMarkers.length;
          i < n;
          i++
        ) {
          const existingMarker = existingInjectionMarkers[i];
          const comparison = existingMarker.getRange().compare(injectionRange);
          if (comparison > 0) {
            break;
          } else if (comparison === 0) {
            existingInjectionMarkerIndex = i;
            if (existingMarker.languageLayer.grammar === grammar) {
              marker = existingMarker;
              break;
            }
          } else {
            existingInjectionMarkerIndex = i;
          }
        }

        if (!marker) {
          marker = this.languageMode.injectionsMarkerLayer.markRange(
            injectionRange
          );

          marker.languageLayer = new LanguageLayer(
            marker,
            this.languageMode,
            grammar,
            this.depth + 1
          );
          marker.parentLanguageLayer = this;
        }

        markersToUpdate.set(
          marker,
          new NodeRangeSet(
            nodeRangeSet,
            injectionNodes,
            injectionPoint.newlinesBetween,
            injectionPoint.includeChildren
          )
        );
      }
    }

    for (const marker of existingInjectionMarkers) {
      if (!markersToUpdate.has(marker)) {
        this.languageMode.emitRangeUpdate(
          marker.getRange()
        );
        marker.languageLayer.destroy();
      }
    }

    if (markersToUpdate.size > 0) {
      const promises = [];
      for (const [marker, nodeRangeSet] of markersToUpdate) {
        promises.push(marker.languageLayer.update(nodeRangeSet));
      }
      return Promise.all(promises);
    }
  }
}

// An injection `LanguageLayer` may need to parse and highlight a strange
// subset of its stated range. A `NodeRangeSet` is how that strange subset is
// determined.
class NodeRangeSet {
  constructor(previous, nodes, newlinesBetween, includeChildren) {
    this.previous = previous;
    this.nodes = nodes;
    this.newlinesBetween = newlinesBetween;
    this.includeChildren = includeChildren;
  }

  getRanges(buffer) {
    const previousRanges = this.previous && this.previous.getRanges(buffer);
    const result = [];

    for (const node of this.nodes) {
      let position = node.startPosition, index = node.startIndex;

      if (!this.includeChildren) {
        // If `includeChildren` is `false`, we're effectively collecting all
        // the disjoint text nodes that are direct descendants of this node.
        for (const child of node.children) {
          const nextIndex = child.startIndex;
          if (nextIndex > index) {
            this._pushRange(buffer, previousRanges, result, {
              startIndex: index,
              endIndex: nextIndex,
              startPosition: position,
              endPosition: child.startPosition
            });
          }
          position = child.endPosition;
          index = child.endIndex;
        }
      }

      if (node.endIndex > index) {
        this._pushRange(buffer, previousRanges, result, {
          startIndex: index,
          endIndex: node.endIndex,
          startPosition: position,
          endPosition: node.endPosition
        });
      }
    }

    return result;
  }

  _pushRange(buffer, previousRanges, newRanges, newRange) {
    if (!previousRanges) {
      if (this.newlinesBetween) {
        const { startIndex, startPosition } = newRange;
        this._ensureNewline(buffer, newRanges, startIndex, startPosition);
      }
      newRanges.push(newRange);
      return;
    }

    for (const previousRange of previousRanges) {
      if (previousRange.endIndex <= newRange.startIndex) continue;
      if (previousRange.startIndex >= newRange.endIndex) break;
      const startIndex = Math.max(
        previousRange.startIndex,
        newRange.startIndex
      );
      const endIndex = Math.min(previousRange.endIndex, newRange.endIndex);
      const startPosition = Point.max(
        previousRange.startPosition,
        newRange.startPosition
      );
      const endPosition = Point.min(
        previousRange.endPosition,
        newRange.endPosition
      );
      if (this.newlinesBetween) {
        this._ensureNewline(buffer, newRanges, startIndex, startPosition);
      }
      newRanges.push({ startIndex, endIndex, startPosition, endPosition });
    }
  }

  // For injection points with `newlinesBetween` enabled, ensure that a
  // newline is included between each disjoint range.
  _ensureNewline(buffer, newRanges, startIndex, startPosition) {
    const lastRange = newRanges[newRanges.length - 1];
    if (lastRange && lastRange.endPosition.row < startPosition.row) {
      newRanges.push({
        startPosition: new Point(
          startPosition.row - 1,
          buffer.lineLengthForRow(startPosition.row - 1)
        ),
        endPosition: new Point(startPosition.row, 0),
        startIndex: startIndex - startPosition.column - 1,
        endIndex: startIndex - startPosition.column
      });
    }
  }
}


// Like a map, but expects each key to have multiple values.
class Index extends Map {
  constructor() {
    super();
  }

  add(key, ...values) {
    let existing = this.get(key);
    if (!existing) {
      existing = [];
      this.set(key, existing);
    }
    existing.push(...values);
  }
}

module.exports = WASMTreeSitterLanguageMode;<|MERGE_RESOLUTION|>--- conflicted
+++ resolved
@@ -134,12 +134,7 @@
   }
 
   bufferDidChange(change) {
-<<<<<<< HEAD
-    if(!this.rootLanguageLayer) return;
-    // if (!this.tree) { return; }
-=======
     if (!this.rootLanguageLayer) { return; }
->>>>>>> 4204b89f
 
     let { oldRange, newRange, oldText, newText } = change;
     this.newRanges.push(change.newRange);
@@ -172,12 +167,7 @@
   }
 
   bufferDidFinishTransaction({ changes }) {
-<<<<<<< HEAD
-    if(!this.rootLanguageLayer) return;
-=======
     if (!this.rootLanguageLayer) { return; }
-
->>>>>>> 4204b89f
     for (let i = 0, { length } = changes; i < length; i++) {
       const { oldRange, newRange } = changes[i];
       spliceArray(
@@ -445,36 +435,6 @@
     return this.rootLanguageLayer.scopeDescriptorForPosition(point);
   }
 
-<<<<<<< HEAD
-  getFoldableRanges() {
-    if (!this.tokenized) { return []; }
-
-    let layers = this.getAllLanguageLayers();
-
-    let folds = [];
-    for (let layer of layers) {
-      let folds = layer.getFolds();
-      folds.push(...folds);
-    }
-    return folds.map(fold => this._makeFoldableRange(fold.node))
-  }
-
-  getFoldableRangesAtIndentLevel(level) {
-    if (!this.tree) return [];
-    const tabLength = this.buffer.displayLayers[0]?.tabLength || 2
-    const minCol = (level-1) * tabLength
-    const maxCol = (level) * tabLength
-    return this.foldsQuery
-      .captures(this.tree.rootNode)
-      .filter(fold => {
-        const { column } = fold.node.startPosition;
-        return column > minCol && column <= maxCol;
-      })
-      .map(fold => this._makeFoldableRange(fold.node))
-  }
-
-=======
->>>>>>> 4204b89f
   parse (language, oldTree, includedRanges) {
     // let devMode = atom.inDevMode();
     let parser = this.getOrCreateParserForLanguage(language);
@@ -584,10 +544,10 @@
   }
 
   getFoldableRangesAtIndentLevel(level) {
+    if (!this.tree) return [];
     const tabLength = this.buffer.displayLayers[0]?.tabLength || 2
     const minCol = (level-1) * tabLength
     const maxCol = (level) * tabLength
-    if (!this.tree) return [];
     return this.foldsQuery
       .captures(this.tree.rootNode)
       .filter(fold => {
