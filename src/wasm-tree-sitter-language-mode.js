const Parser = require('web-tree-sitter');
const ScopeDescriptor = require('./scope-descriptor')
// const { Patch } = require('superstring');
// const fs = require('fs');
const { Point, Range, spliceArray } = require('text-buffer');
const { CompositeDisposable, Emitter } = require('event-kit');
const Token = require('./token');
const TokenizedLine = require('./tokenized-line');
const { matcherForSelector } = require('./selectors');

const createTree = require("./rb-tree")

function last(array) {
  return array[array.length - 1];
}

function removeLastOccurrenceOf(array, item) {
  return array.splice(array.lastIndexOf(item), 1);
}

function clamp (value, min, max) {
  if (value < min) { return min; }
  if (value > max) { return max; }
  return value;
}

function rangeForNode(node) {
  return new Range(node.startPosition, node.endPosition);
}

// function pointForNodePosition(position) {
//   let { row, column } = position;
//   return new Point(row, column);
// }

const COMMENT_MATCHER = matcherForSelector('comment');
const MAX_RANGE = new Range(Point.ZERO, Point.INFINITY).freeze();

const VAR_ID = 257
const conversions = new Map([
  ['function.method.builtin', 'keyword.other.special-method'],
  ['number', 'constant.numeric'],
  // 'punctuation.special':
  // 'punctuation.bracket':
  // 'string':
  // 'embedded':
  // 'punctuation.bracket':
  ['string.special.regex', 'string.regexp']
])
class WASMTreeSitterLanguageMode {
  constructor(grammar, buffer, config, grammars) {
    this.emitter = new Emitter();
    this.lastId = 259
    this.scopeNames = new Map([["variable", VAR_ID]])
    this.scopeIds = new Map([[VAR_ID, "variable"]])
    this.buffer = buffer;
    this.config = config;
    this.grammarRegistry = grammars;
    this.injectionsMarkerLayer = buffer.addMarkerLayer();
    this.newRanges = []
    this.oldNodeTexts = new Set()
    this.grammar = grammar;
    this.rootScopeId = this.getOrCreateScopeId(this.grammar.scopeName);
    this.ignoreScopeId = this.getOrCreateScopeId('ignore');

    this.tokenized = false;
    this.subscriptions = new CompositeDisposable;

    this.subscriptions.add(
      this.onDidTokenize(() => this.tokenized = true)
    );

    this.isFoldableCache = [];

    this.rootLanguage = null;
    this.rootLanguageLayer = null;

    this.grammarForLanguageString = this.grammarForLanguageString.bind(this);

    this.parsersByLanguage = new Map();
    let resolve
    this.ready = new Promise(r => resolve = r)

    this.grammar.getLanguage().then(lang => {
      this.rootLanguage = lang;
      this.rootLanguageLayer = new LanguageLayer(null, this, grammar, 0);
<<<<<<< HEAD
=======
      this.syntaxQuery = lang.query(grammar.syntaxQuery)
      if (grammar.localsQuery) {
        // this.localsQuery = lang.query(grammar.localsQuery)
      }
      this.grammar = grammar;
      if (grammar.foldsQuery !== undefined) {
        this.foldsQuery = lang.query(grammar.foldsQuery);
      }
      if (grammar.indentsQuery !== undefined) {
        this.indentsQuery = lang.query(grammar.indentsQuery);
      }
>>>>>>> e918d32c
      return this.getOrCreateParserForLanguage(lang);
    }).then(() => {
      this.rootLanguageLayer
        .update(null)
<<<<<<< HEAD
        .then(() => this.emitter.emit('did-tokenize'));
=======
        .then(() => this.emitter.emit('did-tokenize'))
        .then(() => resolve(true));
>>>>>>> e918d32c
    });

    this.rootScopeDescriptor = new ScopeDescriptor({
      scopes: [grammar.scopeName]
    });
  }

  getRootParser() {
    return this.getOrCreateParserForLanguage(this.rootLanguage);
  }

  getOrCreateParserForLanguage(language) {
    let existing = this.parsersByLanguage.get(language);
    if (existing) { return existing; }

    let parser = new Parser();
    parser.setLanguage(language);
    this.parsersByLanguage.set(language, parser);
    return parser;
  }

  destroy() {
    this.injectionsMarkerLayer.destroy();
    this.tree = null;
    this.subscriptions.dispose();
  }

  getGrammar() {
    return this.grammar;
  }

  getLanguageId() {
    return this.grammar.scopeName;
  }

  updateForInjection(grammar) {
    if (!this.rootLanguageLayer) { return; }
    this.rootLanguageLayer.updateInjections(grammar);
  }

  bufferDidChange(change) {
    // if (!this.tree) { return; }

    let { oldRange, newRange, oldText, newText } = change;
    this.newRanges.push(change.newRange);

    // const possibleDefinition = this.boundaries.lt(change.oldRange.end).value?.definition
    // if (possibleDefinition) {
    //   this.oldNodeTexts.add(possibleDefinition)
    // }

    const startIndex = this.buffer.characterIndexForPosition(
      change.newRange.start
    );

    // Mark edits in the tree, but don't actually reparse until
    // `bufferDidFinishTransaction`.
    let edit = {
      startIndex,
      oldEndIndex: startIndex + oldText.length,
      newEndIndex: startIndex + newText.length,
      startPosition: oldRange.start,
      oldEndPosition: oldRange.end,
      newEndPosition: newRange.end
    };

    this.rootLanguageLayer.handleTextChange(edit, oldText, newText);

    for (const marker of this.injectionsMarkerLayer.getMarkers()) {
      marker.languageLayer.handleTextChange(edit, oldText, newText);
    }
  }

  bufferDidFinishTransaction({ changes }) {
    for (let i = 0, { length } = changes; i < length; i++) {
      const { oldRange, newRange } = changes[i];
      spliceArray(
        this.isFoldableCache,
        newRange.start.row,
        oldRange.end.row - oldRange.start.row,
        { length: newRange.end.row - newRange.start.row }
      );
    }
    this.rootLanguageLayer.update(null);
  }

  emitRangeUpdate(range) {
    const startRow = range.start.row;
    const endRow = range.end.row;
    for (let row = startRow; row < endRow; row++) {
      this.isFoldableCache[row] = undefined;
    }
    // console.log('invalidating:', range.start, range.end);
    this.emitter.emit('did-change-highlighting', range);
  }

  grammarForLanguageString(languageString) {
    let result =  this.grammarRegistry.treeSitterGrammarForLanguageString(
      languageString,
      'wasm'
    );
    return result;
  }

  // _prepareInvalidations() {
  //   let nodes = this.oldNodeTexts
  //   let parentScopes = createTree(comparePoints)
  //
  //   this.newRanges.forEach(range => {
  //     const newNodeText = this.boundaries.lt(range.end).value?.definition
  //     if (newNodeText) nodes.add(newNodeText)
  //     const parent = findNodeInCurrentScope(
  //       this.boundaries, range.start, v => v.scope === 'open'
  //     )
  //     if (parent) parentScopes = parentScopes.insert(parent.position, parent)
  //   })
  //
  //   parentScopes.forEach((_, val) => {
  //     const from = val.position, to = val.closeScopeNode.position
  //     const range = new Range(from, to)
  //     this._invalidateReferences(range, nodes)
  //   })
  //   this.oldNodeTexts = new Set()
  //   this.newRanges = []
  // }

  // _invalidateReferences(range, invalidatedNames) {
  //   const {start, end} = range
  //   let it = this.boundaries.ge(start)
  //   while (it.hasNext) {
  //     const node = it.value.openNode
  //     if (node && !it.value.definition) {
  //       const txt = node.text
  //       if (invalidatedNames.has(txt)) {
  //         const range = new Range(node.startPosition, node.endPosition)
  //         this.emitter.emit('did-change-highlighting', range)
  //       }
  //     }
  //     it.next()
  //     if (comparePoints(it.key, end) >= 0) return
  //   }
  // }

  // _updateWithLocals(locals) {
  //   const size = locals.length
  //   for (let i = 0; i < size; i++) {
  //     const {name, node} = locals[i]
  //     const nextOne = locals[i+1]
  //
  //     const duplicatedLocalScope = nextOne &&
  //       comparePoints(node.startPosition, nextOne.node.startPosition) === 0 &&
  //       comparePoints(node.endPosition, nextOne.node.endPosition) === 0
  //     if (duplicatedLocalScope) {
  //       // Local reference have lower precedence over everything else
  //       if (name === 'local.reference') continue;
  //     }
  //
  //     let openNode = this._getOrInsert(node.startPosition, node)
  //     if (!openNode.openNode) openNode.openNode = node
  //     let closeNode = this._getOrInsert(node.endPosition, node)
  //     if (!closeNode.closeNode) closeNode.closeNode = node
  //
  //     if (name === "local.scope") {
  //       openNode.scope = "open"
  //       closeNode.scope = "close"
  //       openNode.closeScopeNode = closeNode
  //       closeNode.openScopeNode = openNode
  //       const parentNode = findNodeInCurrentScope(
  //         this.boundaries, node.startPosition, v => v.scope === 'open')
  //       const depth = parentNode?.depth || 0
  //       openNode.depth = depth + 1
  //       closeNode.depth = depth + 1
  //     } else if (name === "local.reference" && !openNode.definition) {
  //       const varName = node.text
  //       const varScope = findNodeInCurrentScope(
  //         this.boundaries, node.startPosition, v => v.definition === varName)
  //       if (varScope) {
  //         openNode.openScopeIds = varScope.openScopeIds
  //         closeNode.closeScopeIds = varScope.closeDefinition.closeScopeIds
  //       }
  //     } else if (name === "local.definition") {
  //       const shouldAddVarToScopes = openNode.openScopeIds.indexOf(VAR_ID) === -1
  //       if (shouldAddVarToScopes) {
  //         openNode.openScopeIds = [...openNode.openScopeIds, VAR_ID]
  //         closeNode.closeScopeIds = [VAR_ID, ...closeNode.closeScopeIds]
  //       }
  //
  //       openNode.definition = node.text
  //       openNode.closeDefinition = closeNode
  //     }
  //   }
  // }

  // _getOrInsert(key) {
  //   const existing = this.boundaries.get(key)
  //   if (existing) {
  //     return existing
  //   } else {
  //     const obj = {openScopeIds: [], closeScopeIds: [], position: key}
  //     this.boundaries = this.boundaries.insert(key, obj)
  //     return obj
  //   }
  // }

  /*
  Section - Highlighting
  */

  onDidTokenize(callback) {
    return this.emitter.on('did-tokenize', callback);
  }

  onDidChangeHighlighting(callback) {
    return this.emitter.on('did-change-highlighting', callback);
  }

  buildHighlightIterator() {
    if (!this.rootLanguageLayer) {
      return new NullLayerHighlightIterator();
    }
    return new HighlightIterator(this);
  }

  classNameForScopeId(scopeId) {
    const scope = this.scopeIds.get(scopeId);
    if (scope) {
      return `syntax--${scope.replace(/\./g, ' syntax--')}`
    }
  }

  scopeNameForScopeId (scopeId) {
    return this.scopeIds.get(scopeId);
  }

  getOrCreateScopeId (name) {
    let id = this.scopeNames.get(name);
    if (!id) {
      this.lastId += 2;
      id = this.lastId;
      this.scopeNames.set(name, id);
      this.scopeIds.set(id, name);
    }
    return id;
  }

  // Behaves like `scopeDescriptorForPosition`, but returns a list of
  // tree-sitter node names. Useful for understanding tree-sitter parsing or
  // for writing syntax highlighting query files.
  syntaxTreeScopeDescriptorForPosition(point) {
    point = this.buffer.clipPosition(Point.fromObject(point));

    // If the position is the end of a line, get node of left character instead of newline
    // This is to match TextMate behaviour, see https://github.com/atom/atom/issues/18463


    if (
      point.column > 0 &&
      point.column === this.buffer.lineLengthForRow(point.row)
    ) {
      point = point.copy();
      point.column--;
    }

    let layers = this.languageLayersAtPoint(point);

    let scopes = [];

    let iterate = (node, isAnonymous = false) => {
      let { startPosition: start, endPosition: end } = node;
      if (isBetweenPoints(point, start, end)) {
        scopes.push(isAnonymous ? `"${node.type}"` : node.type);
        let namedChildrenIds = node.namedChildren.map(c => c.typeId);
        for (let child of node.children) {
          let isAnonymous = !namedChildrenIds.includes(child.typeId);
          iterate(child, isAnonymous);
        }
      }
    };

    for (let layer of layers) {
      iterate(layer.tree.rootNode);
    }

    scopes.unshift(this.grammar.scopeName);
    return new ScopeDescriptor({ scopes });
  }

  // Returns the buffer range for the first scope to match the given scope
  // selector, starting with the smallest scope and moving outward.
  bufferRangeForScopeAtPosition(selector, point) {
    // If the position is the end of a line, get scope of left character instead of newline
    // This is to match TextMate behaviour, see https://github.com/atom/atom/issues/18463
    if (
      point.column > 0 &&
      point.column === this.buffer.lineLengthForRow(point.row)
    ) {
      point = point.copy();
      point.column--;
    }

    let match = matcherForSelector(selector);

    if (!this.rootLanguageLayer) {
      return match('text') ? this.buffer.getRange() : null;
    }

    let layers = this.languageLayersAtPoint(point);
    let results = [];
    for (let layer of layers) {
      results.push(...layer.scopeMapAtPosition(point));
    }

    // We need the results sorted from smallest to biggest.
    results = results.sort(({ node }) => {
      return node.startIndex - node.endIndex;
    });

    for (let { name, node } of results) {
      if (match(name)) {
        return new Range(node.startPosition, node.endPosition);
      }
    }
  }

  scopeDescriptorForPosition (point) {
    if (!this.rootLanguageLayer) {
      return new ScopeDescriptor({scopes: ['text']})
    }

    // If the position is the end of a line, get scope of left character instead of newline
    // This is to match TextMate behaviour, see https://github.com/atom/atom/issues/18463
    if (
      point.column > 0 &&
      point.column === this.buffer.lineLengthForRow(point.row)
    ) {
      point = point.copy();
      point.column--;
    }

    return this.rootLanguageLayer.scopeDescriptorForPosition(point);
  }

  getFoldableRanges() {
    if (!this.tokenized) { return []; }

    let layers = this.getAllLanguageLayers();

    let folds = [];
    for (let layer of layers) {
      let folds = layer.getFolds();
      folds.push(...folds);
    }
    return folds.map(fold => this._makeFoldableRange(fold.node))
  }

  getFoldableRangesAtIndentLevel(level) {
    const tabLength = this.buffer.displayLayers[0]?.tabLength || 2
    const minCol = (level-1) * tabLength
    const maxCol = (level) * tabLength
    if (!this.tree) return [];
    return this.foldsQuery
      .captures(this.tree.rootNode)
      .filter(fold => {
        const { column } = fold.node.startPosition;
        return column > minCol && column <= maxCol;
      })
      .map(fold => this._makeFoldableRange(fold.node))
  }

  parse (language, oldTree, includedRanges) {
    let devMode = atom.inDevMode();
    let parser = this.getOrCreateParserForLanguage(language);
    let text = this.buffer.getText();
    // TODO: Is there a better way to feed the parser the contents of the file?
    if (devMode) { console.time('Parsing'); }
    const result = parser.parse(
      text,
      oldTree,
      { includedRanges }
    );
    if (devMode) { console.timeEnd('Parsing'); }
    return result;
  }

  get rootTree () {
    return this.rootLanguageLayer?.tree
  }

  /*
  Section - Folds
  */
  getFoldableRangeContainingPoint(point) {
    const foldsAtRow = this._getFoldsAtRow(point.row)
    // const node = foldsAtRow[0]?.node
    const capture = foldsAtRow[0];
    if (capture) {
      return this._makeFoldableRange(capture)
    }
  }

  resolveNodePosition(node, descriptor) {
    let parts = descriptor.split('.');
    let result = node;
    while (result !== null && parts.length > 0) {
      let part = parts.shift();
      if (!result[part]) {
        throw new Error(`Bad fold descriptor: ${descriptor}`);
      }
      result = result[part];
    }
    return Point.fromObject(result);
  }

  _makeFoldableRange(capture) {
    let { buffer } = this;
    let {
      node,
      setProperties: props = {}
    } = capture;
    let options = {
      end: 'lastChild.startPosition',
      ...props
    };

    let start = new Point(node.startPosition.row, Infinity);

    let end = this.resolveNodePosition(node, options.end);

    let startIndex = buffer.characterIndexForPosition(start);
    let endIndex = buffer.characterIndexForPosition(end);

    if (props.startOffset) {
      startIndex += Number(props.startOffset);
    }
    if (props.endOffset) {
      endIndex += Number(props.endOffset);
    }

    // if (setProperties.endBefore) {
    //   let index = text.lastIndexOf(setProperties.endBefore);
    //   if (index > 0) {
    //     let delta = index - text.length;
    //     end = end.traverse({ row: 0, column: delta });
    //   }
    // }

    start = buffer.positionForCharacterIndex(startIndex);
    end = buffer.positionForCharacterIndex(endIndex);

    // let end = [lastNode.startPosition, lastNode.endPosition].find(p => {
    //   return p.row !== start[0];
    // });
    //
    let result = new Range(start, end);
    console.log('result:', result);
    return result;
  }

  isFoldableAtRow(row) {
    if (this.isFoldableCache[row] != null) {
      return this.isFoldableCache[row];
    }
    const foldsAtRow = this._getFoldsAtRow(row);
    let result = foldsAtRow.length !== 0;
    this.isFoldableCache[row] = result;
    return result;
  }

  _getFoldsAtRow(row) {
    let layer = this.controllingLayerAtPoint(new Point(row, 0));

    let controllingLayer;
    if (layer.foldsQuery) {
      controllingLayer = layer;
    } else {
      // TODO: Should we cascade down the list of layers, or just jump straight
      // to the root?
      controllingLayer = this.rootLanguageLayer;
    }

    let { foldsQuery } = controllingLayer;
    if (!foldsQuery) { return []; }

    let folds = foldsQuery.captures(
      controllingLayer.tree.rootNode,
      { row: row, column: 0 },
      { row: row + 1, column: 0 }
    );

    if (!folds) { return []; }
    return folds.filter(({ node }) => {
      // Don't treat it as a fold if the node doesn't span at least two lines.
      return node.startPosition.row === row && node.endPosition.row !== row;
    });
  }

  /*
  Section - Comments
  */
  commentStringsForPosition(position) {
    const scope = this.scopeDescriptorForPosition(position);
    const commentStartEntries = this.config.getAll('editor.commentStart', {
      scope
    });
    const commentEndEntries = this.config.getAll('editor.commentEnd', {
      scope
    });
    const commentStartEntry = commentStartEntries[0];
    const commentEndEntry = commentEndEntries.find(entry => {
      return entry.scopeSelector === commentStartEntry.scopeSelector;
    });
    return {
      commentStartString: commentStartEntry && commentStartEntry.value,
      commentEndString: commentEndEntry && commentEndEntry.value
    };
  }

  isRowCommented(row) {
    const range = this.firstNonWhitespaceRange(row);
    if (range) {
      let descriptor = this.scopeDescriptorForPosition(range.start);
      return descriptor.getScopesArray().some(
        scope => COMMENT_MATCHER(scope)
      );
    }
    return false;
  }

  /*
  Section - auto-indent
  */

  indentLevelForLine(line, tabLength) {
    let indentLength = 0;
    for (let i = 0, { length } = line; i < length; i++) {
      const char = line[i];
      if (char === '\t') {
        indentLength += tabLength - (indentLength % tabLength);
      } else if (char === ' ') {
        indentLength++;
      } else {
        break;
      }
    }
    return indentLength / tabLength;
  }

  // Get the suggested indentation level for an existing line in the buffer.
  //
  // * bufferRow - A {Number} indicating the buffer row
  //
  // Returns a {Number}.
  suggestedIndentForBufferRow(row, tabLength, options = {}) {
    if (row === 0) { return 0; }

    let comparisonRow = row - 1;
    if (options.skipBlankLines !== false) {
      // Move upward until we find the a line with text on it.
      while (this.buffer.isRowBlank(comparisonRow) && comparisonRow > 0) {
        comparisonRow--;
      }
    }

    // TODO: What's the right place to measure from? If we measure from the
    // beginning of the new row, the injection's language layer might not know
    // whether it controls that point. Feels better to measure from the end of
    // the previous non-whitespace row, but we'll see.
    let comparisonRowEnd = new Point(
      comparisonRow,
      this.buffer.lineLengthForRow(comparisonRow)
    );

    let controllingLayer = this.controllingLayerAtPoint(comparisonRowEnd);

    const lastLineIndent = this.indentLevelForLine(
      this.buffer.lineForRow(comparisonRow), tabLength
    );

    let { indentsQuery } = controllingLayer;
    if (!indentsQuery) {
      return lastLineIndent;
    }

    let indentTree = controllingLayer.forceAnonymousParse();

    // Capture in two phases. The first phase affects whether this line should
    // be indented from the previous line.
    let indentCaptures = indentsQuery.captures(
      indentTree.rootNode,
      { row: comparisonRow, column: 0 },
      { row: row, column: 0 }
    );

    indentCaptures = indentCaptures.filter(
      ({ node }) => node.endPosition.row >= comparisonRow
    );

    let indentDelta = this.getIndentDeltaFromCaptures(indentCaptures, ['indent']);
    indentDelta = clamp(indentDelta, 0, 1);

    // The second phase tells us whether this line should be dedented from the
    // previous line.
    let dedentCaptures = indentsQuery.captures(
      indentTree.rootNode,
      { row: row, column: 0 },
      { row: row + 1, column: 0 }
    );

    let currentRowText = this.buffer.lineForRow(row);
    dedentCaptures = dedentCaptures.filter(capture => {
      // Imagine you've got:
      //
      // { ^foo, bar } = something
      //
      // and the caret represents the cursor. Pressing Enter will move
      // everything after the cursor to a new line and _should_ indent the
      // line, even though there's a closing brace on the new line that would
      // otherwise mark a dedent.
      //
      // Thus we don't want to honor a dedent unless it's the first
      // non-whitespace content in the line. We'll use similar logic for
      // `suggestedIndentForEditedBufferRow`.
      let { text } = capture.node;
      // Filter out phantom nodes.
      if (!text) { return false; }
      return currentRowText.trim().startsWith(text);
    });

    let dedentDelta = this.getIndentDeltaFromCaptures(
      dedentCaptures,
      ['indent_end', 'branch']
    );
    dedentDelta = clamp(dedentDelta, -1, 0);

    return lastLineIndent + indentDelta + dedentDelta;
  }

  // Get the suggested indentation level for a line in the buffer on which the
  // user is currently typing. This may return a different result from
  // {::suggestedIndentForBufferRow} in order to avoid unexpected changes in
  // indentation. It may also return undefined if no change should be made.
  //
  // * row - The row {Number}
  //
  // Returns a {Number}.
  suggestedIndentForEditedBufferRow(row, tabLength) {
    let scopeResolver = new ScopeResolver();
    if (row === 0) { return 0; }

    let controllingLayer = this.controllingLayerAtPoint(new Point(row, 0));
    let { indentsQuery } = controllingLayer;

    if (!indentsQuery) {
      return undefined;
    }

    // Indents query won't work unless we re-parse the tree. Since we're typing
    // one character at a time, this should not be costly.
    let indentTree = controllingLayer.forceAnonymousParse();
    const indents = indentsQuery.captures(
      indentTree.rootNode,
      { row: row, column: 0 },
      { row: row + 1, column: 0 }
    )

    let lineText = this.buffer.lineForRow(row).trim();

    const currentLineIndent = this.indentLevelForLine(
      this.buffer.lineForRow(row), tabLength
    );

    for (let indent of indents) {
      let { node } = indent;
      if (!scopeResolver.store(indent, null)) {
        continue;
      }
      if (node.startPosition.row !== row) { continue; }
      if (indent.name !== 'branch') { continue; }
      if (node.text !== lineText) { continue; }
      return Math.max(0, currentLineIndent - 1);
    }

    return currentLineIndent;
  }

  // Get the suggested indentation level for a given line of text, if it were
  // inserted at the given row in the buffer.
  //
  // * bufferRow - A {Number} indicating the buffer row
  //
  // Returns a {Number}.
  suggestedIndentForLineAtBufferRow(row, line, tabLength) {
    return this.suggestedIndentForBufferRow(row, tabLength);
  }

  // Private

  getAllInjectionLayers() {
    let markers =  this.injectionsMarkerLayer.getMarkers();
    return markers.map(m => m.languageLayer);
  }

  getAllLanguageLayers() {
    return [
      this.rootLanguageLayer,
      ...this.getAllInjectionLayers()
    ];
  }

  injectionLayersAtPoint (point) {
    let injectionMarkers = this.injectionsMarkerLayer.findMarkers({
      containsPosition: point
    });

    injectionMarkers = injectionMarkers.sort((a, b) => {
      return a.getRange().compare(b.getRange());
    });

    return injectionMarkers.map(m => m.languageLayer);
  }

  languageLayersAtPoint(point) {
    let injectionLayers = this.injectionLayersAtPoint(point);
    return [
      this.rootLanguageLayer,
      ...injectionLayers
    ];
  }

  controllingLayerAtPoint(point) {
    let injectionLayers = this.injectionLayersAtPoint(point);

    if (injectionLayers.length === 0) {
      return this.rootLanguageLayer;
    } else {
      return injectionLayers.sort(layer => -layer.depth)[0];
    }
  }

  firstNonWhitespaceRange(row) {
    return this.buffer.findInRangeSync(
      /\S/,
      new Range(new Point(row, 0), new Point(row, Infinity))
    );
  }

  getIndentDeltaFromCaptures(captures, consider = null) {
    let delta = 0;
    let positionSet = new Set;
    if (!consider) {
      consider = ['indent', 'indent_end', 'branch'];
    }
    for (let { name, node } of captures) {
      // Ignore phantom captures.
      let text = node.text;
      if (!text || !text.length) { continue; }

      if (!consider.includes(name)) { continue; }

      // A given node may be marked with both (e.g.) `indent_end` and `branch`.
      // Only consider a given range once.
      let key = `${node.startIndex}/${node.endIndex}`;
      if (positionSet.has(key)) {
        continue;
      } else {
        positionSet.add(key);
      }

      if (name === 'indent') {
        delta++;
      } else if (name === 'indent_end' || name === 'branch') {
        delta--;
      }
    }
    return delta;
  }

  // DEPRECATED

  tokenizedLineForRow(row) {
    const lineText = this.buffer.lineForRow(row);
    const tokens = [];

    const iterator = this.buildHighlightIterator();
    // console.log('ITERATOR:', iterator);
    let start = { row, column: 0 };

    const scopes = iterator.seek(start, row) || [];

    // eslint-disable-next-line no-constant-condition
    while (true) {
      const end = { ...iterator.getPosition() };
      if (end.row > row) {
        end.row = row;
        end.column = lineText.length;
      }

      if (end.column > start.column) {
        tokens.push(
          new Token({
            value: lineText.substring(start.column, end.column),
            scopes: scopes.map(s => this.scopeNameForScopeId(s))
          })
        );
      }

      if (end.column < lineText.length) {
        const closeScopeCount = iterator.getCloseScopeIds().length;
        for (let i = 0; i < closeScopeCount; i++) {
          scopes.pop();
        }
        scopes.push(...iterator.getOpenScopeIds());
        start = end;
        iterator.moveToSuccessor();
      } else {
        break;
      }
    }

    return new TokenizedLine({
      openScopes: [],
      text: lineText,
      tokens,
      tags: [],
      ruleStack: [],
      lineEnding: this.buffer.lineEndingForRow(row),
      tokenIterator: null,
      grammar: this.grammar
    });
  }

  tokenForPosition(point) {
    const scopes = this.scopeDescriptorForPosition(point).getScopesArray();
    let range = this.bufferRangeForScopeAtPosition(
      last(scopes),
      point
    );
    console.log('RANGE:', range.start, range.end);
    return new Token({
      scopes,
      value: this.buffer.getTextInRange(range)
    });
  }
}

// A data structure for storing scope information during a `HighlightIterator`
// task. The data is reset in between each task.
//
// It also applies the conventions that we've adopted in SCM files
// (particularly in `highlights.scm`) that let us constrain the conditions
// under which various scopes get applied. When a given query capture is added,
// `ScopeResolver` may "reject" it if it fails to pass the given test.
class ScopeResolver {
  constructor (ignoreScopeId) {
    this.ignoreScopeId = ignoreScopeId;
    this.map = new Map
    this.rangeData = new Map
  }

  _keyForPoint (point) {
    return `${point.row},${point.column}`
  }

  _keyForRange (syntax) {
    let { startIndex, endIndex } = syntax.node;
    return `${startIndex}/${endIndex}`;
    // let { startPosition, endPosition } = syntax.node;
    // return `${this._keyForPoint(startPosition)}/${this._keyForPoint(endPosition)}`
  }

  _keyToObject (key) {
    let [row, column] = key.split(',');
    return new Point(Number(row), Number(column));
    // return { row: Number(row), column: Number(column) }
  }

  setDataForRange (syntax, props) {
    let key = this._keyForRange(syntax);
    return this.rangeData.set(key, props);
  }

  getDataForRange (syntax) {
    let key = this._keyForRange(syntax);
    return this.rangeData.get(key);
  }

  // Given a syntax capture, test whether we should include its scope in the
  // document.
  test (existingData, props, node, name) {
    let tests = [];
    let candidateTests = Object.keys(props);

    if (existingData?.final) { return false; }

    for (let candidate of candidateTests) {
      if (tests.includes(candidate)) { continue; }
      if (!(candidate in ScopeResolver.TESTS)) { continue; }
      tests.push(candidate);
    }

    for (let key of tests) {
      if (!(key in ScopeResolver.TESTS)) { continue; }
      let test = ScopeResolver.TESTS[key];
      if (!test(existingData, props, node)) {
        return false;
      }
    }
    return true;
  }

  // Attempt to add a syntax capture to the boundary data, along with its scope
  // ID.
  //
  // Will return `false` if the scope should not be added for the given range.
  store (syntax, id) {
    let {
      node,
      name,
      setProperties: props = {}
    } = syntax;

    let {
      startPosition: start,
      endPosition: end
    } = node;

    let data = this.getDataForRange(syntax);

    if (!this.test(data, props, node, name)) {
      return false;
    } else {
      this.setDataForRange(syntax, props);
    }

    if (id === this.ignoreScopeId) {
      // "@ignore" is a magical variable in an SCM file that will not be
      // applied in the grammar, but allows us to prevent other kinds of scopes
      // from matching. We purposefully allowed this syntax node to set data
      // for a given range, but not to apply its scope ID to any boundaries.
      return;
    }

    // We should open this scope at `start`.
    this.setBoundary(start, id, 'open');

    // We should close this scope at `end`.
    this.setBoundary(end, id, 'close');

    return true;
  }

  setBoundary (point, id, which) {
    let key = this._keyForPoint(point)
    if (!this.map.has(key)) {
      this.map.set(key, { open: [], close: [] })
    }
    let bundle = this.map.get(key);
    let idBundle = bundle[which];

    if (which === 'open') {
      // If an earlier token has already opened at this point, we want to open
      // after it.
      idBundle.push(id)
    } else {
      // If an earlier token has already closed at this point, we want to close
      // before it.
      idBundle.unshift(id)
    }
  }

  clear () {
    this.map.clear()
    this.rangeData.clear()
  }

  *[Symbol.iterator] () {
    // The ordering of the keys doesn't matter here because we'll be putting
    // them into a red-black tree that will be responsible for ordering the
    // boundaries.
    for (let key of this.map.keys()) {
      let point = this._keyToObject(key);
      yield [point, this.map.get(key)]
    }
  }

  debug () {
    for (let [point, bundle] of this) {
      console.log('at point:', point, bundle);
    }
  }
}

// These tests are used to define criteria under which the scope should be
// applied. Set them in a query file like so:
//
// (
//   (foo) @some.scope.name
//   (#set! onlyIfFirst true)
// )
//
// For boolean rules, the second argument to `#set!` is arbitrary, but must be
// something truthy.
//
// These tests come in handy for criteria that can't be represented by the
// built-in predicates like `#match?` and `#eq?`.
//
ScopeResolver.TESTS = {
  // Passes only if another node has not already declared `final` for the exact
  // same range. If a capture is the first one to define `final`, then all
  // other captures for that same range are ignored, whether they try to define
  // `final` or not.
  final (existingData) {
    return !(existingData && existingData.final);
  },

  // Passes only if no earlier capture has occurred for the exact same range.
  shy (existingData) {
    return existingData === undefined;
  },

  // Passes only if the given node is the first among its siblings.
  onlyIfFirst (existingData, props, node) {
    // console.log('WTF?', existingData, props, node);
    if (!node.parent) {
      // Root nodes are always first.
      return true;
    }
    if (!node.parent.firstChild) { console.log('WTF:', node); }
    // We're really paranoid on these because if the parse tree is in an error
    // state, weird things can happen, like a node's parent not having a
    // `firstChild`.
    return node?.parent?.firstChild?.id === node.id;
  },

  // Passes only if the given node is not the first among its siblings.
  onlyIfNotFirst (existingData, props, node) {
    if (!node.parent) { return false; }

    return node?.parent?.firstChild?.id !== node.id;
  },

  // Passes only if the given node is the last among its siblings.
  onlyIfLast (existingData, props, node) {
    if (!node.parent) {
      // Root nodes are always last.
      return true;
    }
    return node?.parent?.lastChild?.id === node.id;
  },

  // Passes only if the given node is not the last among its siblings.
  onlyIfNotLast (existingData, props, node) {
    if (!node.parent) { return false; }

    return node?.parent?.lastChild?.id !== node.id;
  },

  // Passes if the node's text starts with the provided string. Used to work
  // around nodes that are too generic.
  //
  // NOTE: Prefer a `#match?` predicate in the query. This is needed only in
  // unusual circumstances.
  onlyIfTextStartsWith(existingData, props, node) {
    let str = props.onlyIfTextStartsWith;
    let text = node.text;
    return text.startsWith(str);
  },

  // Passes if the node's text ends with the provided string. Used to work
  // around nodes that are too generic.
  //
  // NOTE: Prefer a `#match?` predicate in the query. This is needed only in
  // unusual circumstances.
  onlyIfTextEndsWith(existingData, props, node) {
    let str = props.onlyIfTextEndsWith;
    let text = node.text;
    return text.endsWith(str);
  }
};


class NullLayerHighlightIterator {
  seek() {
    return null;
  }
  compare() {
    return 1;
  }
  moveToSuccessor() {}
  getPosition() {
    return Point.INFINITY;
  }
  getOpenScopeIds() {
    return [];
  }
  getCloseScopeIds() {
    return [];
  }
}

function findNodeInCurrentScope(boundaries, position, filter) {
  let iterator = boundaries.ge(position)
  while (iterator.hasPrev) {
    iterator.prev()
    const value = iterator.value
    if (filter(value)) return value

    if (value.scope === 'close') {
      // If we have a closing scope, there's an "inner scope" that we will
      // ignore, and move the iterator BEFORE the inner scope position
      iterator = boundaries.lt(value.openScopeNode.position)
    } else if (value.scope === 'open') {
      // But, if we find an "open" scope, we check depth. If it's `1`, we
      // got into the last nested scope we were inside, so it's time to quit
      if (value.depth === 1) return
    }
  }
}

function comparePoints(a, b) {
  // if (typeof a === 'undefined' || typeof b === 'undefined') {
  //   debugger;
  // }
  // console.log('comparePoints', a.toString(), b.toString());
  // if (a.toString() === '[object Object]') {
  //   debugger;
  // }
  // if (b.toString() === '[object Object]') {
  //   debugger;
  // }
  const rows = a.row - b.row
  if (rows === 0)
    return a.column - b.column
  else
    return rows
}

function isBetweenPoints (point, a, b) {
  let comp = comparePoints(a, b);
  let lesser = comp > 0 ? b : a;
  let greater = comp > 0 ? a : b;
  return comparePoints(point, lesser) >= 0 && comparePoints(point, greater) <= 0;
}

// An iterator for marking boundaries in the buffer to apply syntax
// highlighting.
//
// Manages a collection of `LayerHighlightIterators`, which are the classes
// doing the real work of marking boundaries. `HighlightIterator` is in charge
// of understanding, at any given point, which of the iterators needs to be
// advanced next.
class HighlightIterator {
  constructor(languageMode) {
    // console.log('new HighlightIterator', languageMode);
    this.languageMode = languageMode;
    this.iterators = null;
  }

  seek(start, endRow) {
    let { buffer, rootLanguageLayer } = this.languageMode;
    if (!rootLanguageLayer) { return []; }
    let end = {
      row: endRow,
      column: buffer.lineLengthForRow(endRow)
    };
    this.end = end;

    this.iterators = [];

    const injectionMarkers = this.languageMode.injectionsMarkerLayer.findMarkers(
      {
        intersectsRange: new Range(
          start,
          new Point(endRow + 1, 0)
        )
      }
    );

    const iterator = this.languageMode.rootLanguageLayer.buildHighlightIterator();

    let openScopes = [];
    // The contract of `LayerHighlightIterator#seek` is different from the
    // contract of `HighlightIterator#seek`. Instead of having it return an
    // array of open scopes at the given point, we give it an array that it can
    // push items into if needed; but its return value is a boolean that tells
    // us whether we should use this iterator at all. It will return `true` if
    // it needs to mark anything in the specified range, and `false` otherwise.
    let result = iterator.seek(start, endRow, openScopes);
    if (result) {
      this.iterators.push(iterator);
    }

    for (const marker of injectionMarkers) {
      const iterator = marker.languageLayer.buildHighlightIterator();
      let result = iterator.seek(start, endRow, openScopes);
      if (result) {
        this.iterators.push(iterator);
      }
    }

    // Sort the iterators so that the last one in the array is the earliest
    // in the document, and represents the current position.
    this.iterators.sort((a, b) => b.compare(a));

    this.detectCoveredScope();

    return openScopes;
  }

  moveToSuccessor () {
    // `this.iterators` is _always_ sorted from farthest position to nearest
    // position, so the last item in the collection is always the next one to
    // act.
    let leader = last(this.iterators);
    if (leader.moveToSuccessor()) {
      // It was able to move to a successor, so now we have to "file" it into
      // the right place in `this.iterators` so that the sorting is correct.
      const leaderIndex = this.iterators.length - 1;
      let i = leaderIndex;
      while (i > 0 && this.iterators[i - 1].compare(leader) < 0) { i--; }
      if (i < leaderIndex) {
        this.iterators.splice(i, 0, this.iterators.pop());
      }
    } else {
      // It was not able to move to a successor, so it must be done. Remove it
      // from the collection.
      this.iterators.pop();
    }

    this.detectCoveredScope();
  }

  getPosition () {
    let iterator = last(this.iterators || []);
    if (iterator) {
      // this.logPosition();
      return iterator.getPosition();
    } else {
      return Point.INFINITY;
    }
  }

  getCloseScopeIds() {
    let iterator = last(this.iterators);
    if (iterator && !this.currentScopeIsCovered) {
      return iterator.getCloseScopeIds();
    }
    return [];
  }

  getOpenScopeIds() {
    let iterator = last(this.iterators);
    if (iterator && !this.currentScopeIsCovered) {
      return iterator.getOpenScopeIds();
    }
    return [];
  }

  // Detect whether or not another more deeply-nested language layer has a
  // scope boundary at this same position. If so, the current language layer's
  // scope boundary should not be reported.
  //
  // This also will only avoid the scenario where two iterators want to
  // highlight the _exact same_ boundary. If a root language layer wants to
  // mark a boundary that isn't present in an injection's boundary list, the
  // root will be allowed to proceed.
  //
  // TODO: This only works for comparing the first two iterators; anything
  // deeper than that will be ignored. This probably isn't a problem, but we'll
  // see.
  detectCoveredScope() {
    const layerCount = this.iterators.length;
    if (layerCount > 1) {
      const first = this.iterators[layerCount - 1];
      const next = this.iterators[layerCount - 2];

      if (
        comparePoints(next.getPosition(), first.getPosition()) === 0 &&
        next.atEnd === first.atEnd &&
        next.depth > first.depth &&
        !next.isAtInjectionBoundary()
      ) {
        this.currentScopeIsCovered = true;
        return;
      }
    }

    this.currentScopeIsCovered = false;
  }

  logPosition() {
    let iterator = last(this.iterators);
    iterator.logPosition();
  }
}

// Iterates through everything that a `LanguageLayer` is responsible for,
// marking boundaries for scope insertion.
class LayerHighlightIterator {
  constructor (languageLayer) {
    this.languageLayer = languageLayer;
    this.name = languageLayer.grammar.scopeName;
    this.depth = languageLayer.depth;
    // TODO: Understand `atEnd` better.
    this.atEnd = false;
  }

  // If this isn't the root language layer, we need to make sure this iterator
  // doesn't try to go past its marker boundary.
  _getEndPosition (endRow) {
    let { marker } = this.languageLayer;
    let { buffer } = this.languageLayer.languageMode;
    let naiveEndPoint = new Point(
      endRow,
      buffer.lineLengthForRow(endRow)
    );

    if (marker) {
      return Point.min(marker.getRange().end, naiveEndPoint)
    } else {
      return naiveEndPoint;
    }
  }

  seek(start, endRow, previousOpenScopes) {
    let end = this._getEndPosition(endRow);
    let [boundaries, openScopes] = this.languageLayer.getSyntaxBoundaries(
      start,
      end,
      { includeOpenScopes: true }
    );

    if (!boundaries) {
      return false;
    }

    this.iterator = boundaries.begin;
    this.start = Point.fromObject(start, true);
    this.end = end;
    previousOpenScopes.push(...openScopes);
    return true;
  }

  isAtInjectionBoundary () {
    let position = Point.fromObject(this.iterator.key);
    return position.isEqual(this.start) || position.isEqual(this.end);
  }

  _inspectScopes (ids) {
    if (Array.isArray(ids)) {
      return ids.map(id => this._inspectScopes(id)).join(', ')
    }
    return this.languageLayer.languageMode.scopeNameForScopeId(ids);
  }

  getOpenScopeIds () {
    // console.log(
    //   this.name,
    //   'OPENING',
    //   this.getPosition(),
    //   this._inspectScopes(
    //     this.iterator.value.openScopeIds
    //   )
    // );
    return [...this.iterator.value.openScopeIds];
  }

  getCloseScopeIds () {
    // console.log(
    //   this.name,
    //   'CLOSING',
    //   this.getPosition(),
    //   this._inspectScopes(
    //     this.iterator.value.closeScopeIds
    //   )
    // );
    return [...this.iterator.value.closeScopeIds];
  }

  getPosition () {
    return this.iterator.key || Point.INFINITY;
  }

  logPosition () {
    let pos = this.getPosition();

    let { languageMode } = this.languageLayer;

    console.log(
      `[highlight] (${pos.row}, ${pos.column})`,
      'close',
      this.iterator.value.closeScopeIds.map(id => languageMode.scopeNameForScopeId(id)),
      'open',
      this.iterator.value.openScopeIds.map(id => languageMode.scopeNameForScopeId(id)),
      'next?',
      this.iterator.hasNext
    );
  }

  compare(other) {
    // TODO: Understand this better.
    const result = comparePoints(this.iterator.key, other.iterator.key);

    // const result = this.offset - other.offset;
    if (result !== 0) { return result; }
    if (this.atEnd && !other.atEnd) { return -1; }
    if (other.atEnd && !this.atEnd) { return 1; }

    return this.languageLayer.depth - other.languageLayer.depth;
  }

  moveToSuccessor () {
    if (!this.iterator.hasNext) { return false; }
    this.iterator.next();
    if (!this.iterator.hasNext) { this.atEnd = true; }
    if (this.iterator.key && this.end) {
      if (comparePoints(this.iterator.key, this.end) > 0) {
        this.iterator = { value: null };
        return false;
      }
    }
    return true;
  }
}

// Manages all aspects of a given language's parsing duties over a given region
// of the buffer.
//
// The base `LanguageLayer` that's in charge of the entire buffer is the "root"
// `LanguageLayer`. Other `LanguageLayer`s are created when injections are
// required. Those injected languages may require injections themselves.
//
// Thus, for many editor-related tasks that depend on the context of the
// cursor, we should figure out how many different `LanguageLayer`s are
// operating in that particular region, and either (a) compose their output or
// (b) choose the output of the most specific layer, depending on the task.
//
class LanguageLayer {
  constructor(marker, languageMode, grammar, depth) {
    this.marker = marker;
    this.languageMode = languageMode;
    this.grammar = grammar;
    this.depth = depth;

    this.subscriptions = new CompositeDisposable;

    this.language = this.grammar.getLanguageSync();
    this.syntaxQuery = this.language.query(grammar.syntaxQuery);

    let otherQueries = ['foldsQuery', 'indentsQuery', 'localsQuery'];

    for (let query of otherQueries) {
      if (grammar[query]) {
        this[query] = this.language.query(grammar[query]);
      }
    }

    this.tree = null;
    this.scopeResolver = new ScopeResolver(this.languageMode.ignoreScopeId);
    this.languageScopeId = this.languageMode.getOrCreateScopeId(this.grammar.scopeName);

    if (atom.inDevMode()) {
      // In dev mode, changes to query files should be applied in real time.
      // This allows someone to save, e.g., `highlights.scm` and immediately
      // see the impact of their change.
      this.observeQueryFileChanges();
    }
  }

  observeQueryFileChanges() {
    this.subscriptions.add(
      this.grammar.onDidChangeQueryFile(({ queryType }) => {
        try {
          if (!this[queryType]) { return; }
          this[queryType] = this.language.query(this.grammar[queryType]);
          // Force a re-highlight of this layer's entire region.
          let range = this.marker?.getRange() || this.languageMode.buffer.getRange();
          this.languageMode.emitRangeUpdate(range);
        } catch (error) {
          console.error(`Error parsing query file: ${queryType}`);
          console.error(error);
        }
      })
    );
  }

  getExtent() {
    return this.marker?.getRange() ?? this.buffer.getRange();
  }

  getSyntaxBoundaries(from, to, { includeOpenScopes = false } = {}) {
    if (!this.tree) { return []; }
    if (!this.grammar.getLanguageSync()) { return []; }
    from = Point.fromObject(from, true);
    to = Point.fromObject(to, true);
    let boundaries = createTree(comparePoints);
    let extent = this.marker ? this.marker.getRange() : MAX_RANGE;

    const captures = this.syntaxQuery.captures(this.tree.rootNode, from, to);

    this.scopeResolver.clear();

    for (let capture of captures) {
      let { name, node } = capture;
      // Phantom nodes invented by the parse tree.
      if (node.text === '') { continue; }
      let id = this.languageMode.getOrCreateScopeId(name);
      this.scopeResolver.store(capture, id);
    }

    // Ensure the whole source file (or whole bounds of the injection) is
    // annotated with the root language scope name.
    if (from.isEqual(extent.start) && from.column === 0) {
      this.scopeResolver.setBoundary(from, this.languageScopeId, 'open');
    }

    if (to.isEqual(extent.end)) {
      this.scopeResolver.setBoundary(to, this.languageScopeId, 'close');
    }

    let alreadyOpenScopes = [];
    if (from.isGreaterThan(extent.start)) {
      alreadyOpenScopes.push(this.languageScopeId);
    }

    let isEmpty = true;
    for (let [point, data] of this.scopeResolver) {
      if (point.isLessThan(from)) {
        alreadyOpenScopes.push(...data.open);
        for (let c of data.close) {
          removeLastOccurrenceOf(alreadyOpenScopes, c);
        }
        continue;
      } else if (point.isGreaterThan(to)) {
        continue;
      }

      let bundle = {
        closeScopeIds: [...data.close],
        openScopeIds: [...data.open]
      };

      isEmpty = false;
      boundaries = boundaries.insert(point, bundle);
    }

    if (isEmpty) {
      return [];
    }

    if (includeOpenScopes) {
      return [boundaries, alreadyOpenScopes];
    } else {
      return boundaries;
    }
  }

  buildHighlightIterator() {
    if (this.tree) {
      return new LayerHighlightIterator(this, this.tree);
    } else {
      return new NullLayerHighlightIterator();
    }
  }

  handleTextChange(edit) {
    const {
      startPosition,
      oldEndPosition,
      newEndPosition
    } = edit;

    if (this.tree) {
      this.tree.edit(edit);
      if (this.editedRange) {
        if (startPosition.isLessThan(this.editedRange.start)) {
          this.editedRange.start = startPosition;
        } if (oldEndPosition.isLessThan(this.editedRange.end)) {
          this.editedRange.end = newEndPosition.traverse(
            this.editedRange.end.traversalFrom(oldEndPosition)
          );
        } else {
          this.editedRange.end = newEndPosition;
        }
      } else {
        this.editedRange = new Range(startPosition, newEndPosition);
      }
    }
  }

  destroy() {
    this.tree = null;
    this.destroyed = true;
    this.marker?.destroy();
    this.subscriptions.dispose();

    for (const marker of this.languageMode.injectionsMarkerLayer.getMarkers()) {
      if (marker.parentLanguageLayer === this) {
        marker.languageLayer.destroy();
      }
    }
  }

  update(nodeRangeSet) {
    // TODO: Async?
    this._performUpdate(nodeRangeSet);
    return Promise.resolve();
  }

  getLocalReferencesAtPoint(point) {
    console.log('getLocalReferencesAtPoint', point);
    if (!this.localsQuery) { return []; }
    let captures = this.localsQuery.captures(
      this.tree.rootNode,
      point,
      point + 1
    );

    captures = captures.filter(cap => {
      if (cap.name !== 'local.reference') { return false; }
      if (!rangeForNode(cap.node).containsPoint(point)) {
        return false;
      }
      return true;
    });

    let nodes = captures.map(cap => cap.node);
    nodes = nodes.sort((a, b) => {
      return rangeForNode(b).compare(rangeForNode(a));
    });

    return nodes;
  }

  // EXPERIMENTAL: Given a local reference node, tries to find the node that
  // defines it.
  findDefinitionForLocalReference(node, captures = null) {
    let name = node.text;
    if (!name) { return []; }
    let localRange = rangeForNode(node);
    let globalScope = this.tree.rootNode;

    if (!captures) {
      captures = this.groupLocalsCaptures(
        this.localsQuery.captures(
          globalScope,
          globalScope.startPosition,
          globalScope.endPosition
        )
      );
    }

    let { scopes, definitions } = captures;

    // Consider only the scopes that can influence our local node.
    let relevantScopes = scopes.filter((scope) => {
      let range = rangeForNode(scope);
      return range.containsRange(localRange);
    }).sort((a, b) => a.compare(b));

    relevantScopes.push(globalScope);

    // Consider only the definitions whose names match the target's.
    let relevantDefinitions = definitions.filter(
      (def) => def.text === name
    );
    if (relevantDefinitions.length === 0) { return []; }

    let definitionsByBaseScope = new Index();
    for (let rDef of relevantDefinitions) {
      // Find all the scopes that include this definition. The largest of those
      // scopes will be its "base" scope. If there are no scopes that include
      // this definition, it must have been defined globally.
      let rDefScopes = scopes.filter(s => {
        return isBetweenPoints(
          rDef.startPosition,
          s.startPosition,
          s.endPosition
        );
      }).sort((a, b) => {
        return rangeForNode(b).compare(rangeForNode(a));
      });

      let baseScope = rDefScopes[0] ?? globalScope;

      // Group each definition by its scope. Since any variable can be
      // redefined an arbitrary number of times, each scope might include
      // multiple definitions of this identifier.
      definitionsByBaseScope.add(baseScope, rDef);
    }

    // Moving from smallest to largest scope, get definitions that were made in
    // that scope, and return the closest one to the reference.
    for (let scope of relevantScopes) {
      let definitionsInScope = definitionsByBaseScope.get(scope) ?? [];
      let { length } = definitionsInScope;
      console.log('in scope', scope, 'we have', length, 'candidates:', definitionsInScope);
      if (length === 0) { continue; }
      if (length === 1) { return definitionsInScope[0]; }

      // Here's how we want to sort these candidates:
      //
      // * In each scope, look for a definitions that happen before the local's
      //   position. The closest such definition in the narrowest scope is our
      //   ideal target.
      // * Failing that, take note of all the definitions that happened _after_
      //   the local's position in all relevant scopes. Choose the closest to
      //   the local.

      let definitionsBeforeLocal = [];
      let definitionsAfterLocal = [];

      for (let def of definitionsInScope) {
        let result = comparePoints(def.startPosition, localRange.start);

        let bucket = result < 0 ?
          definitionsBeforeLocal :
          definitionsAfterLocal;

        bucket.push(def);
      }

      if (definitionsBeforeLocal.length > 0) {
        let maxBeforeLocal;
        for (let def of definitionsBeforeLocal) {
          if (!maxBeforeLocal) {
            maxBeforeLocal = def;
            continue;
          }

          let result = comparePoints(def, maxBeforeLocal);
          if (result > 0) {
            maxBeforeLocal = def;
          }
        }
        return maxBeforeLocal;
      }

      // TODO: For definitions that happen after the local in the buffer, it's
      // not 100% clear what the right answer should be. Best guess for now is
      // the one that's closest to the local reference.
      let minAfterLocal;
      for (let def of definitionsAfterLocal) {
        if (!minAfterLocal) {
          minAfterLocal = def;
          continue;
        }

        let result = comparePoints(def, minAfterLocal);
        if (result < 0) {
          minAfterLocal = def;
        }
      }

      return minAfterLocal;
    }
  }

  groupLocalsCaptures(captures) {
    let scopes = [];
    let definitions = [];
    let references = [];

    for (let capture of captures) {
      let { name, node } = capture;
      switch (name) {
        case 'local.scope':
          scopes.push(node);
          break;
        case 'local.definition':
          definitions.push(node);
          break;
        case 'local.reference':
          references.push(node);
          break;
      }
    }

    return { scopes, definitions, references };
  }

  updateInjections(grammar) {
    // Ignore unless this is an injection grammar.
    if (!grammar?.injectionRegex) { return; }

    // We don't need to consume the grammar itself; we'll just call
    // `_populateInjections` here because the callback signals that this
    // layer's list of injection points might have changed.
    this._populateInjections(MAX_RANGE, null);
  }

  _performUpdate(nodeRangeSet) {
    let includedRanges = null;
    if (nodeRangeSet) {
      includedRanges = nodeRangeSet.getRanges(this.languageMode.buffer);
      if (includedRanges.length === 0) {
        const range = this.marker.getRange();
        this.destroy();
        this.languageMode.emitRangeUpdate(range);
        return;
      }
    }

    let affectedRange = this.editedRange;
    this.editedRange = null;

    let language = this.grammar.getLanguageSync();
    let tree = this.languageMode.parse(
      language,
      this.tree,
      includedRanges
    );

    if (this.tree) {
      const rangesWithSyntaxChanges = this.tree.getChangedRanges(tree);
      this.tree = tree;

      if (rangesWithSyntaxChanges.length > 0) {
        for (const range of rangesWithSyntaxChanges) {
          this.languageMode.emitRangeUpdate(rangeForNode(range));
        }

        const combinedRangeWithSyntaxChange = new Range(
          rangesWithSyntaxChanges[0].startPosition,
          last(rangesWithSyntaxChanges).endPosition
        );

        if (affectedRange) {
          this.languageMode.emitRangeUpdate(affectedRange);
          affectedRange = affectedRange.union(combinedRangeWithSyntaxChange);
        } else {
          affectedRange = combinedRangeWithSyntaxChange;
        }
      }
    } else {
      this.tree = tree;
      this.languageMode.emitRangeUpdate(rangeForNode(tree.rootNode));
      if (includedRanges) {
        affectedRange = new Range(
          includedRanges[0].startPosition,
          last(includedRanges).endPosition
        );
      } else {
        affectedRange = MAX_RANGE;
      }
    }

    if (affectedRange) {
      this._populateInjections(affectedRange, nodeRangeSet);
    }
  }

  forceAnonymousParse() {
    return this.languageMode.parse(this.language, this.tree);
  }

  getText () {
    let { buffer } = this.languageMode;
    if (!this.marker) {
      return buffer.getText();
    } else {
      return buffer.getTextInRange(this.marker.getRange());
    }
  }

  getFolds() {
    if (!this.foldsQuery) { return []; }
    let foldsTree = this.forceAnonymousParse();
    return this.foldsQuery.captures(foldsTree.rootNode);
  }

  scopeMapAtPosition(point) {
    if (!this.tree) { return []; }
    let scopeResolver = new ScopeResolver();

    // If the cursor is resting before column X, we want all scopes that cover
    // the character in column X.
    let captures = this.syntaxQuery.captures(
      this.tree.rootNode,
      point,
      { row: point.row, column: point.column + 1 }
    );

    // Captured nodes aren't guaranteed to overlap the point we asked for.
    captures = captures.filter(({ node }) => {
      // Don't include nodes that end right before the point.
      if (comparePoints(node.endPosition, point) === 0) { return false; }
      return isBetweenPoints(point, node.startPosition, node.endPosition);
    });

    let results = [];
    for (let cap of captures) {
      if (scopeResolver.store(cap, null)) {
        results.push(cap);
      }
    }
    scopeResolver.clear();
    results = results.sort(({ node }) => {
      return node.endIndex - node.startIndex;
    });

    // console.log('scopeMapAtPosition returning', results);
    return results;
  }

  scopeDescriptorForPosition(point) {
    let results = this.scopeMapAtPosition(point);

    let injectionLayers = this.languageMode.injectionLayersAtPoint(point);

    for (let layer of injectionLayers) {
      let map = layer.scopeMapAtPosition(point);
    }

    results = results.sort(({ node }) => {
      return node.endIndex - node.startIndex;
    });

    let scopes = results.map(cap => cap.name);

    if (scopes.length === 0 || scopes[0] !== this.grammar.scopeName) {
      scopes.unshift(this.grammar.scopeName);
    }
    return new ScopeDescriptor({ scopes });
  }

  _populateInjections (range, nodeRangeSet) {
    let existingInjectionMarkers = this.languageMode.injectionsMarkerLayer
      .findMarkers({ intersectsRange: range })
      .filter(marker => marker.parentLanguageLayer === this);

    if (existingInjectionMarkers.length > 0) {
      range = range.union(
        new Range(
          existingInjectionMarkers[0].getRange().start,
          last(existingInjectionMarkers).getRange().end
        )
      );
    }

    const markersToUpdate = new Map();
    const nodes = this.tree.rootNode.descendantsOfType(
      Object.keys(this.grammar.injectionPointsByType),
      range.start,
      range.end
    );

    let existingInjectionMarkerIndex = 0;
    for (const node of nodes) {
      for (const injectionPoint of this.grammar.injectionPointsByType[node.type]) {
        const languageName = injectionPoint.language(node);
        if (!languageName) { continue; }

        const grammar = this.languageMode.grammarForLanguageString(
          languageName
        );
        if (!grammar) { continue; }

        const contentNodes = injectionPoint.content(node);
        if (!contentNodes) { continue; }

        const injectionNodes = [].concat(contentNodes);
        if (!injectionNodes.length) continue;

        const injectionRange = rangeForNode(node);

        let marker;

        for (
          let i = existingInjectionMarkerIndex,
            n = existingInjectionMarkers.length;
          i < n;
          i++
        ) {
          const existingMarker = existingInjectionMarkers[i];
          const comparison = existingMarker.getRange().compare(injectionRange);
          if (comparison > 0) {
            break;
          } else if (comparison === 0) {
            existingInjectionMarkerIndex = i;
            if (existingMarker.languageLayer.grammar === grammar) {
              marker = existingMarker;
              break;
            }
          } else {
            existingInjectionMarkerIndex = i;
          }
        }

        if (!marker) {
          marker = this.languageMode.injectionsMarkerLayer.markRange(
            injectionRange
          );

          marker.languageLayer = new LanguageLayer(
            marker,
            this.languageMode,
            grammar,
            this.depth + 1
          );
          marker.parentLanguageLayer = this;
        }

        markersToUpdate.set(
          marker,
          new NodeRangeSet(
            nodeRangeSet,
            injectionNodes,
            injectionPoint.newlinesBetween,
            injectionPoint.includeChildren
          )
        );
      }
    }

    for (const marker of existingInjectionMarkers) {
      if (!markersToUpdate.has(marker)) {
        this.languageMode.emitRangeUpdate(
          marker.getRange()
        );
        marker.languageLayer.destroy();
      }
    }

    if (markersToUpdate.size > 0) {
      const promises = [];
      for (const [marker, nodeRangeSet] of markersToUpdate) {
        // console.log('updating marker:', marker);
        promises.push(marker.languageLayer.update(nodeRangeSet));
      }
      return Promise.all(promises);
    }
  }
}

// An injection `LanguageLayer` may need to parse and highlight a strange
// subset of its stated range. A `NodeRangeSet` is how that strange subset is
// determined.
class NodeRangeSet {
  constructor(previous, nodes, newlinesBetween, includeChildren) {
    this.previous = previous;
    this.nodes = nodes;
    this.newlinesBetween = newlinesBetween;
    this.includeChildren = includeChildren;
  }

  getRanges(buffer) {
    const previousRanges = this.previous && this.previous.getRanges(buffer);
    const result = [];

    for (const node of this.nodes) {
      let position = node.startPosition, index = node.startIndex;

      if (!this.includeChildren) {
        // If `includeChildren` is `false`, we're effectively collecting all
        // the disjoint text nodes that are direct descendants of this node.
        for (const child of node.children) {
          const nextIndex = child.startIndex;
          if (nextIndex > index) {
            this._pushRange(buffer, previousRanges, result, {
              startIndex: index,
              endIndex: nextIndex,
              startPosition: position,
              endPosition: child.startPosition
            });
          }
          position = child.endPosition;
          index = child.endIndex;
        }
      }

      if (node.endIndex > index) {
        this._pushRange(buffer, previousRanges, result, {
          startIndex: index,
          endIndex: node.endIndex,
          startPosition: position,
          endPosition: node.endPosition
        });
      }
    }

    return result;
  }

  _pushRange(buffer, previousRanges, newRanges, newRange) {
    if (!previousRanges) {
      if (this.newlinesBetween) {
        const { startIndex, startPosition } = newRange;
        this._ensureNewline(buffer, newRanges, startIndex, startPosition);
      }
      newRanges.push(newRange);
      return;
    }

    for (const previousRange of previousRanges) {
      if (previousRange.endIndex <= newRange.startIndex) continue;
      if (previousRange.startIndex >= newRange.endIndex) break;
      const startIndex = Math.max(
        previousRange.startIndex,
        newRange.startIndex
      );
      const endIndex = Math.min(previousRange.endIndex, newRange.endIndex);
      const startPosition = Point.max(
        previousRange.startPosition,
        newRange.startPosition
      );
      const endPosition = Point.min(
        previousRange.endPosition,
        newRange.endPosition
      );
      if (this.newlinesBetween) {
        this._ensureNewline(buffer, newRanges, startIndex, startPosition);
      }
      newRanges.push({ startIndex, endIndex, startPosition, endPosition });
    }
  }

  // For injection points with `newlinesBetween` enabled, ensure that a
  // newline is included between each disjoint range.
  _ensureNewline(buffer, newRanges, startIndex, startPosition) {
    const lastRange = newRanges[newRanges.length - 1];
    if (lastRange && lastRange.endPosition.row < startPosition.row) {
      newRanges.push({
        startPosition: new Point(
          startPosition.row - 1,
          buffer.lineLengthForRow(startPosition.row - 1)
        ),
        endPosition: new Point(startPosition.row, 0),
        startIndex: startIndex - startPosition.column - 1,
        endIndex: startIndex - startPosition.column
      });
    }
  }
}


// Like a map, but expects each key to have multiple values.
class Index extends Map {
  constructor() {
    super();
  }

  add(key, ...values) {
    let existing = this.get(key);
    if (!existing) {
      existing = [];
      this.set(key, existing);
    }
    existing.push(...values);
  }
}

module.exports = WASMTreeSitterLanguageMode;<|MERGE_RESOLUTION|>--- conflicted
+++ resolved
@@ -78,36 +78,15 @@
     this.grammarForLanguageString = this.grammarForLanguageString.bind(this);
 
     this.parsersByLanguage = new Map();
-    let resolve
-    this.ready = new Promise(r => resolve = r)
 
     this.grammar.getLanguage().then(lang => {
       this.rootLanguage = lang;
       this.rootLanguageLayer = new LanguageLayer(null, this, grammar, 0);
-<<<<<<< HEAD
-=======
-      this.syntaxQuery = lang.query(grammar.syntaxQuery)
-      if (grammar.localsQuery) {
-        // this.localsQuery = lang.query(grammar.localsQuery)
-      }
-      this.grammar = grammar;
-      if (grammar.foldsQuery !== undefined) {
-        this.foldsQuery = lang.query(grammar.foldsQuery);
-      }
-      if (grammar.indentsQuery !== undefined) {
-        this.indentsQuery = lang.query(grammar.indentsQuery);
-      }
->>>>>>> e918d32c
       return this.getOrCreateParserForLanguage(lang);
     }).then(() => {
       this.rootLanguageLayer
         .update(null)
-<<<<<<< HEAD
         .then(() => this.emitter.emit('did-tokenize'));
-=======
-        .then(() => this.emitter.emit('did-tokenize'))
-        .then(() => resolve(true));
->>>>>>> e918d32c
     });
 
     this.rootScopeDescriptor = new ScopeDescriptor({
