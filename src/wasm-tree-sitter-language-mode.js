--- conflicted
+++ resolved
@@ -518,20 +518,6 @@
       );
     }
 
-<<<<<<< HEAD
-    oldScopes = oldScopes || []
-    syntax.forEach(({node, name}) => {
-      const translated = conversions.get(name)
-      console.log("Scoping", node.text, 'with name', name, 'translated to', translated)
-      if(translated) name = translated
-      let id = this.scopeNames.get(name)
-      if(!id) {
-        this.lastId += 2
-        id = this.lastId
-        const newId = this.lastId;
-        this.scopeNames.set(name, newId)
-        this.scopeIds.set(newId, name)
-=======
     const markersToUpdate = new Map();
     const nodes = this.tree.rootNode.descendantsOfType(
       Object.keys(this.grammar.injectionPointsByType),
@@ -601,7 +587,6 @@
             injectionPoint.includeChildren
           )
         );
->>>>>>> 12e8c9c2
       }
     }
   }
