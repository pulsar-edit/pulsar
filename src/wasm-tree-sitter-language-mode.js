const Parser = require('./web-tree-sitter');
const TokenIterator = require('./token-iterator');
const { Point, Range, spliceArray } = require('text-buffer');
const { Patch } = require('superstring');
const { CompositeDisposable, Emitter } = require('event-kit');
const ScopeDescriptor = require('./scope-descriptor');
const ScopeResolver = require('./scope-resolver');
const Token = require('./token');
const TokenizedLine = require('./tokenized-line');
const { matcherForSelector } = require('./selectors');
const { commentStringsFromDelimiters, getDelimitersForScope } = require('./comment-utils.js');

const createTree = require('./rb-tree');

const ONE_CHAR_FORWARD_TRAVERSAL = Object.freeze(Point(0, 1));

const FEATURE_ASYNC_INDENT = true;
const FEATURE_ASYNC_PARSE = true;

const LINE_LENGTH_LIMIT_FOR_HIGHLIGHTING = 10000;

// How many milliseconds we can spend on synchronous re-parses (for indentation
// purposes) in a given transaction before we fall back to asynchronous
// indentation instead. Only comes into play when async indentation is enabled.
const REPARSE_BUDGET_PER_TRANSACTION_MILLIS = 10

const PARSE_JOB_LIMIT_MICROS = 3000;
const PARSERS_IN_USE = new Set();

const FUNCTION_TRUE = () => true;

function isParseTimeout(err) {
  return err.message.includes('Parsing failed');
}

function last(array) {
  return array[array.length - 1];
}

function removeLastOccurrenceOf(array, item) {
  return array.splice(array.lastIndexOf(item), 1);
}

function clamp(value, min, max) {
  if (value < min) { return min; }
  if (value > max) { return max; }
  return value;
}

function rangeForNode(node) {
  return new Range(node.startPosition, node.endPosition);
}

function nodeBreadth(node) {
  return node.endIndex - node.startIndex;
}

function rangeToTreeSitterRangeSpec(range, buffer) {
  let startIndex = buffer.characterIndexForPosition(range.start);
  let endIndex = buffer.characterIndexForPosition(range.end);
  let startPosition = { row: range.start.row, column: range.start.column };
  let endPosition = { row: range.end.row, column: range.end.column };

  return { startIndex, startPosition, endIndex, endPosition };
}

function resolveNodeDescriptor(node, descriptor) {
  let parts = descriptor.split('.');
  let result = node;
  while (result !== null && parts.length > 0) {
    let part = parts.shift();
    if (!result[part]) { return null; }
    result = result[part];
  }
  return result;
}

function resolveNodePosition(node, descriptor) {
  let parts = descriptor.split('.');
  let lastPart = parts.pop();
  let result = parts.length === 0 ?
    node :
    resolveNodeDescriptor(node, parts.join('.'));
  if (!result) { return null; }
  return result[lastPart];
}

// Patch Tree-sitter syntax nodes the same way `TreeSitterLanguageMode` did so
// that we don't break anything that relied on `range` being present.
function ensureNodeIsPatched(node) {
  let done = node.range && node.range instanceof Range;
  if (done) { return; }
  let proto = Object.getPrototypeOf(node);

  Object.defineProperty(proto, 'range', {
    get() { return rangeForNode(this); }
  });

  // autocomplete-html expects a `closest` function to exist on nodes.
  Object.defineProperty(proto, 'closest', {
    value: function closest(types) {
      if (!Array.isArray(types)) { types = [types]; }
      let node = this;
      while (node) {
        if (types.includes(node.type)) { return node; }
        node = node.parent;
      }
      return null;
    }
  });
}

// Compares “informal” points like the ones in a Tree-sitter tree; saves us
// from having to convert them to actual `Point`s.
function comparePoints(a, b) {
  const rows = a.row - b.row;
  if (rows === 0) {
    return a.column - b.column;
  } else {
    return rows;
  }
}

// A comparison function for a red-black tree that uses a point/range tuple as
// its key.
//
// We use this for folds. The primary indexing method of a fold is by point,
// but that point is one end of a range; and when two folds share a boundary,
// we need to be able to break the tie somehow.
function comparePointAndRangeBundles(bundleA, bundleB) {
  let [pointA, rangeA] = bundleA;
  let [pointB, rangeB] = bundleB;
  let pointComparison = comparePoints(pointA, pointB);
  if (pointComparison !== 0) { return pointComparison; }

  let aIsEnd = rangeA.end.isEqual(pointA);
  let bIsEnd = rangeB.end.isEqual(pointB);

  // If one range ends at the given point and the other starts at the given
  // point, then the one that ends should be handled earlier.
  if (aIsEnd !== bIsEnd) {
    return aIsEnd ? -1 : 1;
  }

  // Otherwise, the larger of the two ranges should be considered to begin
  // first and end last. (This comparison function does not envision ranges
  // that overlap but where one is not contained by the other; it's up to the
  // author of a `folds.scm` file to avoid those unusual scenarios, since they
  // break the mental model of how folds work.)
  if (rangeA.containsRange(rangeB)) {
    return aIsEnd ? 1 : -1;
  } else if (rangeB.containsRange(rangeA)) {
    return bIsEnd ? -1 : 1;
  }
  return 0;
}

// Acts like `comparePoints`, but treats starting and ending boundaries
// differently, making it so that ending boundaries are visited before starting
// boundaries.
function compareBoundaries(a, b) {
  if (!a.position) {
    a = { position: a, boundary: 'end' };
  }
  if (!b.position) {
    b = { position: b, boundary: 'end' };
  }
  let result = comparePoints(a.position, b.position);
  if (result !== 0) { return result; }
  if (a.boundary === b.boundary) { return 0; }
  return a.boundary === 'end' ? -1 : 1;
}

function isBetweenPoints(point, a, b) {
  let comp = comparePoints(a, b);
  let lesser = comp > 0 ? b : a;
  let greater = comp > 0 ? a : b;
  return comparePoints(point, lesser) >= 0 &&
    comparePoints(point, greater) <= 0;
}

// eslint-disable-next-line no-unused-vars
let totalBufferChanges = 0;
let nextTransactionId = 1;
let nextLanguageModeId = 0;
const COMMENT_MATCHER = matcherForSelector('comment');
const MAX_RANGE = new Range(Point.ZERO, Point.INFINITY).freeze();

class WASMTreeSitterLanguageMode {
  constructor({ buffer, grammar, config, grammars, syncTimeoutMicros }) {
    this.id = nextLanguageModeId++;
    this.buffer = buffer;
    this.grammar = grammar;
    this.config = config ?? atom.config;
    this.grammarRegistry = grammars;

    this.syncTimeoutMicros = syncTimeoutMicros ?? PARSE_JOB_LIMIT_MICROS;
    this.useAsyncParsing = FEATURE_ASYNC_PARSE;
    this.useAsyncIndent = FEATURE_ASYNC_INDENT;
    this.transactionReparseBudgetMs = REPARSE_BUDGET_PER_TRANSACTION_MILLIS;
    this.currentTransactionReparseBudgetMs = undefined;

    this.injectionsMarkerLayer = buffer.addMarkerLayer();

    this.rootScopeDescriptor = new ScopeDescriptor({
      scopes: [grammar.scopeName]
    });
    this.rootScopeId = this.grammar.idForScope(this.grammar.scopeName);

    this.emitter = new Emitter();
    this.isFoldableCache = [];

    this.tokenized = false;

    this.subscriptions = new CompositeDisposable;
    this.subscriptions.add(
      this.onDidTokenize(() => this.tokenized = true)
    );

    this.rootLanguage = null;
    this.rootLanguageLayer = null;

    this.grammarForLanguageString = this.grammarForLanguageString.bind(this);

    this.parsersByLanguage = new Index();
    this.tokenIterator = new TokenIterator(this);

    this.autoIndentRequests = 0;

    // For our purposes, the “transaction” life cycle exposed by this promise
    // is a lot like the buffer's own concept of transactions, with one
    // exception: if transaction 2 finishes before transaction 1 is done
    // parsing, then the transaction 1 life cycle “adopts” all the changes of
    // transaction 2. That means that the `atTransactionEnd` method won't
    // resolve until the tree is clean and all outstanding updates are
    // performed and injections are populated.
    this.resolveNextTransactionPromise();

    // In contrast to `FoldResolver`s — which exist on each layer — we create a
    // single `IndentResolver` per language mode.
    //
    // We do this because folds aggregate, so we can always either (a) delegate
    // a job to an arbitrary layer's `FoldResolver`, or (b) ask _all_ layers to
    // do something and then assemble the results.
    //
    // Indentation tasks, on the other hand, cannot be divided into work that
    // considers only a single `LanguageLayer` at a time. For instance, a given
    // indentation task might consult one layer's indentation query to know
    // whether to indent a line, but another layer's indentation query to know
    // whether to dedent the line. There are no simplicity gains to be made.
    //
    // `IndentResolver` _could_ therefore fold its methods into
    // `WASMTreeSitterLanguageMode`, but is separate from it for reasons of
    // code organization.
    this.indentResolver = new IndentResolver(this.buffer, this);

    this.ready = this.grammar.getLanguage()
      .then(language => {
        this.rootLanguage = language;
        this.rootLanguageLayer = new LanguageLayer(null, this, grammar, 0);
        return this.getOrCreateParserForLanguage(language);
      })
      .then(() => this.rootLanguageLayer.update(null, { id: 0 }))
      .then(() => this.emitter.emit('did-tokenize'));
  }

  destroy() {
    let layers = this.getAllLanguageLayers();
    for (let layer of layers) {
      layer?.destroy();
    }
    this.injectionsMarkerLayer?.destroy();
    this.rootLanguageLayer = null;
    this.subscriptions?.dispose();
  }

  getGrammar() {
    return this.grammar;
  }

  getLanguageId() {
    return this.grammar.scopeName;
  }

  getNonWordCharacters(position) {
    const scope = this.scopeDescriptorForPosition(position);
    return this.config.get('editor.nonWordCharacters', { scope });
  }

  getRootParser() {
    return this.getOrCreateParserForLanguage(this.rootLanguage);
  }

  getOrCreateParserForLanguage(language) {
    let pool = this.parsersByLanguage.get(language);
    let parser;
    if (pool) {
      parser = pool.find(p => !PARSERS_IN_USE.has(p));
    }

    if (!parser) {
      parser = new Parser();
      parser.setLanguage(language);
      this.parsersByLanguage.add(language, parser);
    }
    return parser;
  }

  bufferDidChange(change) {
    if (!this.rootLanguageLayer) { return; }

    let { oldRange, newRange, oldText, newText } = change;

    const startIndex = this.buffer.characterIndexForPosition(
      change.newRange.start
    );

    // Mark edits in the tree, but don't actually reparse until
    // `bufferDidFinishTransaction`.
    let edit = {
      startIndex,
      oldEndIndex: startIndex + oldText.length,
      newEndIndex: startIndex + newText.length,
      startPosition: oldRange.start,
      oldEndPosition: oldRange.end,
      newEndPosition: newRange.end
    };

    if (!this.resolveNextTransaction) {
      // This is the first change after the last transaction finished, so we
      // need to create a new promise that will resolve when the next
      // transaction is finished.
      totalBufferChanges++;
      this.transactionChangeCount = 1;
      this.refreshNextTransactionPromise();
      this.didAutoIndentAfterTransaction = false;
    } else {
      // We have a different definition of "changes" than what we get from
      // `bufferDidFinishTransaction`. Even when multiple calls to `insertText`
      // happen within a transaction, `TextBuffer` will attempt to consolidate
      // them into a single "change" — but what we care about is how many
      // atomic operations have taken place. So we keep track on our own.
      this.transactionChangeCount++;
      totalBufferChanges++;
    }

    this.rootLanguageLayer.handleTextChange(edit, oldText, newText);

    for (const marker of this.injectionsMarkerLayer.getMarkers()) {
      marker.languageLayer.handleTextChange(edit, oldText, newText);
    }
    this.cachedCurrentBufferText = this.buffer.getText();
  }

  bufferDidFinishTransaction({ changes }) {
    let id = nextTransactionId++;
    if (!this.rootLanguageLayer) { return; }
    for (let i = 0, { length } = changes; i < length; i++) {
      const { oldRange, newRange } = changes[i];
      spliceArray(
        this.isFoldableCache,
        newRange.start.row,
        oldRange.end.row - oldRange.start.row,
        { length: newRange.end.row - newRange.start.row }
      );
    }

    this.rootLanguageLayer.update(null, { id }).then(shouldEndTransaction => {
      if (shouldEndTransaction) {
        this.lastTransactionEditedRange = this.rootLanguageLayer?.lastTransactionEditedRange;
        this.lastTransactionChangeCount = this.transactionChangeCount;
        this.lastTransactionAutoIndentRequests = this.autoIndentRequests;
      }

      // The editor is going to ask if a number of on-screen lines are now
      // foldable. This would ordinarly trigger a number of `folds.scm` queries
      // — one per line. But since we know they're coming, we can run a single
      // capture query over the whole range.
      for (let { newRange } of changes) {
        this.prefillFoldCache(newRange);
      }

      let allLayers = this.getAllInjectionLayers();
      for (let layer of allLayers) {
        // Either the tree got re-parsed — and it's now up-to-date — or it
        // didn't, which means that the edits in the tree did not affect the
        // layer's contents. Either way, the tree is safe to use. (This is part
        // of why we keep a separate boolean instead of checking the tree
        // directly — we have a looser definition of "clean.")
        layer.treeIsDirty = false;

        // If this layer didn't get updated, then it didn't need to, and the
        // edits made in the last transaction are no longer relevant.
        layer.editedRange = null;
      }

      // At this point, all trees are safely re-parsed, including those of
      // injection layers. So we can proceed with any actions that were waiting
      // on a clean tree.
      if (shouldEndTransaction) {
        this.resolveNextTransactionPromise();
        this.transactionChangeCount = 0;
        this.autoIndentRequests = 0;
        // Since a new transaction is starting, we can reset our reparse
        // budget.
        this.currentTransactionReparseBudgetMs = this.transactionReparseBudgetMs;
      }
    });
  }

  // Invalidate fold caches for the rows touched by the given range.
  //
  // Invalidating syntax highlighting also invalidates fold caches for the same
  // range, but this method allows us to invalidate parts of the fold cache
  // without affecting syntax highlighting.
  emitFoldUpdate(range) {
    const startRow = range.start.row;
    const endRow = range.end.row;
    for (let row = startRow; row < endRow; row++) {
      this.isFoldableCache[row] = undefined;
    }
    this.prefillFoldCache(range);
  }

  emitRangeUpdate(range) {
    this.emitFoldUpdate(range);
    this.emitter.emit('did-change-highlighting', range);
  }

  // Resolve the promise that was created when we reacted to the first change
  // in a given transaction. We resolve it with the number of changes in the
  // transaction so that we can react differently to batches of changes than to
  // single changes.
  resolveNextTransactionPromise() {
    if (this.resolveNextTransaction) {
      this.resolveNextTransaction();
      this.resolveNextTransaction = null;
    }

    // These transaction IDs are useful to have around, but we don't want them
    // to grow indefinitely. If we reach this point, then all outstanding
    // transactions are settled, and it's safe to reset our numbering scheme.
    if (nextTransactionId > 100) {
      nextTransactionId = 1;
    }

    if (!this.nextTransaction) {
      // No edits have happened yet, so we should put this here as a
      // placeholder until the user edits the buffer for the first time.
      this.nextTransaction = Promise.resolve();
    }
  }

  // Create a promise that will resolve when the next transaction is done and
  // all its side effects are handled. When this promise resolves, all parse
  // trees will be clean and up to date. This promise cannot reject — only
  // resolve.
  refreshNextTransactionPromise() {
    if (this.resolveNextTransaction) { return false; }
    this.nextTransaction = new Promise((resolve) => {
      this.resolveNextTransaction = (changes) => {
        resolve(changes);
      };
    });
    return true;
  }

  // Resolves the next time that all Tree-sitter trees are clean — or
  // immediately, if they're clean at the time of invocation.
  //
  // Resolves with metadata about the previous transaction that may be useful
  // for the caller to know:
  //
  // * How many atomic changes have been made since the last clean tree.
  // * The range that represents the extent of the changes made since the last
  //   clean tree.
  // * How many times Pulsar requested auto-indent actions that this language
  //   mode couldn't fulfill (see `suggestedIndentForLineAtBufferRow`).
  //
  async atTransactionEnd() {
    if (!this.tokenized) { return this.ready; }
    if (this.atTransactionEndPromise) {
      return this.atTransactionEndPromise;
    }
    let prerequisite = this.nextTransaction || Promise.resolve();
    this.atTransactionEndPromise = prerequisite.then(() => {
      let result = {
        changeCount: this.lastTransactionChangeCount ?? 0,
        range: this.lastTransactionEditedRange ?? null,
        autoIndentRequests: this.lastTransactionAutoIndentRequests ?? 0
      };
      return result;
    }).finally(() => {
      this.atTransactionEndPromise = null;
    });
    return this.atTransactionEndPromise;
  }

  // Alias for `atTransactionEnd` for packages that used the implementation
  // details of the legacy Tree-sitter system.
  parseCompletePromise() {
    return this.atTransactionEnd();
  }

  prefillFoldCache(range) {
    this.rootLanguageLayer?.foldResolver?.prefillFoldCache(range);

    let markers = this.injectionsMarkerLayer.findMarkers({
      intersectsRange: range
    });

    for (let marker of markers) {
      let { foldResolver } = marker.languageLayer;
      if (!foldResolver) { continue; }
      foldResolver.reset();
      foldResolver.prefillFoldCache(range);
    }
  }

  grammarForLanguageString(languageString) {
    let result =  this.grammarRegistry.treeSitterGrammarForLanguageString(
      languageString,
      'wasm'
    );
    return result;
  }

  // Called when any grammar is added or changed, on the off chance that it
  // affects an injection of ours.
  updateForInjection(grammar) {
    if (!this.rootLanguageLayer) { return; }
    if (!grammar.injectionRegex && !grammar.injectionRegExp) { return; }
    if (grammar.type !== 'modern-tree-sitter') { return; }

    let layers = this.getAllLanguageLayers();
    for (let layer of layers) {
      if (!layer.tree) continue;
      layer._populateInjections(MAX_RANGE, null);
    }
  }

  /*
  Section - Highlighting
  */

  onDidTokenize(callback) {
    return this.emitter.on('did-tokenize', callback);
  }

  onDidChangeHighlighting(callback) {
    return this.emitter.on('did-change-highlighting', callback);
  }

  buildHighlightIterator() {
    if (!this.rootLanguageLayer) {
      return new NullLanguageModeHighlightIterator();
    }
    return new HighlightIterator(this);
  }

  classNameForScopeId(scopeId) {
    return this.grammar.classNameForScopeId(scopeId);
  }

  scopeNameForScopeId(scopeId) {
    return this.grammar.scopeNameForScopeId(scopeId);
  }

  idForScope(name, text) {
    return this.grammar.idForScope(name, text);
  }

  // Behaves like `scopeDescriptorForPosition`, but returns a list of
  // Tree-sitter node names. Useful for understanding Tree-sitter parsing or
  // for writing syntax highlighting query files.
  syntaxTreeScopeDescriptorForPosition(point) {
    point = this.normalizePointForPositionQuery(point);
    let index = this.buffer.characterIndexForPosition(point);

    let layers = this.languageLayersAtPoint(point);
    let matches = [];

    for (let layer of layers) {
      if (!layer.tree) { continue; }
      let layerMatches = [];

      let root = layer.tree.rootNode;
      let current = root.descendantForIndex(index);

      while (current) {
        // Keep track of layer depth as well so we can use it to break ties
        // later.
        layerMatches.unshift({ node: current, depth: layer.depth });
        current = current.parent;
      }

      matches.push(...layerMatches);
    }

    // The nodes are mostly already sorted from smallest to largest,
    // but for files with multiple syntax trees (e.g. ERB), each tree's
    // nodes are separate. Sort the nodes from largest to smallest.
    matches.sort(
      (a, b) => (
        a.node.startIndex - b.node.startIndex ||
        b.node.endIndex - a.node.endIndex ||
        a.depth - b.depth
      )
    );

    let scopes = matches.map(({ node }) => (
      node.isNamed ? node.type : `"${node.type}"`
    ));
    scopes.unshift(this.grammar.scopeName);

    return new ScopeDescriptor({ scopes });
  }

  // Returns the buffer range for the first scope to match the given scope
  // selector, starting with the smallest scope and moving outward.
  bufferRangeForScopeAtPosition(selector, point) {
    point = this.normalizePointForPositionQuery(point);

    if (typeof selector === 'function') {
      // We've been given a node-matching function instead of a scope name.
      let node = this.getSyntaxNodeAtPosition(point, selector);
      return node?.range;
    }
    // Results returned from `scopeMapAtPosition` lack the context to know
    // whether they've been covered by deeper scopes. Keep a scope descriptor
    // around so that we can compare results with reality.
    let scopeDescriptor = this.scopeDescriptorForPosition(point)
      .getScopesArray();

    let match = selector ? matcherForSelector(selector) : FUNCTION_TRUE;

    if (!this.rootLanguageLayer) {
      return match('text') ? this.buffer.getRange() : null;
    }

    let layers = this.languageLayersAtPoint(point);
    let results = [];
    for (let layer of layers) {
      if (layer.grammar.scopeName === selector) {
        return layer.getExtent();
      }
      let items = layer.scopeMapAtPosition(point);
      for (let { capture, adjustedRange } of items) {
        let range = rangeForNode(adjustedRange);
        if (!range.containsPoint(point)) { continue; }
        // If this scope name isn't present in the scope descriptor, assume
        // it's been covered by an injection layer. This isn't perfect but
        // it'll be good enough for now.
        if (!scopeDescriptor.includes(capture.name)) { continue; }
        results.push({ capture, adjustedRange, range });
      }
    }

    // We need the results sorted from smallest to biggest.
    results = results.sort((a, b) => {
      return nodeBreadth(a.adjustedRange) - nodeBreadth(b.adjustedRange);
    });

    for (let { capture, range } of results) {
      if (match(capture.name)) { return range; }
    }
  }

  // Given a point, return all scopes active at that point.
  scopeDescriptorForPosition(point) {
    if (!this.rootLanguageLayer) {
      return new ScopeDescriptor({ scopes: [this.grammar.scopeName, 'text'] });
    }
    point = this.normalizePointForPositionQuery(point);

    // The most accurate way to do this is to reconstruct the results from the
    // highlight iterator itself.
    const iterator = this.buildHighlightIterator();
    const scopes = [];

    // Add scopes that were open already at this point.
    for (const scope of iterator.seek(point, point.row + 1)) {
      scopes.push(this.grammar.scopeNameForScopeId(scope));
    }

    while (point.isEqual(iterator.getPosition())) {
      for (const scope of iterator.getOpenScopeIds()) {
        scopes.push(this.grammar.scopeNameForScopeId(scope));
      }
      // Don't count anything that ends at this point.
      for (const scope of iterator.getCloseScopeIds()) {
        removeLastOccurrenceOf(scopes, this.grammar.scopeNameForScopeId(scope));
      }
      iterator.moveToSuccessor();
    }

    if (scopes.length === 0 || scopes[0] !== this.grammar.scopeName) {
      scopes.unshift(this.grammar.scopeName);
    }
    return new ScopeDescriptor({ scopes });
  }

  normalizePointForPositionQuery(point) {
    // Convert bare arrays to points.
    if (Array.isArray(point)) { point = new Point(...point); }

    // Convert bare objects to points and ensure we're dealing with a copy.
    if (!('copy' in point)) {
      point = Point.fromObject(point, true);
    } else {
      point = point.copy();
    }

    // Constrain the point to the buffer range.
    point = this.buffer.clipPosition(point);

    // If the position is the end of a line, get scope of left character
    // instead of newline. This is to match TextMate behavior; see
    // https://github.com/atom/atom/issues/18463.
    if (
      point.column > 0 &&
      point.column === this.buffer.lineLengthForRow(point.row)
    ) {
      point.column--;
    }

    return point;
  }

  parseAsync(language, oldTree, includedRanges, { tag = null } = {}) {
    let devMode = atom.inDevMode();
    let parser = this.getOrCreateParserForLanguage(language);
    parser.reset();
    parser.setTimeoutMicros(this.syncTimeoutMicros);
    PARSERS_IN_USE.add(parser);

    // When you edit a tree, the positions of nodes in the tree are adjusted
    // accordingly. But if you had passed a string into `parse`, all those
    // nodes' `text` properties will now fail to reflect reality, because
    // they're doing those lookups on a stale string. This makes it unsafe to
    // perform captures on a dirty tree, because lots of `#match?` predicates
    // will fail incorrectly.
    //
    // Instead, we can pass a callback that will look up the relevant ranges of
    // text as needed. This callback works exactly like the default callback
    // within web-tree-sitter, except that we'll update the text as the buffer
    // changes. This lets us safely perform captures against dirty trees.
    //
    // In practice, captures against dirty trees will only happen on injection
    // layers, and only when the edits that have been made since the last clean
    // parse _could not possibly_ have affected the tree because they happened
    // nowhere near the injection layer's extent. This lets us get away with
    // deferring the re-parsing of such layers until much later.
    //
    // There's one catch, though: the buffer text being parsed should not
    // change _during the parse job_. Since parsing can go async, we must keep
    // the value constant until the parse is done, at which point we can
    // consult the latest version of the buffer text for the purpose of
    // accurate captures.
    let parseDone = false;
    let text = this.buffer.getText();
    this.cachedCurrentBufferText = text;
    let callback = (index, _, endIndex) => {
      // Stick with a frozen copy of the text at parse time… until parsing is
      // done, at which point we should use the latest buffer text.
      let currentText = parseDone ? this.cachedCurrentBufferText : text;
      return currentText.slice(index, endIndex);
    };

    let tree;
    // eslint-disable-next-line no-unused-vars
    let batchCount = 0;

    const cleanup = () => {
      parseDone = true;
      if (devMode && tag) {
        console.timeEnd(tag);
        if (batchCount > 0) {
          console.log(`(async: ${batchCount} batches)`);
        }
      }
      parser.setTimeoutMicros(null);
      PARSERS_IN_USE.delete(parser);
    };

    if (devMode && tag) { console.time(tag); }

    try {
      // Attempt a synchronous parse.
      tree = parser.parse(callback, oldTree, { includedRanges });
    } catch (err) {
      if (!isParseTimeout(err)) { throw err; }

      // The parse couldn't be completed in the allotted time, so we'll go
      // async and return a promise.
      return new Promise((resolve, reject) => {
        const parseJob = () => {
          try {
            batchCount++;
            tree = parser.parse(callback, oldTree, { includedRanges });
          } catch (err) {
            if (!isParseTimeout(err)) { return reject(err); }
            setImmediate(parseJob);
            return;
          }

          cleanup();
          resolve(tree);
        };
        setImmediate(parseJob);
      });
    }

    // If we get this far, the synchronous parse was a success.
    cleanup();
    return tree;
  }

  parse(language, oldTree, includedRanges, { tag = null } = {}) {
    let devMode = atom.inDevMode();
    let parser = this.getOrCreateParserForLanguage(language);
    parser.reset();
    parser.setTimeoutMicros(null);

    let text = this.buffer.getText();
    this.cachedCurrentBufferText = text;
    let callback = (index, _, endIndex) => {
      let currentText = this.cachedCurrentBufferText;
      return currentText.slice(index, endIndex);
    };

    if (devMode && tag) { console.time(tag); }
    const result = parser.parse(callback, oldTree, { includedRanges });
    if (devMode && tag) { console.timeEnd(tag); }

    return result;
  }

  get tree() {
    return this.rootLanguageLayer?.tree
  }

  /*
  Section - Syntax Tree APIs
  */

  getSyntaxNodeContainingRange(range, where = FUNCTION_TRUE) {
    if (!this.rootLanguageLayer) { return null; }
    return this.getSyntaxNodeAndGrammarContainingRange(range, where)?.node;
  }

  getSyntaxNodeAndGrammarContainingRange(range, where = FUNCTION_TRUE) {
    if (!this.rootLanguageLayer) { return { node: null, grammar: null }; }

    let layersAtStart = this.languageLayersAtPoint(range.start, { exact: true });
    let layersAtEnd = this.languageLayersAtPoint(range.end, { exact: true });
    let sharedLayers = layersAtStart.filter(
      layer => layersAtEnd.includes(layer)
    );
    let indexStart = this.buffer.characterIndexForPosition(range.start);
    let indexEnd = this.buffer.characterIndexForPosition(range.end);
    let rangeBreadth = indexEnd - indexStart;

    sharedLayers.reverse();
    let results = [];
    for (let layer of sharedLayers) {
      if (!layer.tree) { continue; }
      let { grammar, depth } = layer;
      let rootNode = layer.tree.rootNode;

      if (!rootNode.range.containsRange(range)) {
        // There's often a difference between (a) the areas that we consider to
        // be our canonical content ranges for a layer and (b) the range
        // covered by the layer's root node. Root tree nodes usually ignore any
        // whitespace that occurs before the first meaningful content of the
        // node, but we consider that space to be under the purview of the
        // layer all the same.
        //
        // If we've gotten this far, we've already decided that this layer
        // includes this range. So let's just pretend that the root node covers
        // this area.
        results.push({ node: rootNode, grammar, depth });
        continue;
      }

      let node = this.getSyntaxNodeAtPosition(
        range.start,
        (node, nodeGrammar) => {
          // This node can touch either of our boundaries, but it must be
          // bigger than we are.
          //
          // We aren't checking against the predicate yet because passing the
          // predicate won't end our search. Users will reasonably expect that
          // returning `true` from the predicate will mean that the predicate
          // won't run any more. Since the predicate can have side effects, we
          // should keep this contract. That means throwing all nodes into the
          // bucket and not sifting through them until later.
          //
          // TODO: If we need to optimize performance here, we could compromise
          // by re-running the predicate at the end even though we already know
          // it's going to match.
          let breadth = node.endIndex - node.startIndex;
          return node.startIndex <= indexEnd &&
            node.endIndex >= indexEnd &&
            breadth > rangeBreadth &&
            nodeGrammar === grammar;
        }
      );

      if (node) {
        results.push({ node, grammar, depth });
      }
    }

    results.sort((a, b) => {
      return (
        // Favor smaller nodes first…
        nodeBreadth(a.node) - nodeBreadth(b.node) ||
        // …but deeper grammars in case of ties.
        b.depth - a.depth
      );
    });

    for (let { node, grammar } of results) {
      if (where(node, grammar)) {
        return { node, grammar };
      }
    }

    return { node: null, grammar: null };
  }

  getRangeForSyntaxNodeContainingRange(range, where = FUNCTION_TRUE) {
    if (!this.rootLanguageLayer) { return null; }
    let node = this.getSyntaxNodeContainingRange(range, where);
    return node && rangeForNode(node);
  }

  // Return the smallest syntax node at the given position, or the smallest
  // node that matches the optional `where` predicate. The `where` predicate is
  // given the node and the associated grammar as arguments.
  getSyntaxNodeAtPosition(position, where = FUNCTION_TRUE) {
    if (!this.rootLanguageLayer) { return null; }
    let allLayers = this.languageLayersAtPoint(position);

    // We start with the deepest layer and move outward.
    //
    // TODO: Instead of sorting all candidates at the end, let's just keep
    // track of the smallest we've seen and then return it after all the
    // looping.
    allLayers.reverse();
    let results = [];
    for (let layer of allLayers) {
      if (!layer.tree) { continue; }
      let { depth, grammar } = layer;
      let rootNode = layer.tree.rootNode;
      if (!rootNode.range.containsPoint(position)) {
        // There's often a difference between (a) the areas that we consider to
        // be our canonical content ranges for a layer and (b) the range
        // covered by the layer's root node. Root tree nodes usually ignore any
        // whitespace that occurs before the first meaningful content of the
        // node, but we consider that space to be under the purview of the
        // layer all the same.
        //
        // If we've gotten this far, we've already decided that this layer
        // includes this point. So let's just pretend that the root node covers
        // this area.
        if (where(rootNode, grammar)) {
          results.push({ node: rootNode, depth, grammar });
        }
        continue;
      }

      let index = this.buffer.characterIndexForPosition(position);
      let node = rootNode.descendantForIndex(index);
      while (node) {
        // We aren't checking against the predicate yet because passing the
        // predicate won't end our search. Users will reasonably expect that
        // returning `true` from the predicate will mean that the predicate
        // won't run any more. Since the predicate can have side effects, we
        // should keep this contract. That means throwing all nodes into the
        // bucket and not sifting through them until later.
        //
        // TODO: If we need to optimize performance here, we could compromise
        // by re-running the predicate at the end even though we already know
        // it's going to match.
        results.push({ node, depth, grammar });
        node = node.parent;
      }
    }

    // Sort results from smallest to largest.
    results.sort((a, b) => {
      return (
        // Favor smaller nodes first…
        nodeBreadth(a.node) - nodeBreadth(b.node) ||
        // …but deeper grammars in case of ties.
        b.depth - a.depth
      );
    });

    for (let { node, grammar } of results) {
      if (where(node, grammar)) { return node; }
    }
    return null;
  }

  /*
  Section - Folds
  */
  getFoldableRangeContainingPoint(point) {
    point = this.buffer.clipPosition(point);
    if (point.column >= this.buffer.lineLengthForRow(point.row)) {
      let fold = this.getFoldRangeForRow(point.row);
      if (fold) { return fold; }
    }

    // Move backwards until we find a fold range containing this row.
    for (let row = point.row - 1; row >= 0; row--) {
      let range = this.getFoldRangeForRow(row);
      if (range && range.containsPoint(point)) { return range; }
    }

    return null;
  }

  getFoldableRanges() {
    if (!this.tokenized) { return []; }

    let layers = this.getAllLanguageLayers();
    let allFolds = [];
    for (let layer of layers) {
      let folds = layer.foldResolver.getAllFoldRanges();
      allFolds.push(...folds);
    }
    return allFolds;
  }

  // This method is improperly named, and is based on an assumption that every
  // nesting of folds carries an extra level of indentation. Several languages
  // violate that — perhaps most notably the C grammar in its use of nested
  // folds within `#ifdef` and its siblings.
  //
  // Instead, a level of `0` means “all folds that are not contained by any
  // other fold,” a level of `1` means “all folds that are contained by exactly
  // one other fold,” and so on. This happens to work as expected if you're
  // working in a language where nested folds are always indented relative to
  // their enclosing fold, but it doesn't require it.
  //
  getFoldableRangesAtIndentLevel(goalLevel) {
    if (!this.tokenized) { return []; }

    // The key for this red-black tree needs to be a combination of a point and
    // a range. We do this because we want to order primarily by buffer
    // position; but secondarily we need to consider whether the point is the
    // start or the end of a range so that we can ensure that we visit the
    // points in the order that properly expresses containment.
    let rangeTree = createTree(comparePointAndRangeBundles);

    // No easy way around this. The way to pull it off is to get _all_ folds in
    // the document on all language layers, then place their boundaries into a
    // red-black tree so we can iterate through them later in the proper order
    // while keeping track of nesting level.
    let layers = this.getAllLanguageLayers();
    for (let layer of layers) {
      let folds = layer.foldResolver.getAllFoldRanges();
      for (let fold of folds) {
        rangeTree = rangeTree.insert([fold.start, fold], { start: fold });
        rangeTree = rangeTree.insert([fold.end, fold], { end: fold });
      }
    }

    let foldsByLevel = new Index();
    let currentLevel = 0;
    let iterator = rangeTree.begin;

    // Whatever `currentLevel` is at when we reach a given `@fold.start` marker
    // is the depth of that marker.
    while (iterator.key) {
      let { start, end } = iterator.value;
      if (start) {
        foldsByLevel.add(currentLevel, start);
        currentLevel++;
      } else if (end) {
        currentLevel--;
      }
      iterator.next();
    }

    return foldsByLevel.get(goalLevel) || [];
  }

  // Adjusts a buffer position by a fixed number of characters.
  adjustPositionByOffset(position, offset) {
    let { buffer } = this;
    let index = buffer.characterIndexForPosition(position);
    index += offset;
    return buffer.positionForCharacterIndex(index);
  }

  isFoldableAtRow(row) {
    if (this.isFoldableCache[row] != null) {
      return !!this.isFoldableCache[row];
    }

    let range = this.getFoldRangeForRow(row);

    // Don't bother to cache this result before we're able to load the folds
    // query.
    if (this.tokenized) {
      // We can easily keep track of _if_ this row is foldable, even if edits
      // to the buffer end up moving this row around. But we don't bother to
      // cache the actual _range_ because it'd just get stale once the buffer
      // is edited. Better to wait and look it up when it's needed.
      this.isFoldableCache[row] = !!range;
    }
    return !!range;
  }

  getFoldRangeForRow(row) {
    if (!this.tokenized) { return null; }

    let rowEnd = this.buffer.lineLengthForRow(row);
    let point = new Point(row, rowEnd);
    let layers = this.languageLayersAtPoint(point);

    let leadingCandidate = null;
    // Multiple language layers may want to claim a fold for a given row.
    // Prefer deeper layers over shallower ones.
    for (let layer of layers) {
      let { depth } = layer;
      let candidateFold = layer.foldResolver?.getFoldRangeForRow(row);
      if (!candidateFold) { continue; }
      if (!leadingCandidate || depth > leadingCandidate.depth) {
        leadingCandidate = { fold: candidateFold, depth };
      }
    }

    return leadingCandidate?.fold ?? null;
  }

  /*
  Section - Comments
  */

  // Returns the correct comment delimiters for the given buffer position. This
  // may be defined on the grammar itself, but it can also be defined as a
  // scope-specific setting for scenarios where a language has different
  // comment delimiters for different contexts.
  //
  // Returns `commentStartString` and (sometimes) `commentEndString`
  // properties. If only the former is a {String}, then “Toggle Line Comments”
  // will insert a line comment; if both are {String}s, it'll insert a block
  // comment.
  //
  // NOTE: This method also returns a `commentDelimiters` property with
  // metadata about the comment delimiters at the given position. Since the
  // main purpose of this method, historically, has been to determine which
  // delimiter(s) to use for the “Toggle Line Comment” command, we adjust the
  // position we're given to cover the first non-whitespace content on the line
  // for more accurate results. But `commentDelimiters` contains unadjusted
  // data wherever possible because we don't make assumptions about how the
  // caller will use the data.
  //
  // This might produce surprising results sometimes — like `commentDelimiters`
  // containing delimiters from a different language than the delimiters in the
  // other returned properties. But that's OK. Consumers of this function will
  // know why those properties disagree and which one they're most interested
  // in, and it still makes sense for these different use cases to share code.
  //
  // TODO: When toggling comments on a line or buffer range, our understanding
  // of the correct delimiters for a given buffer position is only as granular
  // as the entire buffer row. This can bite us in edge cases like JSX. It's
  // the right decision if the user toggles a comment with an empty selection,
  // but if specific buffer text is selected, we should look up the right
  // delimiters for that specific range. This will require a new branch in the
  // “Editor: Toggle Line Comments” command.
  commentStringsForPosition(position) {
    const range = this.firstNonWhitespaceRange(position.row) ||
      new Range(position, position);

    // Ask the config system if it has a setting for this scope. This allows
    // for overrides from the grammar default.
    const scope = this.scopeDescriptorForPosition(range.start);
    const commentStartEntries = this.config.getAll(
      'editor.commentStart', { scope });
    const commentEndEntries = this.config.getAll(
      'editor.commentEnd', { scope });

    // If a `commentDelimiters` setting exists, attach it to the return object.
    // This can contain more comprehensive delimiter metadata for snippets and
    // other purposes.
    //
    // This is just general metadata. We don't know the user's intended use
    // case. So we should look up the scope descriptor of the _original_
    // position, not the one at the beginning of the line.
    const originalScope = this.scopeDescriptorForPosition(position);
    const commentDelimiters = getDelimitersForScope(originalScope);

    // The two config entries are separate, but if they're paired, then we need
    // to make sure we're reading them from the same layer. Otherwise we could
    // wind up with, say, `<!--` and `*/` as “paired” delimiters.
    const commentStartEntry = commentStartEntries.find(entry => !!entry);
    const commentEndEntry = commentEndEntries.find(entry => {
      return entry.scopeSelector === commentStartEntry?.scopeSelector
    });

    if (commentStartEntry) {
      return {
        commentStartString: commentStartEntry && commentStartEntry.value,
        commentEndString: commentEndEntry && commentEndEntry.value,
        commentDelimiters: commentDelimiters
      };
    } else {
      // If we have only comment delimiter data, rather than the legacy
      // `comment(Start|End)` settings, we can still construct the expected
      // output.
      let adjustedDelimiters = getDelimitersForScope(scope);
      if (adjustedDelimiters) {
        let result = commentStringsFromDelimiters(adjustedDelimiters);
        if (commentDelimiters) {
          result.commentDelimiters = commentDelimiters;
        }
        return result;
      }
    }

    // Fall back to looking up this information on the grammar. (This is better
    // than just returning `commentDelimiters` data because we still want to
    // take the adjusted range into account if we can.)
    const { grammar } = this.getSyntaxNodeAndGrammarContainingRange(range);
    const { grammar: originalPositionGrammar } = this.getSyntaxNodeAndGrammarContainingRange(
      new Range(position, position));

    if (grammar && grammar.getCommentDelimiters) {
      let delimiters = grammar.getCommentDelimiters();
      let result = commentStringsFromDelimiters(delimiters);
      if (originalPositionGrammar !== grammar) {
        let originalPositionDelimiters = originalPositionGrammar.getCommentDelimiters();
        result = {
          ...result,
          commentDelimiters: originalPositionDelimiters
        }
      }
      return result;
    } else if (commentDelimiters) {
      // This is an unusual case, and it's the one case that doesn't take into
      // account the difference between the original position and our adjusted
      // position — which is why we've tried other techniques first. But it's
      // better than nothing!
      return commentStringsFromDelimiters(commentDelimiters);
    }
    return {
      commentStartString: undefined,
      commentEndString: undefined,
      commentDelimiters: { line: undefined, block: undefined }
    }
  }

  isRowCommented(row) {
    const range = this.firstNonWhitespaceRange(row);
    if (range) {
      let descriptor = this.scopeDescriptorForPosition(range.start);
      return descriptor.getScopesArray().some(
        scope => COMMENT_MATCHER(scope)
      );
    }
    return false;
  }

  /*
  Section - auto-indent
  */

  indentLevelForLine(line, tabLength) {
    let indentLength = 0;
    for (let i = 0, { length } = line; i < length; i++) {
      const char = line[i];
      if (char === '\t') {
        indentLength += tabLength - (indentLength % tabLength);
      } else if (char === ' ') {
        indentLength++;
      } else {
        break;
      }
    }
    return indentLength / tabLength
  }

  // In an ideal world, we would use synchronous indentation all the time. It's
  // feature-equivalent to TextMate-style indentation.
  //
  // But it requires us to be able to tell the editor, at an arbitrary point in
  // time, what the suggested indentation for a buffer row is. We might get
  // asked this question only once in a transaction — or 100 times. We don't
  // know ahead of time. And if we want to be able to answer the question
  // synchronously, we must reparse the buffer synchronously _each time_.
  //
  // That's fine in the only-one-edit case, but unacceptable in the
  // 100-edits-in-one-transaction case. The problem isn't the extra work; it's
  // the extra _lag_. We don't want the editor to freeze because we're doing
  // 100 buffer parses in a row.
  //
  // In order to do synchronous indentation most of the time while still
  // guarding against this edge case, we'll
  //
  // * start out each transaction preferring synchronous indentation, but
  // * switch to async indentation if our time budget is exceeded in any one
  //   transaction.
  //
  shouldUseAsyncIndent() {
    let result = true;
    if (!this.useAsyncParsing || !this.useAsyncIndent) result = false;
    // If `currentTransactionReparseBudgetMs` somehow isn’t initialized yet, we
    // can initialize it here for this transaction.
    this.currentTransactionReparseBudgetMs ??= this.transactionReparseBudgetMs;
    if (this.currentTransactionReparseBudgetMs > 0) {
      result = false;
    }
    return result;
  }

  // Essential: Get the suggested indentation level for an existing line in the
  // buffer.
  //
  // * `bufferRow` A {Number} indicating the buffer row.
  // * `tabLength` A {Number} signifying the length of a tab, in spaces,
  //   according to the current settings of the buffer.
  // * `options` An optional {Object} with the following properties, all of
  //   which are themselves optional:
  //   * `options.skipBlankLines`: {Boolean} indicating whether to ignore blank
  //     lines when determining which row to use as a reference row. Default is
  //     `true`. Irrelevant if `options.comparisonRow` is specified.
  //   * `options.skipDedentCheck`: {Boolean} indicating whether to skip the
  //     second phase of the check and determine only if the current row should
  //     _start out_ indented from the reference row.
  //   * `options.preserveLeadingWhitespace`: {Boolean} indicating whether to
  //     adjust the returned number to account for the indentation level of any
  //     whitespace that may already be on the row. Defaults to `false`.
  //   * `options.forceTreeParse`: {Boolean} indicating whether to force this
  //     method to synchronously parse the buffer into a tree, even if it
  //     otherwise would not. Defaults to `false`.
  //   * `options.comparisonRow`: A {Number} specifying the row to use as a
  //     reference row. Must be a valid row that occurs earlier in the buffer
  //     than `row`. If omitted, this method will determine the reference row
  //     on its own.
  //
  // Returns a {Number}, {null}, or a {Promise} that will resolve with either
  // a {Number} or {undefined}.
  //
  // This method will return a synchronous result if (a) the tree is clean, (b)
  // the language mode decides it can afford to do a synchronous re-parse of
  // the buffer, or (c) `options.forceTreeParse` is `true`. Otherwise, this
  // method will wait until the end of the current buffer transaction. If this
  // method synchronously returns {null}, it means that this method cannot make
  // a suggestion.
  //
  // When acting asynchronously, this method may or may not be able to give an
  // answer. If it can, it will return a {Promise} that resolves with a
  // {Number} signifying the suggested indentation level. If it can't — because
  // it thinks the content has been altered too much for it to make a
  // suggestion — it will return a {Promise} that resolves with {undefined},
  // signalling that a fallback style of indentation adjustment should take
  // place.
  //
  suggestedIndentForBufferRow(...args) {
    return this.indentResolver.suggestedIndentForBufferRow(...args);
  }

  // Given a range of buffer rows, retrieves the suggested indent for each one
  // while re-using the same tree. Computing these results in bulk may prevent
  // a tree re-parse after each individual line adjustment when auto-indenting
  // multiple rows at once.
  //
  // * `startRow` The row {Number} to start at.
  // * `endRow` The row {Number} to end at.
  //
  // Returns either a {Map} or {null}. If a {Map}, its keys will be row numbers
  // and its values will be desired indentation levels. May not return the
  // entire range of requested rows, in which case the caller should
  // auto-indent the remaining rows through another means. If {null}, signifies
  // that no auto-indent should be attempted at all for the given range.
  suggestedIndentForBufferRows(...args) {
    return this.indentResolver.suggestedIndentForBufferRows(...args);
  }

  // Get the suggested indentation level for a line in the buffer on which the
  // user is currently typing. This may return a different result from
  // {::suggestedIndentForBufferRow} in order to avoid unexpected changes in
  // indentation. It may also return undefined if no change should be made.
  //
  // * row - The row {Number}
  //
  // Returns a {Number}.
  suggestedIndentForEditedBufferRow(...args) {
    return this.indentResolver.suggestedIndentForEditedBufferRow(...args);
  }

  // Get the suggested indentation level for a given line of text, if it were
  // inserted at the given row in the buffer.
  //
  // * bufferRow - A {Number} indicating the buffer row
  //
  // Returns a {Number}.
  suggestedIndentForLineAtBufferRow(row, _line, tabLength) {
    // We can't answer this question accurately for text that isn't yet in the
    // tree, so instead we'll just note that this request was made and try to
    // correct indentation when the transaction is over.
    this.autoIndentRequests++;
    return this.suggestedIndentForBufferRow(row, tabLength);
  }

  // Private

  getAllInjectionLayers() {
    let markers =  this.injectionsMarkerLayer.getMarkers();
    return markers.map(m => m.languageLayer);
  }

  getAllLanguageLayers(where = null) {
    let layers = [
      this.rootLanguageLayer,
      ...this.getAllInjectionLayers()
    ];
    if (!where) return layers;

    let results = [];
    for (let layer of layers) {
      if (!where(layer)) continue;
      results.push(layer);
    }

    return results;
  }

  // Given a {Point}, returns all injection {LanguageLayer}s that include that
  // point. Does not include the root language layer.
  //
  // A {LanguageLayer} can have multiple content ranges. Its “extent” is a
  // single contiguous {Range} that includes all of its content ranges. To
  // return only layers with a content range that spans the given point, pass
  // `{ exact: true }` as the second argument.
  //
  // * point - A {Point} representing a buffer position.
  // * options - An {Object} containing these keys:
  //   * exact - {Boolean} that, when `true`, checks for containment within the
  //     layer's _content ranges_ instead of its _extent_ (see description
  //     above).
  injectionLayersAtPoint(point, { exact = false } = {}) {
    let injectionMarkers = this.injectionsMarkerLayer.findMarkers({
      containsPosition: point
    });

    injectionMarkers.sort((a, b) => {
      return a.getRange().compare(b.getRange()) ||
        b.depth - a.depth;
    });

    let results = injectionMarkers.map(m => m.languageLayer);

    if (exact) {
      results = results.filter(l => l.containsPoint(point));
    }
    return results;
  }

  // Given a {Point}, returns all {LanguageLayer}s that include that point,
  // including the root language layer.
  //
  // A {LanguageLayer} can have multiple content ranges. Its “extent” is a
  // single contiguous {Range} that includes all of its content ranges. To
  // return only layers with a content range that spans the given point, pass
  // `{ exact: true }` as the second argument.
  //
  // * point - A {Point} representing a buffer position.
  // * options - An {Object} containing these keys: * exact - {Boolean} that,
  //   when `true`, checks for containment within the layer's _content ranges_
  //   instead of its _extent_ (see description above).
  languageLayersAtPoint(point, { exact = false } = {}) {
    let injectionLayers = this.injectionLayersAtPoint(point, { exact });
    return [
      this.rootLanguageLayer,
      ...injectionLayers
    ];
  }
<<<<<<< HEAD

  // Returns the deepest language layer at a given point, or optionally the
  // deepest layer to fulfill a criterion.
  //
  // Will ignore any layer whose content ranges do not include the point, even if
  // the point is within its extent.
  controllingLayerAtPoint(point, where = FUNCTION_TRUE) {
    let layers = this.languageLayersAtPoint(point, { exact: true });

    // Deeper layers go first.
    layers.sort((a, b) => b.depth - a.depth);
    return layers.find(layer => where(layer)) ?? null;
  }

  firstNonWhitespaceRange(row) {
    return this.buffer.findInRangeSync(
      /\S/,
      new Range(new Point(row, 0), new Point(row, Infinity))
    );
  }

  // DEPRECATED

  // Implemented for parity with `TextMateLanguageMode`. If you want to analyze
  // the content of a row or other buffer range, you can inspect a Tree-sitter
  // tree or run queries against it.
  tokenizedLineForRow(row) {
    const lineText = this.buffer.lineForRow(row);
    const tokens = [];

    const iterator = this.buildHighlightIterator();
    let start = { row, column: 0 };

    const scopes = iterator.seek(start, row) || [];

=======

  // Returns the deepest language layer at a given point, or optionally the
  // deepest layer to fulfill a criterion.
  //
  // Will ignore any layer whose content ranges do not include the point, even if
  // the point is within its extent.
  controllingLayerAtPoint(point, where = FUNCTION_TRUE) {
    let layers = this.languageLayersAtPoint(point, { exact: true });

    // Deeper layers go first.
    layers.sort((a, b) => b.depth - a.depth);
    return layers.find(layer => where(layer)) ?? null;
  }

  firstNonWhitespaceRange(row) {
    return this.buffer.findInRangeSync(
      /\S/,
      new Range(new Point(row, 0), new Point(row, Infinity))
    );
  }

  // DEPRECATED

  // Implemented for parity with `TextMateLanguageMode`. If you want to analyze
  // the content of a row or other buffer range, you can inspect a Tree-sitter
  // tree or run queries against it.
  tokenizedLineForRow(row) {
    const lineText = this.buffer.lineForRow(row);
    const tokens = [];

    const iterator = this.buildHighlightIterator();
    let start = { row, column: 0 };

    const scopes = iterator.seek(start, row) || [];

>>>>>>> bce72212
    // eslint-disable-next-line no-constant-condition
    while (true) {
      const end = { ...iterator.getPosition() };
      if (end.row > row) {
        end.row = row;
        end.column = lineText.length;
      }

      if (end.column > start.column) {
        tokens.push(
          new Token({
            value: lineText.substring(start.column, end.column),
            scopes: scopes.map(s => this.scopeNameForScopeId(s))
          })
        );
      }

      if (end.column < lineText.length) {
        const closeScopeCount = iterator.getCloseScopeIds().length;
        for (let i = 0; i < closeScopeCount; i++) {
          scopes.pop();
        }
        scopes.push(...iterator.getOpenScopeIds());
        start = end;
        iterator.moveToSuccessor();
      } else {
        break;
      }
    }

    return new TokenizedLine({
      openScopes: [],
      text: lineText,
      tokens,
      tags: [],
      ruleStack: [],
      lineEnding: this.buffer.lineEndingForRow(row),
      tokenIterator: this.tokenIterator,
      grammar: this.grammar
    });
  }

  // Implemented for parity with `TextMateLanguageMode`. If you want to analyze
  // the content of a point, you can inspect a Tree-sitter tree or run queries
  // against it.
  tokenForPosition(point) {
    if (Array.isArray(point)) {
      point = new Point(...point);
    }
    const scopes = this.scopeDescriptorForPosition(point).getScopesArray();
    let range = this.bufferRangeForScopeAtPosition(
      last(scopes),
      point
    );
    return new Token({
      scopes,
      value: this.buffer.getTextInRange(range)
    });
  }
}

// Responsible for deciding the ranges of folds on a given language layer.
//
// Understands two kinds of folds:
//
// * A “simple” fold is one with a capture name of `@fold` in a folds query. It
//   can be described with only one capture. It starts at the end of the row
//   that the captured node starts on, and ends at a configurable position
//   controlled by the `fold.endAt` adjustment (which defaults to
//   `lastChild.startPosition`).
//
//   Simple folds should be used whenever you're able to predict the end of a
//   fold range simply from holding a reference to its starting node.
//
// * A “divided” fold is one where the two ends of the fold must be described
//   in two separate query captures. It starts at the end of the row of a node
//   captured with the name of `@fold.start`, and it ends at the very next
//   `@fold.end` that it encounters in the document.
//
//   When determining the end of a fold that is marked with `@fold.start`,
//   Pulsar will search the buffer for the next “balanced” occurrence of
//   `@fold.end`. For instance, when trying to find a match for a `@fold.start`
//   on row 9, Pulsar might encounter another `@fold.start` on row 10,
//   and would then understand that the next `@fold.end` it sees will end
//   _that_ fold and not the one we're looking for. If Pulsar _does not_ find a
//   matching `@fold.end`, the given line will not be considered to be
//   foldable.
//
//   Because they can trigger a buffer-wide search, divided folds are
//   not recommended to use unless they're truly needed. Use them only when the
//   structure of the syntax tree doesn't allow you to determine the end of the
//   fold without applying your own heuristic.
//
class FoldResolver {
  constructor(buffer, layer) {
    this.buffer = buffer;
    this.layer = layer;

    this.boundaries = null;
    this.boundariesStartingPosition = null;
  }

  // Retrieve the first valid fold range for this row in this language layer —
  // that is, the first fold range that spans more than one row.
  getFoldRangeForRow(row) {
    if (!this.layer.tree || !this.layer.queries.foldsQuery) { return null; }
    let start = Point.fromObject({ row, column: 0 });
    let end = Point.fromObject({ row: row + 1, column: 0 });

    let tree = this.layer.getOrParseTree({ force: false });
    // Search for folds that begin somewhere on the given row.
    let iterator = this.getOrCreateBoundariesIterator(tree.rootNode, start, end);

    // More than one fold can match for a given row, so we'll stop as soon as
    // we find the fold that starts earliest on the row. (The fold itself will
    // be “resolved” in such a way that it doesn't begin until the end of the
    // row, but we still consider the intrinsic range of the fold capture when
    // deciding which one to honor.)
    while (iterator.key) {
      if (comparePoints(iterator.key.position, end) >= 0) { break; }
      let capture = iterator.value;
      let { name } = capture;
      if (name === 'fold') {
        let range = this.resolveRangeForSimpleFold(capture);
        if (this.isValidFold(range)) { return range; }
      } else if (name === 'fold.start') {
        let range = this.resolveRangeForDividedFold(capture);
        if (this.isValidFold(range)) { return range; }
      }
      iterator.next();
    }

    return null;
  }

  isValidFold(range) {
    return range && range.end.row > range.start.row;
  }

  // Returns all valid fold ranges in this language layer.
  //
  // There are two rules about folds that we can't change:
  //
  // 1. A fold must collapse at least one line’s worth of content.
  // 2. The UI for expanding and collapsing folds envisions that each line can
  //    manage a maximum of _one_ fold.
  //
  // Hence a fold range is “valid” when it
  // * resolves to a range that spans more than one line;
  // * starts on a line that hasn't already been promised to an earlier fold.
  getAllFoldRanges() {
    if (!this.layer.tree || !this.layer.queries.foldsQuery) { return []; }
    let range = this.layer.getExtent();
    // We use a Tree-sitter query to find folds; then we arrange the folds in
    // buffer order. The first valid fold we find on a given line is included
    // in the list; any other folds on the line are ignored.
    let iterator = this.getOrCreateBoundariesIterator(
      this.layer.tree.rootNode, range.start, range.end);

    let results = [];
    let lastValidFoldRange = null;
    while (iterator.key) {
      let capture = iterator.value;
      let { name } = capture;
      let range;
      if (name === 'fold') {
        range = this.resolveRangeForSimpleFold(capture);
      } else if (name === 'fold.start') {
        range = this.resolveRangeForDividedFold(capture);
      }
      if (this.isValidFold(range)) {
        // Recognize only the first fold for each row.
        if (lastValidFoldRange?.start?.row !== range.start.row) {
          results.push(range);
          lastValidFoldRange = range;
        }
      }
      iterator.next();
    }

    return results;
  }

  // Invalidates the fold resolver's cached boundary data in response to a
  // change in the document.
  reset() {
    this.boundaries = null;
    this.boundariesRange = null;
  }

  canReuseBoundaries(start, end) {
    if (!this.boundariesRange) { return false; }
    return this.boundariesRange.containsRange(
      new Range(start, end)
    );
  }

  prefillFoldCache(range) {
    if (!this.layer.tree || !this.layer.queries.foldsQuery) { return; }
    this.getOrCreateBoundariesIterator(
      this.layer.tree.rootNode,
      range.start,
      range.end
    );
  }

  getOrCreateBoundariesIterator(rootNode, start, end) {
    if (!this.layer.tree || !this.layer.queries.foldsQuery) { return null; }
    if (this.canReuseBoundaries(start, end)) {
      let result = this.boundaries.ge(start);
      return result;
    }

    let scopeResolver = this.layer.scopeResolver;
    scopeResolver.reset();

    // Instead of keying off of a plain buffer position, this tree also
    // considers whether the boundary is a fold start or a fold end. If one
    // boundary ends at the same point that another one starts, the ending
    // boundary will be visited first.
    let boundaries = createTree(compareBoundaries);
    let captures = this.layer.queries.foldsQuery.captures(
      rootNode,
      { startPosition: start, endPosition: end }
    );

    for (let capture of captures) {
      // NOTE: Currently, the first fold to match for a given starting position
      // is the only one considered. That's because we use a version of a
      // red-black tree in which we silently ignore any attempts to add a key
      // that is equivalent in value to that of a previously added key.
      //
      // Attempts to use `capture.final` and `capture.shy` won't harm anything,
      // but they'll be redundant. Other types of custom predicates, however,
      // should work just fine.
      let result = scopeResolver.store(capture);
      if (!result) { continue; }

      // Some folds are unusual enough that they can flip from valid to
      // invalid, or vice versa, based on edits to rows other than their
      // starting row. We need to keep track of these nodes so that we can
      // invalidate the fold cache properly when edits happen inside of them.
      if (scopeResolver.shouldInvalidateFoldOnChange(capture)) {
        this.layer.foldNodesToInvalidateOnChange.add(capture.node.id);
      }

      if (capture.node.startPosition.row < start.row) {
        // This fold starts before the range we're interested in. We needed to
        // run these nodes through the scope resolver for various reasons, but
        // they're not relevant to our iterator.
        continue;
      }
      if (capture.name === 'fold') {
        boundaries = boundaries.insert({
          position: capture.node.startPosition,
          boundary: 'start'
        }, capture);
      } else if (capture.name.startsWith('fold.')) {
        let key = this.keyForDividedFold(capture);
        boundaries = boundaries.insert(key, capture);
      }
    }

    scopeResolver.reset();

    this.boundaries = boundaries;
    this.boundariesRange = new Range(start, end);

    return boundaries.ge(start);
  }

  // Given a `@fold.start` capture, queries the rest of the layer's extent to
  // find a matching `@fold.end`.
  resolveRangeForDividedFold(capture) {
    let { name } = capture;
    let key = this.keyForDividedFold(capture);
    if (name !== 'fold.start') { return null; }

    let extent = this.layer.getExtent();

    let iterator = this.getOrCreateBoundariesIterator(
      this.layer.tree.rootNode,
      key.position,
      extent.end
    );
<<<<<<< HEAD

    let depth = 0;
    let matchedEndCapture = null;

    while (iterator.key && comparePoints(iterator.key.position, extent.end) <= 0) {
      let { name, node } = iterator.value;
      let isSelf = node.id === capture.node.id;
      if (name === 'fold.end' && !isSelf) {
        if (depth === 0) {
          matchedEndCapture = iterator.value;
          break;
        } else {
          depth--;
        }
      } else if (name === 'fold.start' && !isSelf) {
        // A later `fold.start` has occurred, so the next `fold.end` will pair
        // with it, not with ours.
        depth++;
      }
      iterator.next();
    }

    // There's no guarantee that a matching `@fold.end` will even appear, so if
    // it doesn't, then this row does not contain a valid fold.
    if (!matchedEndCapture) { return null; }

    return new Range(
      this.resolvePositionForDividedFold(capture),
      this.resolvePositionForDividedFold(matchedEndCapture)
    );
  }

  keyForDividedFold(capture) {
    let { name, node } = capture;
    if (name === 'fold.start') {
      // Eventually we'll alter this position to occur at the end of the given
      // row, but we keep the original value around for a while because we want
      // to honor whichever fold technically happens “earliest” on a given row.
      return { position: node.startPosition, boundary: 'start' };
    } else if (name === 'fold.end') {
      return { position: node.startPosition, boundary: 'end' };
    } else {
      return null;
    }
  }

  // Returns `true` if there is no non-whitespace content on this position's
  // row before this position's column.
  positionIsNotPrecededByTextOnLine(position) {
    let textForRow = this.buffer.lineForRow(position.row)
    let precedingText = textForRow.substring(0, position.column)
    return !(/\S/.test(precedingText))
  }

  resolvePositionForDividedFold(capture) {
    let { name, node } = capture;
    if (name === 'fold.start') {
      return new Point(node.startPosition.row, Infinity);
    } else if (name === 'fold.end') {
      let end = node.startPosition;
      if (end.column === 0 || this.positionIsNotPrecededByTextOnLine(end)) {
        // If the fold ends at the start of the line, adjust it so that it
        // actually ends at the end of the previous line. This behavior is
        // implied in the existing specs.
        return new Point(end.row - 1, Infinity);
      } else {
        return new Point.fromObject(end, true);
      }
    } else {
      return null;
=======

    let depth = 0;
    let matchedEndCapture = null;

    while (iterator.key && comparePoints(iterator.key.position, extent.end) <= 0) {
      let { name, node } = iterator.value;
      let isSelf = node.id === capture.node.id;
      if (name === 'fold.end' && !isSelf) {
        if (depth === 0) {
          matchedEndCapture = iterator.value;
          break;
        } else {
          depth--;
        }
      } else if (name === 'fold.start' && !isSelf) {
        // A later `fold.start` has occurred, so the next `fold.end` will pair
        // with it, not with ours.
        depth++;
      }
      iterator.next();
>>>>>>> bce72212
    }
  }

<<<<<<< HEAD
  normalizeFoldProperty(prop) {
    if (prop.startsWith('fold.')) {
      prop = prop.replace(/^fold./, '');
    }
    return prop;
  }

  capturePropertyIsFoldAdjustment(prop) {
    prop = this.normalizeFoldProperty(prop);
    return prop in FoldResolver.ADJUSTMENTS;
  }

  applyFoldAdjustment(prop, ...args) {
    prop = this.normalizeFoldProperty(prop);
    return FoldResolver.ADJUSTMENTS[prop](...args);
  }

  resolveRangeForSimpleFold(capture) {
    let { node, setProperties: props } = capture;
    if (node.type === 'ERROR') { return null; }
    let start = new Point(node.startPosition.row, Infinity);
    let end = node.endPosition;

    let defaultOptions = { 'fold.endAt': 'lastChild.startPosition' };
    let options = { ...defaultOptions, ...props };

    try {
      for (let key in options) {
        if (!this.capturePropertyIsFoldAdjustment(key)) { continue; }
        let value = options[key];
        end = this.applyFoldAdjustment(key, end, node, value, props, this.layer);
      }
      if (!end) { return null; }

      end = Point.fromObject(end, true);
      end = this.buffer.clipPosition(end);

      if (end.row <= start.row) { return null; }
      return new Range(start, end);
    } catch (error) {
      // If any of our assumptions are violated, fall back to an end point that we know can't fail: the end of the captured node itself.
      console.warn("Error resolving fold range:");
      console.warn(error.message);
      return new Range(start, node.range.end);
    }
  }
}

FoldResolver.ADJUSTMENTS = {
  // Use a node position descriptor to describe where the fold should end.
  // Overrides the default descriptor of `lastChild.startPosition`.
  endAt(end, node, value) {
    end = resolveNodePosition(node, value);
    return end;
  },

  // Adjust the end point by a fixed number of characters in either direction.
  // Will cross rows if necessary.
  offsetEnd(end, _node, value, _props, layer) {
    let { languageMode } = layer;
    value = Number(value);
    if (isNaN(value)) { return end; }
    return languageMode.adjustPositionByOffset(end, value);
  },

  // Adjust the column of the fold's end point. Use `0` to end the fold at the
  // start of the line.
  adjustEndColumn(end, _node, value, _props, layer) {
    let column = Number(value);
    if (isNaN(column)) { return end; }
    let newEnd = Point.fromObject({ column, row: end.row });
    return layer.buffer.clipPosition(newEnd);
  },

  // Adjust the end point to be immediately before the current line begins.
  // Useful if the end line also contains the start of a fold and thus should
  // stay on a separate screen line.
  adjustToEndOfPreviousRow(end) {
    return new Point(end.row - 1, Infinity);
  }
};

class NullLanguageModeHighlightIterator {
  seek() {
    return [];
  }
  compare() {
    return 1;
  }
  moveToSuccessor() {}
  getPosition() {
    return Point.INFINITY;
  }
  getOpenScopeIds() {
    return [];
  }
  getCloseScopeIds() {
    return [];
  }
}

class NullLayerHighlightIterator {
  seek() {
    return [false, new OpenScopeMap];
  }
  compare() {
    return 1;
  }
  moveToSuccessor() {}
  getPosition() {
    return Point.INFINITY;
  }
  getOpenScopeIds() {
    return [];
  }
  getCloseScopeIds() {
    return [];
  }
}

let lastIteratorId = 0;

// An iterator for marking boundaries in the buffer to apply syntax
// highlighting.
//
// Manages a collection of `LayerHighlightIterators`, which are the classes
// doing the real work of marking boundaries. `HighlightIterator` is in charge
// of understanding, at any given point, which of the iterators needs to be
// advanced next.
class HighlightIterator {
  constructor(languageMode) {
    this.id = lastIteratorId++;
    this.languageMode = languageMode;
    this.iterators = null;
  }

  inspect() {
    return `[HighlightIterator id=${this.id} iterators=${this.iterators?.length ?? 0}]`;
  }

  seek(start, endRow) {
    if (!(start instanceof Point)) {
      start = Point.fromObject(start, true);
    }
    let { buffer, rootLanguageLayer } = this.languageMode;
    if (!rootLanguageLayer) { return []; }

    let end = {
      row: endRow,
      column: buffer.lineLengthForRow(endRow)
    };

    this.end = end;
    this.iterators = [];

    if (Math.max(start.column, end.column) > LINE_LENGTH_LIMIT_FOR_HIGHLIGHTING) {
      return [];
    }

    let injectionMarkers = this.languageMode.injectionsMarkerLayer.findMarkers(
      {
        intersectsRange: new Range(
          start,
          new Point(endRow + 1, 0)
        )
      }
=======
    // There's no guarantee that a matching `@fold.end` will even appear, so if
    // it doesn't, then this row does not contain a valid fold.
    if (!matchedEndCapture) { return null; }

    return new Range(
      this.resolvePositionForDividedFold(capture),
      this.resolvePositionForDividedFold(matchedEndCapture)
>>>>>>> bce72212
    );
  }

<<<<<<< HEAD
    injectionMarkers.sort((a, b) => {
      // Shallower injections get visited first.
      return a.languageLayer.depth - b.languageLayer.depth;
    });

    const iterator = rootLanguageLayer.buildHighlightIterator();

    // We need to know which open scopes were contributed by which language
    // layer so that we know which ones to “cover” if we see an injection with
    // the `coverShallowerScopes` option.
    //
    // What's worse is that we need to know _where_ each of those open scopes
    // would've been added, because that open scope shouldn't truly be added
    // _if_ it would've been suppressed by a deeper layer.
    let openScopesByLayer = new Map();

    // The contract of `LayerHighlightIterator#seek` is different from the
    // contract of `HighlightIterator#seek`. Instead of an array of open
    // scopes, we have it return an two-item array.
    //
    // The first item is a boolean that indicates whether the iterator needs to
    // mark anything _within_ the range that will be highlighted. If not, it
    // doesn't need to go into the list of iterators.
    //
    // The second item is an `OpenScopeMap` (rather than just an array of
    // already open scopes) that retains information about where each open
    // scope was opened, because we'll need that information in a moment.
    //
    let [result, openScopes] = iterator.seek(start, endRow);

    if (rootLanguageLayer?.tree?.rootNode.hasChanges) {
      // The tree is dirty. We should keep going — if we stop now, then the
      // user will see a flash of unhighlighted text over this whole range. But
      // we should also schedule a re-highlight at the end of the transaction,
      // once the tree will be clean again.
      let range = new Range(start, iterator._getEndPosition(endRow));
      this.languageMode.atTransactionEnd().then(() => {
        this.languageMode.emitRangeUpdate(range);
      });
    }

    // An iterator can contribute to the list of already open scopes even if it
    // has no boundaries to mark within the range of this highlighting job.
    openScopesByLayer.set(iterator, openScopes);

    if (result) {
      this.iterators.push(iterator);
    }

    // The logic that we use for `coverShallowerScopes` needs to be respected
    // here. As we build these iterators, if we find that any of them cover
    // their parent iterator at this position, we need to revisit the list of
    // open scopes, removing any that aren't their layer's base language scope.
    for (const marker of injectionMarkers) {
      const iterator = marker.languageLayer.buildHighlightIterator();
      let [result, openScopes] = iterator.seek(start, endRow);

      // Just as with the root layer, any injection layer may need to add to
      // the list of open scopes whether or not they need to mark anything
      // within this range.
      if (result) { this.iterators.push(iterator); }

      if (iterator?.languageLayer?.injectionPoint?.coverShallowerScopes) {
        // The procedure we follow for covering scopes in the _middle_ of a
        // highlighting task needs to be emulated when deciding which scopes
        // are already open at the _start_ of the task. This layer wants to
        // cover shallower scopes, so we need to re-assess our list of already
        // open scopes to see if any of them _would've_ been covered at the
        // point when they were opened.
        let ranges = iterator.languageLayer.getCurrentRanges();
        for (let [earlierIterator, earlierOpenScopes] of openScopesByLayer) {
          // It's possible, though uncommon, for injections to overlap, because
          // there's no mechanism that prevents it. Since we sorted the layers
          // by depth earlier, this iterator won't have a lower depth than the
          // previous one. But it may have _the same_ depth, so we need to
          // account for that.
          if (earlierIterator.depth >= iterator.depth) { continue; }

          // For each of the open scopes that an earlier iterator gave us, we
          // need to look at the point at which that scope would've been added.
          // If that point falls within the purview of our newer iterator, then
          // we should suppress that scope unless it's the layer's base
          // language scope.
          let languageScopeId = earlierIterator.languageLayer.languageScopeId;
          for (let [point, scopes] of earlierOpenScopes) {
            let pointIsCoveredByNewIterator = ranges.some(r => r.containsPoint(point));
            if (!pointIsCoveredByNewIterator) { continue; }
            earlierOpenScopes.set(point, scopes.filter(id => id === languageScopeId));
          }
        }
      }
      openScopesByLayer.set(iterator, openScopes);
    }

    // Sort the iterators so that the last one in the array is the earliest
    // in the document, and represents the current position.
    this.iterators.sort((a, b) => b.compare(a));

    this.detectCoveredScope();

    // Our nightmare is almost over, but one chore remains. The ordering of
    // already open scopes should be consistent; scopes added earlier in the
    // buffer should appear in the list before scopes added later. This ensures
    // that, e.g., `scopeDescriptorForPosition` returns scopes in the proper
    // hierarchy.
    let sortedOpenScopes = [];

    // First we'll gather all the point/scope-list pairs into a flat list…
    let unsortedScopeBundles = [];
    for (let [iterator, layerOpenScopeMap] of openScopesByLayer) {
      for (let [point, scopes] of layerOpenScopeMap) {
        unsortedScopeBundles.push({ point, scopes, iterator });
      }
=======
  keyForDividedFold(capture) {
    let { name, node } = capture;
    if (name === 'fold.start') {
      // Eventually we'll alter this position to occur at the end of the given
      // row, but we keep the original value around for a while because we want
      // to honor whichever fold technically happens “earliest” on a given row.
      return { position: node.startPosition, boundary: 'start' };
    } else if (name === 'fold.end') {
      return { position: node.startPosition, boundary: 'end' };
    } else {
      return null;
    }
  }

  // Returns `true` if there is no non-whitespace content on this position's
  // row before this position's column.
  positionIsNotPrecededByTextOnLine(position) {
    let textForRow = this.buffer.lineForRow(position.row)
    let precedingText = textForRow.substring(0, position.column)
    return !(/\S/.test(precedingText))
  }

  resolvePositionForDividedFold(capture) {
    let { name, node } = capture;
    if (name === 'fold.start') {
      return new Point(node.startPosition.row, Infinity);
    } else if (name === 'fold.end') {
      let end = node.startPosition;
      if (end.column === 0 || this.positionIsNotPrecededByTextOnLine(end)) {
        // If the fold ends at the start of the line, adjust it so that it
        // actually ends at the end of the previous line. This behavior is
        // implied in the existing specs.
        return new Point(end.row - 1, Infinity);
      } else {
        return Point.fromObject(end, true);
      }
    } else {
      return null;
    }
  }

  normalizeFoldProperty(prop) {
    if (prop.startsWith('fold.')) {
      prop = prop.replace(/^fold./, '');
>>>>>>> bce72212
    }
    return prop;
  }

<<<<<<< HEAD
    // …then sort them by buffer position, with shallower layers first in case
    // of ties.
    unsortedScopeBundles.sort((a, b) => (
      a.point.compare(b.point) || a.iterator.depth - b.iterator.depth
    ));

    // Now we can flatten all the scopes themselves, preserving order.
    for (let { scopes } of unsortedScopeBundles) {
      sortedOpenScopes.push(...scopes);
    }

    return sortedOpenScopes;
  }

  moveToSuccessor() {
    // `this.iterators` is _always_ sorted from farthest position to nearest
    // position, so the last item in the collection is always the next one to
    // act.
    let leader = last(this.iterators);
    if (!leader) { return; }

    if (leader.moveToSuccessor()) {
      // It was able to move to a successor, so now we have to "file" it into
      // the right place in `this.iterators` so that the sorting is correct.
      const leaderIndex = this.iterators.length - 1;
      let i = leaderIndex;
      while (i > 0 && this.iterators[i - 1].compare(leader) < 0) {
        i--;
      }
      if (i < leaderIndex) {
        this.iterators.splice(i, 0, this.iterators.pop());
      }
    } else {
      // It was not able to move to a successor, so it must be done. Remove it
      // from the collection.
      this.iterators.pop();
    }

    this.detectCoveredScope();
  }

  getPosition() {
    let iterator = last(this.iterators || []);
    if (iterator) {
      // this.logPosition();
      return iterator.getPosition();
    } else {
      return Point.INFINITY;
    }
  }

  getCloseScopeIds() {
    let iterator = last(this.iterators);
    // if (this.currentIteratorIsCovered === true || this.currentIteratorIsCovered === 'close') {
    //   console.log(
    //     iterator.name,
    //     iterator.depth,
    //     'would close',
    //     iterator._inspectScopes(
    //       iterator.getCloseScopeIds()
    //     ),
    //     'at',
    //     iterator.getPosition().toString(),
    //     'but scope is covered!'
    //   );
    // } else {
    //   console.log(
    //     iterator.name,
    //     iterator.depth,
    //     'CLOSING',
    //     iterator.getPosition().toString(),
    //     iterator._inspectScopes(
    //       iterator.getCloseScopeIds()
    //     )
    //   );
    // }
    if (iterator) {
      // If this iterator is covered completely, or if it's covered in a
      // position that prevents us from closing scopes…
      if (this.currentIteratorIsCovered === true || this.currentIteratorIsCovered === 'close') {
        // …then the only closing scope we're allowed to apply is one that ends
        // the base scope of an injection range.
        return iterator.getCloseScopeIds().filter(id => {
          return iterator.languageLayer.languageScopeId === id;
        });
      } else {
        return iterator.getCloseScopeIds();
      }
    }
    return [];
  }

  getOpenScopeIds() {
    let iterator = last(this.iterators);
    // let ids = iterator.getOpenScopeIds();
    // if (this.currentIteratorIsCovered === true || this.currentIteratorIsCovered === 'open') {
    //   console.log(
    //     iterator.name,
    //     iterator.depth,
    //     'would open',
    //     iterator._inspectScopes(
    //       iterator.getOpenScopeIds()
    //     ),
    //     'at',
    //     iterator.getPosition().toString(),
    //     'but scope is covered!'
    //   );
    // } else {
    //   console.log(
    //     iterator.name,
    //     iterator.depth,
    //     'OPENING',
    //     iterator.getPosition().toString(),
    //     iterator._inspectScopes(
    //       iterator.getOpenScopeIds()
    //     )
    //   );
    // }
    if (iterator) {
      // If this iterator is covered completely, or if it's covered in a
      // position that prevents us from opening scopes…
      if (this.currentIteratorIsCovered === true || this.currentIteratorIsCovered === 'open') {
        // …then the only opening scope we're allowed to apply is one that ends
        // the base scope of an injection range.
        return iterator.getOpenScopeIds().filter(id => {
          return iterator.languageLayer.languageScopeId === id;
        });
      } else {
        return iterator.getOpenScopeIds();
      }
    }
    return [];
=======
  capturePropertyIsFoldAdjustment(prop) {
    prop = this.normalizeFoldProperty(prop);
    return prop in FoldResolver.ADJUSTMENTS;
  }

  applyFoldAdjustment(prop, ...args) {
    prop = this.normalizeFoldProperty(prop);
    return FoldResolver.ADJUSTMENTS[prop](...args);
  }

  resolveRangeForSimpleFold(capture) {
    let { node, setProperties: props } = capture;
    if (node.type === 'ERROR') { return null; }
    let start = new Point(node.startPosition.row, Infinity);
    let end = node.endPosition;

    let defaultOptions = { 'fold.endAt': 'lastChild.startPosition' };
    let options = { ...defaultOptions, ...props };

    try {
      for (let key in options) {
        if (!this.capturePropertyIsFoldAdjustment(key)) { continue; }
        let value = options[key];
        end = this.applyFoldAdjustment(key, end, node, value, props, this.layer);
      }
      if (!end) { return null; }

      end = Point.fromObject(end, true);
      end = this.buffer.clipPosition(end);

      if (end.row <= start.row) { return null; }
      return new Range(start, end);
    } catch (error) {
      // If any of our assumptions are violated, fall back to an end point that we know can't fail: the end of the captured node itself.
      console.warn("Error resolving fold range:");
      console.warn(error.message);
      return new Range(start, node.range.end);
    }
  }
}

FoldResolver.ADJUSTMENTS = {
  // Use a node position descriptor to describe where the fold should end.
  // Overrides the default descriptor of `lastChild.startPosition`.
  endAt(end, node, value) {
    end = resolveNodePosition(node, value);
    return end;
  },

  // Adjust the end point by a fixed number of characters in either direction.
  // Will cross rows if necessary.
  offsetEnd(end, _node, value, _props, layer) {
    let { languageMode } = layer;
    value = Number(value);
    if (isNaN(value)) { return end; }
    return languageMode.adjustPositionByOffset(end, value);
  },

  // Adjust the column of the fold's end point. Use `0` to end the fold at the
  // start of the line.
  adjustEndColumn(end, _node, value, _props, layer) {
    let column = Number(value);
    if (isNaN(column)) { return end; }
    let newEnd = Point.fromObject({ column, row: end.row });
    return layer.buffer.clipPosition(newEnd);
  },

  // Adjust the end point to be immediately before the current line begins.
  // Useful if the end line also contains the start of a fold and thus should
  // stay on a separate screen line.
  adjustToEndOfPreviousRow(end) {
    return new Point(end.row - 1, Infinity);
>>>>>>> bce72212
  }
};

<<<<<<< HEAD
  // Detect whether the iterator that's about to act has its scopes covered by
  // a different iterator asserting a `coverShallowerScopes` option.
  detectCoveredScope() {
    const layerCount = this.iterators.length;
    if (layerCount > 1) {
      const rest = [...this.iterators];
      const leader = rest.pop();
      let covers = false;
      for (let it of rest) {
        let iteratorCovers = it.coversIteratorAtPosition(leader, leader.getPosition());
        if (iteratorCovers !== false) {
          covers = iteratorCovers;
          break;
        }
      }

      if (covers) {
        this.currentIteratorIsCovered = covers;
        return;
      }
    }

    this.currentIteratorIsCovered = false;
=======
class NullLanguageModeHighlightIterator {
  seek() {
    return [];
  }
  compare() {
    return 1;
  }
  moveToSuccessor() {}
  getPosition() {
    return Point.INFINITY;
  }
  getOpenScopeIds() {
    return [];
  }
  getCloseScopeIds() {
    return [];
  }
}

class NullLayerHighlightIterator {
  seek() {
    return [false, new OpenScopeMap];
  }
  compare() {
    return 1;
>>>>>>> bce72212
  }
  moveToSuccessor() {}
  getPosition() {
    return Point.INFINITY;
  }
  getOpenScopeIds() {
    return [];
  }
  getCloseScopeIds() {
    return [];
  }
}

<<<<<<< HEAD
  logPosition() {
    let iterator = last(this.iterators);
    iterator?.logPosition();
  }
}

const EMPTY_SCOPES = Object.freeze([]);

// Iterates through everything that a `LanguageLayer` is responsible for,
// marking boundaries for scope insertion.
class LayerHighlightIterator {
  constructor(languageLayer) {
    this.languageLayer = languageLayer;
    this.name = languageLayer.grammar.scopeName;
    this.depth = languageLayer.depth;

    let { injectionPoint } = this.languageLayer;

    this.coverShallowerScopes = injectionPoint?.coverShallowerScopes ?? false
  }

  // If this isn't the root language layer, we need to make sure this iterator
  // doesn't try to go past its marker boundary.
  _getEndPosition(endRow) {
    let { marker } = this.languageLayer;
    let { buffer } = this.languageLayer.languageMode;
    let naiveEndPoint = new Point(
      endRow,
      buffer.lineLengthForRow(endRow)
    );

    if (marker) {
      return Point.min(marker.getRange().end, naiveEndPoint)
    } else {
      return buffer.clipPosition(naiveEndPoint);
    }
  }

  // TODO: This still doesn't make much sense, so I suppose it's good that
  // we've now made it an opt-in feature.
  //
  // The main problem with this logic is that it runs the risk of covering only
  // one half of a pair of boundaries. If a scope range from the root layer is
  // coterminous with a scope range from an injection layer, that's easy to
  // detect and handle; but what if the root layer's range starts at the same
  // point but ends later? We'd prevent the root layer from opening the scope
  // but not closing it.
  //
  // I still don't fully understand the use cases for `detectCoveredScope`,
  // though I assume there are at least a few. I am quite sure, however, that
  // if we want an injection layer to veto a shallower layer's scope, it ought
  // to happen in a way that either prevents _both_ boundaries or allows _both_
  // boundaries. I'm not sure how to pull that off at this point, though.
  //
  // https://github.com/atom/atom/pull/19556 has good discussion about the
  // impetus for this feature.
  coversIteratorAtPosition(iterator, position) {
    // When does a layer prevent another layer from applying scopes?

=======
let lastIteratorId = 0;

// An iterator for marking boundaries in the buffer to apply syntax
// highlighting.
//
// Manages a collection of `LayerHighlightIterators`, which are the classes
// doing the real work of marking boundaries. `HighlightIterator` is in charge
// of understanding, at any given point, which of the iterators needs to be
// advanced next.
class HighlightIterator {
  constructor(languageMode) {
    this.id = lastIteratorId++;
    this.languageMode = languageMode;
    this.iterators = null;
  }

  inspect() {
    return `[HighlightIterator id=${this.id} iterators=${this.iterators?.length ?? 0}]`;
  }

  seek(start, endRow) {
    if (!(start instanceof Point)) {
      start = Point.fromObject(start, true);
    }
    let { buffer, rootLanguageLayer } = this.languageMode;
    if (!rootLanguageLayer) { return []; }

    let end = {
      row: endRow,
      column: buffer.lineLengthForRow(endRow)
    };

    this.end = end;
    this.iterators = [];

    if (Math.max(start.column, end.column) > LINE_LENGTH_LIMIT_FOR_HIGHLIGHTING) {
      return [];
    }

    let injectionMarkers = this.languageMode.injectionsMarkerLayer.findMarkers(
      {
        intersectsRange: new Range(
          start,
          new Point(endRow + 1, 0)
        )
      }
    );

    injectionMarkers.sort((a, b) => {
      // Shallower injections get visited first.
      return a.languageLayer.depth - b.languageLayer.depth;
    });

    const iterator = rootLanguageLayer.buildHighlightIterator();

    // We need to know which open scopes were contributed by which language
    // layer so that we know which ones to “cover” if we see an injection with
    // the `coverShallowerScopes` option.
    //
    // What's worse is that we need to know _where_ each of those open scopes
    // would've been added, because that open scope shouldn't truly be added
    // _if_ it would've been suppressed by a deeper layer.
    let openScopesByLayer = new Map();

    // The contract of `LayerHighlightIterator#seek` is different from the
    // contract of `HighlightIterator#seek`. Instead of an array of open
    // scopes, we have it return an two-item array.
    //
    // The first item is a boolean that indicates whether the iterator needs to
    // mark anything _within_ the range that will be highlighted. If not, it
    // doesn't need to go into the list of iterators.
    //
    // The second item is an `OpenScopeMap` (rather than just an array of
    // already open scopes) that retains information about where each open
    // scope was opened, because we'll need that information in a moment.
    //
    let [result, openScopes] = iterator.seek(start, endRow);

    if (rootLanguageLayer?.tree?.rootNode.hasChanges) {
      // The tree is dirty. We should keep going — if we stop now, then the
      // user will see a flash of unhighlighted text over this whole range. But
      // we should also schedule a re-highlight at the end of the transaction,
      // once the tree will be clean again.
      let range = new Range(start, iterator._getEndPosition(endRow));
      this.languageMode.atTransactionEnd().then(() => {
        this.languageMode.emitRangeUpdate(range);
      });
    }

    // An iterator can contribute to the list of already open scopes even if it
    // has no boundaries to mark within the range of this highlighting job.
    openScopesByLayer.set(iterator, openScopes);

    if (result) {
      this.iterators.push(iterator);
    }

    // The logic that we use for `coverShallowerScopes` needs to be respected
    // here. As we build these iterators, if we find that any of them cover
    // their parent iterator at this position, we need to revisit the list of
    // open scopes, removing any that aren't their layer's base language scope.
    for (const marker of injectionMarkers) {
      const iterator = marker.languageLayer.buildHighlightIterator();
      let [result, openScopes] = iterator.seek(start, endRow);

      // Just as with the root layer, any injection layer may need to add to
      // the list of open scopes whether or not they need to mark anything
      // within this range.
      if (result) { this.iterators.push(iterator); }

      if (iterator?.languageLayer?.injectionPoint?.coverShallowerScopes) {
        // The procedure we follow for covering scopes in the _middle_ of a
        // highlighting task needs to be emulated when deciding which scopes
        // are already open at the _start_ of the task. This layer wants to
        // cover shallower scopes, so we need to re-assess our list of already
        // open scopes to see if any of them _would've_ been covered at the
        // point when they were opened.
        let ranges = iterator.languageLayer.getCurrentRanges();
        for (let [earlierIterator, earlierOpenScopes] of openScopesByLayer) {
          // It's possible, though uncommon, for injections to overlap, because
          // there's no mechanism that prevents it. Since we sorted the layers
          // by depth earlier, this iterator won't have a lower depth than the
          // previous one. But it may have _the same_ depth, so we need to
          // account for that.
          if (earlierIterator.depth >= iterator.depth) { continue; }

          // For each of the open scopes that an earlier iterator gave us, we
          // need to look at the point at which that scope would've been added.
          // If that point falls within the purview of our newer iterator, then
          // we should suppress that scope unless it's the layer's base
          // language scope.
          let languageScopeId = earlierIterator.languageLayer.languageScopeId;
          for (let [point, scopes] of earlierOpenScopes) {
            let pointIsCoveredByNewIterator = ranges.some(r => r.containsPoint(point));
            if (!pointIsCoveredByNewIterator) { continue; }
            earlierOpenScopes.set(point, scopes.filter(id => id === languageScopeId));
          }
        }
      }
      openScopesByLayer.set(iterator, openScopes);
    }

    // Sort the iterators so that the last one in the array is the earliest
    // in the document, and represents the current position.
    this.iterators.sort((a, b) => b.compare(a));

    this.detectCoveredScope();

    // Our nightmare is almost over, but one chore remains. The ordering of
    // already open scopes should be consistent; scopes added earlier in the
    // buffer should appear in the list before scopes added later. This ensures
    // that, e.g., `scopeDescriptorForPosition` returns scopes in the proper
    // hierarchy.
    let sortedOpenScopes = [];

    // First we'll gather all the point/scope-list pairs into a flat list…
    let unsortedScopeBundles = [];
    for (let [iterator, layerOpenScopeMap] of openScopesByLayer) {
      for (let [point, scopes] of layerOpenScopeMap) {
        unsortedScopeBundles.push({ point, scopes, iterator });
      }
    }

    // …then sort them by buffer position, with shallower layers first in case
    // of ties.
    unsortedScopeBundles.sort((a, b) => (
      a.point.compare(b.point) || a.iterator.depth - b.iterator.depth
    ));

    // Now we can flatten all the scopes themselves, preserving order.
    for (let { scopes } of unsortedScopeBundles) {
      sortedOpenScopes.push(...scopes);
    }

    return sortedOpenScopes;
  }

  moveToSuccessor() {
    // `this.iterators` is _always_ sorted from farthest position to nearest
    // position, so the last item in the collection is always the next one to
    // act.
    let leader = last(this.iterators);
    if (!leader) { return; }

    if (leader.moveToSuccessor()) {
      // It was able to move to a successor, so now we have to "file" it into
      // the right place in `this.iterators` so that the sorting is correct.
      const leaderIndex = this.iterators.length - 1;
      let i = leaderIndex;
      while (i > 0 && this.iterators[i - 1].compare(leader) < 0) {
        i--;
      }
      if (i < leaderIndex) {
        this.iterators.splice(i, 0, this.iterators.pop());
      }
    } else {
      // It was not able to move to a successor, so it must be done. Remove it
      // from the collection.
      this.iterators.pop();
    }

    this.detectCoveredScope();
  }

  getPosition() {
    let iterator = last(this.iterators || []);
    if (iterator) {
      // this.logPosition();
      return iterator.getPosition();
    } else {
      return Point.INFINITY;
    }
  }

  getCloseScopeIds() {
    let iterator = last(this.iterators);
    // if (this.currentIteratorIsCovered === true || this.currentIteratorIsCovered === 'close') {
    //   console.log(
    //     iterator.name,
    //     iterator.depth,
    //     'would close',
    //     iterator._inspectScopes(
    //       iterator.getCloseScopeIds()
    //     ),
    //     'at',
    //     iterator.getPosition().toString(),
    //     'but scope is covered!'
    //   );
    // } else {
    //   console.log(
    //     iterator.name,
    //     iterator.depth,
    //     'CLOSING',
    //     iterator.getPosition().toString(),
    //     iterator._inspectScopes(
    //       iterator.getCloseScopeIds()
    //     )
    //   );
    // }
    if (iterator) {
      // If this iterator is covered completely, or if it's covered in a
      // position that prevents us from closing scopes…
      if (this.currentIteratorIsCovered === true || this.currentIteratorIsCovered === 'close') {
        // …then the only closing scope we're allowed to apply is one that ends
        // the base scope of an injection range.
        return iterator.getCloseScopeIds().filter(id => {
          return iterator.languageLayer.languageScopeId === id;
        });
      } else {
        return iterator.getCloseScopeIds();
      }
    }
    return [];
  }

  getOpenScopeIds() {
    let iterator = last(this.iterators);
    // let ids = iterator.getOpenScopeIds();
    // if (this.currentIteratorIsCovered === true || this.currentIteratorIsCovered === 'open') {
    //   console.log(
    //     iterator.name,
    //     iterator.depth,
    //     'would open',
    //     iterator._inspectScopes(
    //       iterator.getOpenScopeIds()
    //     ),
    //     'at',
    //     iterator.getPosition().toString(),
    //     'but scope is covered!'
    //   );
    // } else {
    //   console.log(
    //     iterator.name,
    //     iterator.depth,
    //     'OPENING',
    //     iterator.getPosition().toString(),
    //     iterator._inspectScopes(
    //       iterator.getOpenScopeIds()
    //     )
    //   );
    // }
    if (iterator) {
      // If this iterator is covered completely, or if it's covered in a
      // position that prevents us from opening scopes…
      if (this.currentIteratorIsCovered === true || this.currentIteratorIsCovered === 'open') {
        // …then the only opening scope we're allowed to apply is one that ends
        // the base scope of an injection range.
        return iterator.getOpenScopeIds().filter(id => {
          return iterator.languageLayer.languageScopeId === id;
        });
      } else {
        return iterator.getOpenScopeIds();
      }
    }
    return [];
  }

  // Detect whether the iterator that's about to act has its scopes covered by
  // a different iterator asserting a `coverShallowerScopes` option.
  detectCoveredScope() {
    const layerCount = this.iterators.length;
    if (layerCount > 1) {
      const rest = [...this.iterators];
      const leader = rest.pop();
      let covers = false;
      for (let it of rest) {
        let iteratorCovers = it.coversIteratorAtPosition(leader, leader.getPosition());
        if (iteratorCovers !== false) {
          covers = iteratorCovers;
          break;
        }
      }

      if (covers) {
        this.currentIteratorIsCovered = covers;
        return;
      }
    }

    this.currentIteratorIsCovered = false;
  }

  logPosition() {
    let iterator = last(this.iterators);
    iterator?.logPosition();
  }
}

const EMPTY_SCOPES = Object.freeze([]);

// Iterates through everything that a `LanguageLayer` is responsible for,
// marking boundaries for scope insertion.
class LayerHighlightIterator {
  constructor(languageLayer) {
    this.languageLayer = languageLayer;
    this.name = languageLayer.grammar.scopeName;
    this.depth = languageLayer.depth;

    let { injectionPoint } = this.languageLayer;

    this.coverShallowerScopes = injectionPoint?.coverShallowerScopes ?? false
  }

  // If this isn't the root language layer, we need to make sure this iterator
  // doesn't try to go past its marker boundary.
  _getEndPosition(endRow) {
    let { marker } = this.languageLayer;
    let { buffer } = this.languageLayer.languageMode;
    let naiveEndPoint = new Point(
      endRow,
      buffer.lineLengthForRow(endRow)
    );

    if (marker) {
      return Point.min(marker.getRange().end, naiveEndPoint)
    } else {
      return buffer.clipPosition(naiveEndPoint);
    }
  }

  // TODO: This still doesn't make much sense, so I suppose it's good that
  // we've now made it an opt-in feature.
  //
  // The main problem with this logic is that it runs the risk of covering only
  // one half of a pair of boundaries. If a scope range from the root layer is
  // coterminous with a scope range from an injection layer, that's easy to
  // detect and handle; but what if the root layer's range starts at the same
  // point but ends later? We'd prevent the root layer from opening the scope
  // but not closing it.
  //
  // I still don't fully understand the use cases for `detectCoveredScope`,
  // though I assume there are at least a few. I am quite sure, however, that
  // if we want an injection layer to veto a shallower layer's scope, it ought
  // to happen in a way that either prevents _both_ boundaries or allows _both_
  // boundaries. I'm not sure how to pull that off at this point, though.
  //
  // https://github.com/atom/atom/pull/19556 has good discussion about the
  // impetus for this feature.
  coversIteratorAtPosition(iterator, position) {
    // When does a layer prevent another layer from applying scopes?

>>>>>>> bce72212
    // When the option is asserted…
    if (!this.coverShallowerScopes) { return false; }

    // …and this iterator is deeper than the other…
    if (iterator.depth >= this.depth) { return false; }

    // …and one of this iterator's content ranges actually includes this
    // position. (With caveats!)
    let ranges = this.languageLayer.getCurrentRanges();
    if (ranges) {
      // A given layer's content ranges aren't allowed to overlap each other.
      // So only a single range from this list can possibly match.
      let overlappingRange = ranges.find(range => range.containsPoint(position))
      if (!overlappingRange) return false;

      // If the current position is right in the middle of an injection's
      // range, then it should cover all attempts to apply scopes. But what if
      // we're on one of its edges? Since closing scopes act before opening
      // scopes,
      //
      // * if this iterator _starts_ a range at position X, it doesn't get to
      //   prevent another iterator from _ending_ a scope at position X;
      // * if this iterator _ends_ a range at position X, it doesn't get to
      //   prevent another iterator from _starting_ a scope at position X.
      //
      // So at a given position, `currentIteratorIsCovered` can be `true` (all
      // scopes suppressed), `false` (none suppressed), `"close"` (only closing
      // scopes suppressed), or `"open"` (only opening scopes suppressed).
      if (overlappingRange.end.compare(position) === 0) {
        // We're at the right edge of the injection range. We want to prevent
        // iterators from closing scopes, but not from opening them.
        return 'close';
      } else if (overlappingRange.start.compare(position) === 0) {
        // We're at the left edge of the injection range. We want to prevent
        // iterators from opening scopes, but not from closing them.
        return 'open';
      } else {
        return true;
      }
    }
  }

  seek(start, endRow) {
    let end = this._getEndPosition(endRow);
    // let isDevMode = atom.inDevMode();

    // let timeKey;
    // if (isDevMode) {
    //   timeKey = `${this.name} getSyntaxBoundaries`;
    //   console.time(timeKey);
    // }
    let [boundaries, openScopes] = this.languageLayer.getSyntaxBoundaries(
      start, end);

    this.iterator = boundaries?.begin;
    if (!this.iterator?.key) {
      return [false, openScopes];
    }

    this.start = Point.fromObject(start, true);
    this.end = end;
    // if (isDevMode) { console.timeEnd(timeKey); }
    return [true, openScopes];
  }

  isAtInjectionBoundary() {
    let position = Point.fromObject(this.iterator.key.position);
    return position.isEqual(this.start) || position.isEqual(this.end);
  }

  _inspectScopes(ids) {
    if (Array.isArray(ids)) {
      return ids.map(id => this._inspectScopes(id)).join(', ')
    }
    return this.languageLayer.languageMode.scopeNameForScopeId(ids);
  }

  getOpenScopeIds() {
    let { key, value } = this.iterator;
    return key.boundary === 'end' ? EMPTY_SCOPES : [...value.scopeIds];
  }

  getCloseScopeIds() {
    let { key, value } = this.iterator;
    return key.boundary === 'start' ? EMPTY_SCOPES : [...value.scopeIds];
  }

  opensScopes() {
    return this.iterator?.key?.boundary === 'start';
  }

  closesScopes() {
    return this.iterator?.key?.boundary === 'end';
  }

  getPosition() {
    return this.iterator?.key?.position ?? Point.INFINITY;
  }

  logPosition() {
    let pos = this.getPosition();
    let { key, value } = this.iterator;

    let { languageMode } = this.languageLayer;
    let verb = key.boundary === 'end' ? 'close' : 'open';

    console.log(
      `[highlight] (${pos.row}, ${pos.column})`,
      verb,
      value.scopeIds.map(id => languageMode.scopeNameForScopeId(id)),
      'next?',
      this.iterator.hasNext
    );
  }

  compare(other) {
    // First, favor the one whose current position is earlier.
    const result = comparePoints(
      this.iterator.key.position,
      other.iterator.key.position
    );
    if (result !== 0) { return result; }

    // Failing that, favor iterators that need to close scopes over those that
    // don't.
    let ourBoundary = this.iterator.key.boundary;
    let theirBoundary = other.iterator.key.boundary;
    let bothClosing = ourBoundary === 'end' && theirBoundary === 'end';

    if (ourBoundary === 'end' && !bothClosing) {
      return -1;
    } else if (theirBoundary === 'end' && !bothClosing) {
      return 1;
    }

    if (bothClosing) {
      // When both iterators are closing scopes, the deeper layer should act
      // first.
      return other.languageLayer.depth - this.languageLayer.depth;
    } else {
      // When both iterators are opening scopes, the shallower layer should act
      // first.
      return this.languageLayer.depth - other.languageLayer.depth;
    }
  }

  moveToSuccessor() {
    if (!this.iterator.hasNext || this.done) {
      return false;
    }
    this.iterator.next();
    this.done = this.isDone();
    return true;
  }

  peekAtSuccessor() {
    if (!this.iterator.hasNext) { return null; }
    this.iterator.next();
    let key = this.iterator.key;
    this.iterator.prev();
    return key;
  }

  isDone() {
    if (!this.iterator.hasNext) { return true; }
    if (!this.end) { return false; }

    let next = this.peekAtSuccessor();
    return comparePoints(next.position, this.end) > 0;
  }
}

class GrammarLoadError extends Error {
  constructor(grammar, queryType) {
    super(`Grammar ${grammar.scopeName} failed to load its ${queryType}. Please fix this error or contact the maintainer.`);
    this.name = 'GrammarLoadError';
    this.queryType = queryType;
  }
}

// Manages all aspects of a given language's parsing duties over a given region
// of the buffer.
//
// The base `LanguageLayer` that's in charge of the entire buffer is the "root"
// `LanguageLayer`. Other `LanguageLayer`s are created when injections are
// required. Those injected languages may require injections themselves,
// meaning a layer could be of arbitrary depth.
//
// For example: a PHP file could inject an HTML grammar, which in turn injects
// a JavaScript grammar for `SCRIPT` blocks, which in turn injects a regex
// grammar for regular expressions.
//
// Thus, for many editor-related tasks that depend on the context of the
// cursor, we should figure out how many different `LanguageLayer`s are
// operating in that particular region, and either (a) compose their output or
// (b) choose the output of the most specific layer that meets our needs,
// depending on the task.
//
class LanguageLayer {
  constructor(marker, languageMode, grammar, depth, injectionPoint) {
    this.marker = marker;
    this.languageMode = languageMode;
    this.buffer = this.languageMode.buffer;
    this.grammar = grammar;
    this.depth = depth;
    this.injectionPoint = injectionPoint;
    this.rangeList = new RangeList();

    this.nodesToInvalidateOnChange = new Set();
    this.foldNodesToInvalidateOnChange = new Set();

    this.tree = null;
    this.lastSyntaxTree = null;
    this.temporaryTrees = [];
    this.patchSinceCurrentParseStarted = null;

    this.subscriptions = new CompositeDisposable;

    this.currentRangesLayer = this.buffer.addMarkerLayer();
    this.ready = false;
    this.queries = {};

    // A constructor can't go async, so all our async administrative tasks hang
    // off this promise. We can `await this.languageLoaded` later on.
    this.languageLoaded = this.grammar.getLanguage().then(language => {
      this.language = language;
      // All queries are optional. Regular expression language layers, for
      // instance, don't really have a need for any queries other than
      // `highlightsQuery`, and some kinds of layers don't even need
      // `highlightsQuery`.
      let queries = ['highlightsQuery', 'foldsQuery', 'indentsQuery', 'localsQuery', 'tagsQuery'];
      let promises = [];

      for (let queryType of queries) {
        if (grammar[queryType]) {
          let promise = this.grammar.getQuery(queryType).then(query => {
            this.queries[queryType] = query;
          }).catch(() => {
            throw new GrammarLoadError(grammar, queryType);
          });
          promises.push(promise);
        }
      }
      return Promise.all(promises);
    }).catch((err) => {
      if (err.name === 'GrammarLoadError') {
        console.warn(err.message);
        if (err.queryType === 'highlightsQuery') {
          // Recover by setting an empty `highlightsQuery` so that we don't
          // propagate errors.
          //
          // TODO: Warning?
          grammar.setQueryForTest(
            'highlightsQuery',
            `; (placeholder)`
          );
        }
      } else {
        throw err;
      }
    }).then(() => {
      // This used to be called only in dev mode. But there are other use cases
      // for dynamically reloading queries, so now we observer for changes in a
      // grammar's queries in all cases.
      //
      // The grammar itself, however, will still only watch the query files
      // themselves for changes if we're in dev mode.
      this.observeQueryChanges();

      this.tree = null;
      this.scopeResolver = new ScopeResolver(
        this,
        (name, text) => this.languageMode.idForScope(name, text)
      );
      this.foldResolver = new FoldResolver(this.buffer, this);

      // What should our language scope name be? Should we even have one?
      let languageScope;
      if (depth === 0) {
        languageScope = this.grammar.scopeName;
      } else {
        // Injections can control the base scope name of the grammar being
        // injected.
        languageScope = injectionPoint.languageScope;

        // The `languageScope` parameter can be a function. That means we won't
        // decide now; we'll decide later on a range-by-range basis.

        // Honor an explicit `null`, but fall back to the default scope name
        // otherwise.
        if (languageScope === undefined) {
          languageScope = this.grammar.scopeName;
        }
      }

      this.languageScope = languageScope;
      if (languageScope === null || typeof languageScope === 'function') {
        // If `languageScope` is a function, we'll still often end up with a
        // `languageScopeId` (or several); we just won't be able to compute it
        // ahead of time.
        this.languageScopeId = null;
      } else {
        this.languageScopeId = this.languageMode.idForScope(languageScope);
      }
      this.ready = true;
    });
  }

  // Previously we were storing compiled queries directly on the language
  // layer. Now we store them on a `queries` object instead.
  //
  // All internal usages have been changed, but packages might still try to
  // find these queries at their old locations. For that reason, we'll define
  // shims for backward compatibility.
  get highlightsQuery() { return this.queries.highlightsQuery; }
  set highlightsQuery(value) { this.queries.highlightsQuery = value; }

  get indentsQuery() { return this.queries.indentsQuery; }
  set indentsQuery(value) { this.queries.indentsQuery = value; }

  get foldsQuery() { return this.queries.foldsQuery; }
  set foldsQuery(value) { this.queries.foldsQuery = value; }

  get tagsQuery() { return this.queries.tagsQuery; }
  set tagsQuery(value) { this.queries.tagsQuery = value; }

  get localsQuery() { return this.queries.localsQuery; }
  set localsQuery(value) { this.queries.localsQuery = value; }

  isDirty() {
    if (!this.tree) { return false; }
    return this.tree.rootNode.hasChanges;
  }

  inspect() {
    let { scopeName } = this.grammar;
    return `[LanguageLayer ${scopeName || '(anonymous)'} depth=${this.depth} file=${this.buffer.getPath()}]`;
  }

  destroy() {
    if (this.destroyed) { return; }
    this.destroyed = true;

    // Clean up all Tree-sitter trees.
    let temporaryTrees = this.temporaryTrees ?? [];
    let trees = new Set([this.tree, this.lastSyntaxTree, ...temporaryTrees]);
    trees = [...trees];

    this.tree = null;
    this.lastSyntaxTree = null;
    this.temporaryTrees = [];

    while (trees.length > 0) {
      let tree = trees.pop();
      if (!tree) { continue; }
      tree.delete();
    }

    this.marker?.destroy();
    this.currentRangesLayer?.destroy();
    this.foldResolver?.reset();
    this.scopeResolver?.destroy();
    this.subscriptions.dispose();

    for (const marker of this.languageMode.injectionsMarkerLayer.getMarkers()) {
      if (marker.parentLanguageLayer === this) {
        marker.languageLayer.destroy();
      }
    }
  }

  // Reload a query of a given type from the grammar.
  async reloadGrammarQuery(queryType) {
    if (!this.queries[queryType]) { return; }
    let originalQuery = this.queries[queryType];
    try {
      let query = await this.grammar.getQuery(queryType);
      this.queries[queryType] = query;

      // Force a re-highlight of this layer's entire region.
      let range = this.getExtent();
      this.languageMode.emitRangeUpdate(range);
      this.nodesToInvalidateOnChange.clear();
      this.foldNodesToInvalidateOnChange.clear();
    } catch (error) {
      this.queries[queryType] = originalQuery;
      console.error(`Error parsing query file: ${queryType}`);
      console.error(error);
    }
  }

  // Observe the grammar for changes in queries.
  //
  // This won't happen very often. It can happen if a user edits a grammar’s
  // query files, but those edits are only monitored in dev mode.
  //
  // It can also happen if a community package uses an API on
  // {WASMTreeSitterGrammar} to modify a query after initial load.
  observeQueryChanges() {
    this.grammar.onDidChangeQuery(async ({ queryType }) => {
      if (this._pendingQueryFileChange) { return; }
      // Debounce the reloading. Sometimes multiple callbacks fire when a query
      // file is saved.
      this._pendingQueryFileChange = true;
      await this.reloadGrammarQuery(queryType);
      this._pendingQueryFileChange = false;
    })
  }

  getExtent() {
    return this.marker?.getRange() ?? this.languageMode.buffer.getRange();
  }

  // Run a highlights query for the given range and process the raw captures
  // through a `ScopeResolver`.
  getSyntaxBoundaries(from, to) {
    let { buffer } = this.languageMode;
    if (!(this.language && this.tree)) {
      return [[], new OpenScopeMap()];
    }

    from = buffer.clipPosition(Point.fromObject(from, true));
    to = buffer.clipPosition(Point.fromObject(to, true));

    let boundaries = createTree(compareBoundaries);
    let extent = this.getExtent();

    let captures = this.queries.highlightsQuery?.captures(
      this.tree.rootNode,
      { startPosition: from, endPosition: to }
    ) ?? [];
    this.scopeResolver.reset();

    for (let capture of captures) {
      let { node } = capture;
      if (this.scopeResolver.shouldInvalidateOnChange(capture)) {
        // This node wants to be invalidated in its entirety whenever a change
        // happens within it. This setting should be added to a query whenever
        // (a) a certain node's scope name can change just from its contents
        // changing, and (b) that node can possibly span more than one line.
        //
        // Without this setting, we're liable to invalidate only the line that
        // a change happened on, because we have no other way of knowing how
        // significant of a change it is. If we were able to do so, we'd set
        // this property automatically on any capture that (a) involved a
        // `#match?` predicate, and (b) started and ended on different lines.
        this.nodesToInvalidateOnChange.add(node.id);
      }
      // Phantom nodes invented by the parse tree. Indentation captures can use
      // `allowEmpty` to force these to be considered, but for marking scopes,
      // there's no need for it; it'd just cause us to open and close a scope
      // in the same position.
      if (node.childCount === 0 && node.text === '') { continue; }

      // Ask the `ScopeResolver` to process each capture in turn. Some captures
      // will be ignored if they fail certain tests, and some will have their
      // original range altered.
      this.scopeResolver.store(capture);
    }

    // A `HighlightIterator` will want to know which scopes were already open
    // when this range began. Sadly, we also have to keep track of the point in
    // the buffer at which each of those scopes would've been added, because
    // it's possible that later we'll find out that a deeper iterator has
    // suppressed the application of that scope boundary at that position.
    let alreadyOpenScopes = new OpenScopeMap();

    // How do we add a layer's root scope? There's no easy answer.
    //
    // If we rely on the grammar author to map the tree's root node to the
    // language's root scope, they could forget to do it, or map a scope that
    // isn't the same as the one given in the grammar's config file. We'd also
    // limit the ability of that `highlights.scm` to be used in multiple
    // contexts — for example, the HTML grammar would always carry around a
    // `text.html.basic` scope name no matter where we put it.
    //
    // If we manage it ourselves, we invite the complexity of _manually_
    // applying a root scope — plus knowing when it actually _shouldn't_ be
    // applied, and making sure that `scopeDescriptorForPosition` returns
    // results that agree with reality.
    //
    // Option B is the one we reluctantly choose because it gives us more
    // control. Here's roughly how this works:
    //
    // * The base language scope on the root layer will always be applied.
    // * The base language scope on an injection layer will be applied in areas
    //   where that injection is active, unless we were told otherwise in
    //   `addInjectionPoint`. That method's `languageScope` property can
    //   define another scope name to use instead… or pass `null`, signaling
    //   that we should skip the root scope altogether. (This is the best
    //   approach for special-purpose injections like `todo` and `hyperlink`.)
    // * A grammar can still opt to place a root scope conditionally based on
    //   whether it's on an injection layer. This also allows a grammar to
    //   apply that root scope more selectively in injection contexts if
    //   desired.

    // Ensure the whole source file (or whole bounds of the injection) is
    // annotated with the language's base scope name. We _do not_ want to leave
    // this up to the grammar author; it's too important. Also ensure that the
    // base scope name of an injection covers the true boundaries of where that
    // injection is active.
    //
    // NOTE: If an injection is active over a number of disjoint ranges, this
    // may have some surprising effects. For instance, areas where PHP is
    // injected into HTML…
    //
    //    <h1><?php echo "foo" ?></h1>
    //
    // …will include `<?php`, `echo`, `"foo"`, and `?>`, but may exclude the
    // spaces between those tokens. This is a consequence of the design of
    // a particular Tree-sitter parser and should be mitigated with the
    // `includeAdjacentWhitespace` option of `addInjectionPoint`.
    //
    let includedRanges = this.depth === 0 ? [extent] : this.getCurrentRanges();

    let languageScopeIdForRange = () => this.languageScopeId;
    if (typeof this.languageScope === 'function') {
      languageScopeIdForRange = (range) => {
        let scopeName = this.languageScope(this.grammar, this.languageMode.buffer, range);
        if (Array.isArray(scopeName)) {
          return scopeName.map(s => this.languageMode.idForScope(s));
        } else {
          return this.languageMode.idForScope(scopeName);
        }
      };
    }

    if (this.languageScopeId || typeof this.languageScope === 'function') {
      for (let range of includedRanges) {
        // Filter out ranges that have no intersection with ours.
        if (range.end.isLessThanOrEqual(from)) { continue; }
        if (range.start.isGreaterThanOrEqual(to)) { continue; }

        let languageScopeIds = languageScopeIdForRange(range);
        if (!languageScopeIds) continue;

        if (!Array.isArray(languageScopeIds)) {
          languageScopeIds = [languageScopeIds];
        }

        if (range.start.isLessThan(from)) {
          // If we get this far, we know that the base language scope was open
          // when our range began.
          alreadyOpenScopes.set(
            range.start,
            languageScopeIds
          );
        } else {
          // Range start must be between `from` and `to`, or else equal `from`
          // exactly.
          for (let id of languageScopeIds) {
            this.scopeResolver.setBoundary(
              range.start,
              id,
              'open',
              { root: true, length: Infinity }
            );
          }
        }

        if (range.end.isGreaterThan(to)) {
          // Do nothing; we don't need to set this boundary.
        } else {
          // The range must end somewhere within our range.
          //
          // Close the boundaries in the opposite order of how we opened them.
          for (let i = languageScopeIds.length - 1; i >= 0; i--) {
            this.scopeResolver.setBoundary(
              range.end,
              languageScopeIds[i],
              'close',
              { root: true, length: Infinity }
            );
          }
        }
      }
    }

    // `ScopeResolver` ensures that these points will be iterated in buffer
    // order.
    for (let [point, data] of this.scopeResolver) {
      // The boundaries that occur before the start of our range will tell us
      // which scopes should already be open when our range starts.
      if (point.isLessThan(from)) {
        alreadyOpenScopes.set(point, data.open);
        for (let c of data.close) {
          alreadyOpenScopes.removeLastOccurrenceOf(c);
        }
        continue;
      } else if (point.isGreaterThan(to)) {
        continue;
      }

      let OPEN_KEY = { position: point, boundary: 'start' };
      let CLOSE_KEY = { position: point, boundary: 'end' };

      // Each point will contain either one or more scopes to _close_…
      if (data.close.length > 0) {
        boundaries = boundaries.insert(CLOSE_KEY, {
          scopeIds: Object.freeze(data.close)
        });
      }

      // …or one or more scopes to _open_. One point is not allowed to close
      // one scope and open another; there's always a chance that a different
      // injection layer needs to act in between.
      if (data.open.length > 0) {
        boundaries = boundaries.insert(OPEN_KEY, {
          scopeIds: Object.freeze(data.open)
        });
      }
    }

    return [boundaries, alreadyOpenScopes];
  }

  buildHighlightIterator() {
    if (this.tree) {
      return new LayerHighlightIterator(this, this.tree);
    } else {
      return new NullLayerHighlightIterator();
    }
  }

  handleTextChange(edit, oldText, newText) {
    // Any text change within the layer invalidates our cached fold boundary
    // tree. This usually isn't a big deal because the language mode's own cache
    // is able to adjust when content shifts up and down, so typically only the
    // ranges that actually change will have fold data re-queried.
    if (this.foldResolver) { this.foldResolver.reset(); }

    const {
      startPosition,
      oldEndPosition,
      newEndPosition
    } = edit;

    if (this.tree) {
      this.tree.edit(edit);
      if (this.lastSyntaxTree && this.tree !== this.lastSyntaxTree) {
        // This happens after an off-schedule parse that we've decided we can
        // re-use at the end of the current transaction. But when that happens,
        // we'll call `getChangedRanges` between `lastSyntaxTree` and the new
        // tree, so `lastSyntaxTree` needs to receive the same tree edits.
        this.lastSyntaxTree.edit(edit);
      }
      // We're tentatively marking this tree as dirty; we won't know if it
      // needs to be reparsed until the transaction is done. If it doesn't,
      // that means that the edits didn't encroach on the contents of the
      // layer, and we'll mark those trees as clean at the end of the
      // transaction.
      this.treeIsDirty = true;
      if (this.editedRange) {
        if (startPosition.isLessThan(this.editedRange.start)) {
          this.editedRange.start = startPosition;
        } if (oldEndPosition.isLessThan(this.editedRange.end)) {
          this.editedRange.end = newEndPosition.traverse(
            this.editedRange.end.traversalFrom(oldEndPosition)
          );
        } else {
          this.editedRange.end = newEndPosition;
        }
      } else {
        this.editedRange = new Range(startPosition, newEndPosition);
      }
    }

    if (this.patchSinceCurrentParseStarted) {
      this.patchSinceCurrentParseStarted.splice(
        startPosition,
        oldEndPosition.traversalFrom(startPosition),
        newEndPosition.traversalFrom(startPosition),
        oldText,
        newText
      )
    }
  }

  async update(nodeRangeSet, params = {}) {
    if (!this.languageMode.useAsyncParsing) {
      // Practically speaking, updates that affect _only this layer_ will happen
      // synchronously, because we've made sure not to call this method until the
      // root grammar's Tree-sitter parser has been loaded. But we can't load any
      // potential injection layers' languages because we don't know which ones
      // we'll need _until_ we parse this layer's tree for the first time.
      //
      // Thus the first call to `_populateInjections` will probably go async
      // while we wait for the injections' parsers to load, and the user might
      // notice the delay. But once that happens, all subsequent updates _should_
      // be synchronous, except for a case where a change in the buffer causes us
      // to need a new kind of injection whose parser hasn't yet been loaded.
      if (!this.ready) { await this.languageLoaded; }
      await this._performUpdate(nodeRangeSet);
      return true;
    }

    if (!this.currentParsePromise) {
      do {
        params = { ...params, async: false };
        if (!this.ready) {
          params.async = true;
          await this.languageLoaded;
          // While we were waiting for this language to load, another update may
          // have been scheduled.
          if (this.currentParsePromise) return false;
        }
        this.currentParsePromise = this._performUpdate(nodeRangeSet, params);
        if (!params.async) { break; }
        await this.currentParsePromise;
      } while (
        !this.destroyed &&
        (!this.tree || this.tree.rootNode.hasChanges)
      );

      this.currentParsePromise = null;
      // `true` means that this update occurs in its own distinct transaction.
      return true;
    } else {
      // `false` means that the previous transaction isn't done, so this
      // transaction's work will be subsumed into it.
      return false;
    }
  }

  getLocalReferencesAtPoint(point) {
    if (!this.queries.localsQuery) { return []; }
    let captures = this.queries.localsQuery.captures(
      this.tree.rootNode,
      {
        startPosition: point,
        endPosition: point.translate(ONE_CHAR_FORWARD_TRAVERSAL)
      }
    );

    captures = captures.filter(cap => {
      if (cap.name !== 'local.reference') { return false; }
      if (!rangeForNode(cap.node).containsPoint(point)) {
        return false;
      }
      return true;
    });

    let nodes = captures.map(cap => cap.node);
    nodes = nodes.sort((a, b) => b.range.compare(a.range));

    return nodes;
  }

  // EXPERIMENTAL: Given a local reference node, tries to find the node that
  // defines it.
  findDefinitionForLocalReference(node, captures = null) {
    if (!this.queries.localsQuery) { return []; }
    let name = node.text;
    if (!name) { return []; }
    let localRange = rangeForNode(node);
    let globalScope = this.tree.rootNode;

    if (!captures) {
      let { startPosition, endPosition } = globalScope;
      captures = this.groupLocalsCaptures(
        this.queries.localsQuery.captures(
          globalScope,
          { startPosition, endPosition }
        )
      );
    }

    let { scopes, definitions } = captures;

    // Consider only the scopes that can influence our local node.
    let relevantScopes = scopes.filter((scope) => {
      let range = rangeForNode(scope);
      return range.containsRange(localRange);
    }).sort((a, b) => {
      a.range.compare(b.range)
    });

    relevantScopes.push(globalScope);

    // Consider only the definitions whose names match the target's.
    let relevantDefinitions = definitions.filter(
      (def) => def.text === name
    );
    if (relevantDefinitions.length === 0) { return []; }

    let definitionsByBaseScope = new Index();
    for (let rDef of relevantDefinitions) {
      // Find all the scopes that include this definition. The largest of those
      // scopes will be its "base" scope. If there are no scopes that include
      // this definition, it must have been defined globally.
      let rDefScopes = scopes.filter(s => {
        return isBetweenPoints(
          rDef.startPosition,
          s.startPosition,
          s.endPosition
        );
      }).sort((a, b) => {
        return rangeForNode(b).compare(rangeForNode(a));
      });

      let baseScope = rDefScopes[0] ?? globalScope;

      // Group each definition by its scope. Since any variable can be
      // redefined an arbitrary number of times, each scope might include
      // multiple definitions of this identifier.
      definitionsByBaseScope.add(baseScope, rDef);
    }

    // Moving from smallest to largest scope, get definitions that were made in
    // that scope, and return the closest one to the reference.
    for (let scope of relevantScopes) {
      let definitionsInScope = definitionsByBaseScope.get(scope) ?? [];
      let { length } = definitionsInScope;
      if (length === 0) { continue; }
      if (length === 1) { return definitionsInScope[0]; }

      // Here's how we want to sort these candidates:
      //
      // * In each scope, look for a definitions that happen before the local's
      //   position. The closest such definition in the narrowest scope is our
      //   ideal target.
      // * Failing that, take note of all the definitions that happened _after_
      //   the local's position in all relevant scopes. Choose the closest to
      //   the local.
      //
      let definitionsBeforeLocal = [];
      let definitionsAfterLocal = [];

      for (let def of definitionsInScope) {
        let result = comparePoints(def.startPosition, localRange.start);

        let bucket = result < 0 ?
          definitionsBeforeLocal :
          definitionsAfterLocal;

        bucket.push(def);
      }

      if (definitionsBeforeLocal.length > 0) {
        let maxBeforeLocal;
        for (let def of definitionsBeforeLocal) {
          if (!maxBeforeLocal) {
            maxBeforeLocal = def;
            continue;
          }

          let result = comparePoints(def, maxBeforeLocal);
          if (result > 0) {
            maxBeforeLocal = def;
          }
        }
        return maxBeforeLocal;
      }

      // TODO: For definitions that happen after the local in the buffer, it's
      // not 100% clear what the right answer should be. I imagine it varies by
      // language. Best guess for now is the one that's closest to the local
      // reference.
      let minAfterLocal;
      for (let def of definitionsAfterLocal) {
        if (!minAfterLocal) {
          minAfterLocal = def;
          continue;
        }

        let result = comparePoints(def, minAfterLocal);
        if (result < 0) {
          minAfterLocal = def;
        }
      }

      return minAfterLocal;
    }
  }

  groupLocalsCaptures(captures) {
    let scopes = [];
    let definitions = [];
    let references = [];

    for (let capture of captures) {
      let { name, node } = capture;
      switch (name) {
        case 'local.scope':
          scopes.push(node);
          break;
        case 'local.definition':
          definitions.push(node);
          break;
        case 'local.reference':
          references.push(node);
          break;
      }
    }

    return { scopes, definitions, references };
  }

  // Given a range and a `Set` of node IDs, test if any of those nodes' ranges
  // overlap with the given range.
  //
  // We use this to test if a given edit should trigger the behavior indicated
  // by `(fold|highlight).invalidateOnChange`.
  searchForNodesInRange(range, nodeIdSet) {
    let node = this.getSyntaxNodeContainingRange(
      range,
      n => nodeIdSet.has(n.id)
    );

    if (node) {
      // One of this node's ancestors might also be in our list, so we'll
      // traverse upwards and find out.
      let ancestor = node.parent;
      while (ancestor) {
        if (nodeIdSet.has(ancestor.id)) {
          node = ancestor;
        }
        ancestor = ancestor.parent;
      }
      return node;
    }
    return null;
  }

  async _performUpdate(nodeRangeSet, params = {}) {
    // It's much more common in specs than in real life, but it's always
    // possible for a layer to get destroyed during the async period between
    // layer updates.
    if (this.destroyed) return;

    let includedRanges = null;
    this.rangeList.clear();

    if (nodeRangeSet) {
      includedRanges = nodeRangeSet.getRanges(this.languageMode.buffer);
      if (includedRanges.length === 0) {
        // We have no ranges to inject into. This layer should no longer exist.
        const range = this.marker.getRange();
        this.destroy();
        this.languageMode.emitRangeUpdate(range);
        return;
      }
    }

    this.patchSinceCurrentParseStarted = new Patch();
    let language = this.grammar.getLanguageSync();
    let tree;
    if (this.languageMode.useAsyncParsing) {
      tree = this.languageMode.parseAsync(
        language,
        this.tree,
        includedRanges,
        // { tag: `Parsing ${this.inspect()} (async) ${params.id}` }
      );
      if (tree.then) {
        params.async = true;
        tree = await tree;
      }
    } else {
      tree = this.languageMode.parse(
        language,
        this.tree,
        includedRanges,
        // { tag: `Parsing ${this.inspect()} (sync) ${params.id}` }
      );
    }

    let changes = this.patchSinceCurrentParseStarted.getChanges();
    this.patchSinceCurrentParseStarted = null;

    for (let change of changes) {
      let newExtent = Point.fromObject(change.newEnd).traversalFrom(change.newStart);
      tree.edit(
        this._treeEditForBufferChange(
          change.newStart,
          change.oldEnd,
          Point.fromObject(change.oldStart).traverse(newExtent),
          change.oldText,
          change.newText
        )
      );
    }

    if (includedRanges) {
      this.setCurrentRanges(includedRanges);
    }

    let affectedRange = this.editedRange;
    this.lastTransactionEditedRange = this.editedRange;
    this.editedRange = null;

    let foldRangeList = new RangeList();

    // Look for a node that was marked with `invalidateOnChange`. If we find
    // one, we should invalidate that node's entire buffer region.
    if (affectedRange) {

      // First look for nodes that were previously marked with
      // `highlight.invalidateOnChange`; those will specify ranges for which
      // we'll need to force a re-highlight.
      let node = this.searchForNodesInRange(
        affectedRange,
        this.nodesToInvalidateOnChange
      );
      if (node) {
        this.rangeList.add(node.range);
      }

      // Now look for nodes that were previously marked with
      // `fold.invalidateOnChange`; those will specify ranges that need their
      // fold cache updated even when highlighting is unaffected.
      let foldNode = this.searchForNodesInRange(
        affectedRange,
        this.foldNodesToInvalidateOnChange
      );
      if (foldNode) {
        foldRangeList.add(foldNode.range);
      }
    }

    this.nodesToInvalidateOnChange.clear();
    this.foldNodesToInvalidateOnChange.clear();

    if (this.lastSyntaxTree) {
      const rangesWithSyntaxChanges = this.lastSyntaxTree.getChangedRanges(tree);

      let oldSyntaxTree = this.lastSyntaxTree;
      this.lastSyntaxTree = tree;

      let oldTree = this.tree;
      this.tree = tree;
      this.treeIsDirty = false;

      oldTree?.delete();
      oldSyntaxTree?.delete();

      while (this.temporaryTrees.length > 0) {
        let tree = this.temporaryTrees.pop();
        tree.delete();
      }

      if (rangesWithSyntaxChanges.length > 0) {
        for (const range of rangesWithSyntaxChanges) {
          this.rangeList.add(rangeForNode(range));
        }

        const combinedRangeWithSyntaxChange = new Range(
          rangesWithSyntaxChanges[0].startPosition,
          last(rangesWithSyntaxChanges).endPosition
        );

        if (affectedRange) {
          this.rangeList.add(affectedRange);
          affectedRange = affectedRange.union(combinedRangeWithSyntaxChange);
        } else {
          affectedRange = combinedRangeWithSyntaxChange;
        }
      }
    } else {
      this.tree = tree;
      this.treeIsDirty = false;

      // Store a reference to this tree so we can compare it with the next
      // transaction's tree later on.
      this.lastSyntaxTree = tree;

      // Like legacy Tree-sitter, we're patching syntax nodes so that they have
      // a `range` property that returns a `Range`. We're doing this for
      // compatibility, but we can't get a reference to the node class itself;
      // we have to wait until we have an instance and grab the prototype from
      // there.
      //
      // This is the earliest place in the editor lifecycle where we're
      // guaranteed to be holding an instance of `Node`. Once we patch it here,
      // we're good to go.
      //
      ensureNodeIsPatched(tree.rootNode);

      this.rangeList.add(rangeForNode(tree.rootNode));
      if (includedRanges) {
        affectedRange = new Range(
          includedRanges[0].startPosition,
          last(includedRanges).endPosition
        );
      } else {
        affectedRange = MAX_RANGE;
      }
    }

    // Now that we've assembled and coalesced all the ranges that need
    // invalidating, we'll invalidate them in buffer order.
    for (let range of this.rangeList) {
      this.languageMode.emitRangeUpdate(range);
    }

    for (let range of foldRangeList) {
      // The fold cache is automatically cleared for any range that needs
      // re-highlighting. But sometimes we need to go further and invalidate
      // rows that don't even need highlighting changes.
      this.languageMode.emitFoldUpdate(range);
    }

    if (affectedRange) {
      let injectionPromise = this._populateInjections(affectedRange, nodeRangeSet);
      if (injectionPromise) {
        params.async = true;
        return injectionPromise;
      }
    }
  }

  setCurrentRanges(includedRanges) {
    if (this.depth === 0) { return; }
    let oldRangeMarkers = this.currentRangesLayer.getMarkers();
    for (let marker of oldRangeMarkers) {
      marker.destroy();
    }

    // These are the “official” ranges, received right after the parent layer's
    // tree parse. We'll get a new set of official ranges at the end of the
    // next transaction, but until then, we should try our best to adapt to
    // buffer changes, and to allow each range to shift or grow or shrink so
    // that off-schedule parses are more likely to be accurate.
    for (let range of includedRanges) {
      range = rangeForNode(range);
      this.currentRangesLayer.markRange(range);
    }
  }

  getCurrentRanges() {
    let markers = this.currentRangesLayer?.getMarkers();
    if (!markers || markers.length === 0) { return null; }
    return markers.map(m => m.getRange());
  }

  // Checks whether a given {Point} lies within one of this layer's content
  // ranges — not just its extent. The optional `exclusive` flag will return
  // `false` if the point lies on a boundary of a content range.
  containsPoint(point, exclusive = false) {
    let ranges = this.getCurrentRanges() ?? [this.getExtent()];
    return ranges.some(r => r.containsPoint(point, exclusive));
  }

  // Returns a syntax tree for the current buffer.
  //
  // By default, this method will either return the current tree (if it's up to
  // date) or synchronously parse the buffer into a new tree (if it isn't).
  //
  // If you don't want to force a re-parse and don't mind that the current tree
  // might be stale, pass `force: false` as an option.
  //
  // In certain circumstances, the new tree might be promoted to the canonical
  // tree for this layer. To prevent this, pass `anonymous: false` as an option.
  //
  // All trees returned by this method are managed by this language layer and
  // will be deleted when the next transaction is complete. Retaining a
  // reference to the returned tree will not prevent this from happening. To
  // opt into managing the life cycle of the returned tree, copy it immediately
  // when you receive it.
  //
  getOrParseTree({ force = true, anonymous = false } = {}) {
    if (this.tree && (!this.treeIsDirty || !force)) { return this.tree; }

    // Eventually we'll take this out, but for now it serves as an indicator of
    // how often we have to manually re-parse in between transactions —
    // something we'd like to do as little as possible.
    if (atom.inDevMode()) {
      console.warn('Re-parsing tree!', this.inspect(), this.treeIsDirty);
    }

    let ranges = null;
    if (this.depth > 0) {
      ranges = this.getCurrentRanges().map(r => {
        return rangeToTreeSitterRangeSpec(r, this.buffer);
      });
    }

    // The goal here is that, if a re-parse is needed in between transactions,
    // we assign the result back to `this.tree` so that we can at least cut
    // down on the incremental amount of work that the end-of-transaction parse
    // has to do — it can pick up where we left off. So for the root language
    // layer, this represents more of a shifting of work than a duplication.
    //
    // But this isn't safe to do for injection layers because `ranges` may be
    // stale, despite our efforts to keep them fresh through markers. The
    // stakes are low enough for indents that we can attempt a tree parse and
    // act on the results even if we're not certain they're accurate — but when
    // we do another scheduled incremental parse, we have to be 100% sure that
    // we're working from an accurate tree.
    //
    // Re-parsing of an injection layer can only safely happen when we know its
    // true ranges, and that cannot be determined except through the process
    // that an injection layer's parent goes through during the
    // end-of-transaction update, unless we're willing to do an off-schedule
    // parse of _all_ language layers in this layer's ancestry. That's not
    // completely out of the question for the future — but, failing that, there
    // probably isn't a way to “fix” this for injection layers except through
    // cutting down on off-schedule parses.
    //
    let then = performance.now()
    let tree = this.languageMode.parse(
      this.language,
      this.tree,
      ranges,
      // { tag: `Re-parsing ${this.inspect()}` }
    );
    let now = performance.now()

    let parseTime = now - then;

    // Since we can't look into the future, we don't know how many times during
    // this transaction we'll be asked to make indentation sugestions. If we
    // knew ahead of time, we'd be able to decide at the beginning of a
    // transaction whether we could afford to do synchronous indentation.
    //
    // Instead, we do the next best thing: we start out doing synchronous
    // indentation, then fall back to asynchronous indentation once we've
    // exceeded our time budget. So we keep track of how long each reparse
    // takes and subtract it from our budget.
    this.languageMode.currentTransactionReparseBudgetMs -= parseTime;

    if (this.depth === 0 && !anonymous) {
      this.tree = tree;
      this.treeIsDirty = false;
    } else {
      // Keep track of any off-schedule trees we generate so that we can GC them
      // when the next transaction is done.
      this.temporaryTrees.push(tree);
    }
    return tree;
  }

  getText() {
    let { buffer } = this.languageMode;
    if (!this.marker) {
      return buffer.getText();
    } else {
      return buffer.getTextInRange(this.marker.getRange());
    }
  }

  // Given a point, return all syntax captures that are active at that point.
  // Used by `bufferRangeForScopeAtPosition`.
  scopeMapAtPosition(point) {
    if (!this.language || !this.tree) { return []; }
    let { scopeResolver } = this;
    scopeResolver.reset();

    // If the cursor is resting before column X, we want all scopes that cover
    // the character in column X.
    let captures = this.queries.highlightsQuery?.captures(
      this.tree.rootNode,
      {
        startPosition: point,
        endPosition: point.translate(ONE_CHAR_FORWARD_TRAVERSAL)
      }
    ) ?? [];

    let results = [];
    for (let capture of captures) {
      // Storing the capture will return its range (after any potential
      // adjustments) — or `false`, to signify that the capture was ignored.
      let range = scopeResolver.store(capture);
      if (!range) { continue; }

      // Since the range might have been adjusted, we wait until after
      // resolution.
      if (comparePoints(range.endPosition, point) === 0) { continue; }
      if (isBetweenPoints(point, range.startPosition, range.endPosition)) {
        results.push({ capture, adjustedRange: range });
      }
    }

    scopeResolver.reset();

    // Sort from biggest to smallest.
    results = results.sort((a, b) => {
      return nodeBreadth(b.adjustedRange) - nodeBreadth(a.adjustedRange);
    });

    return results;
  }

  // Like `WASMTreeSitterLanguageMode#getSyntaxNodeAtPosition`, but for just this
  // layer.
  getSyntaxNodeAtPosition(position, where = FUNCTION_TRUE) {
    if (!this.language || !this.tree) { return null; }
    let { buffer } = this.languageMode;

    let index = buffer.characterIndexForPosition(position);
    let node = this.tree.rootNode.descendantForIndex(index);

    while (node) {
      if (where(node, this.grammar)) {
        return node;
      }
      node = node.parent;
    }

    return null;
  }

  // Used to find the most specific node affected by an edited range.
  getSyntaxNodeContainingRange(range, where = FUNCTION_TRUE) {
    if (!this.language || !this.tree) { return null; }
    let { buffer } = this.languageMode;

    if (range.start.isEqual(range.end)) {
      return this.getSyntaxNodeAtPosition(range.start, where);
    }

    let indexStart = buffer.characterIndexForPosition(range.start);
    let indexEnd = buffer.characterIndexForPosition(range.end);

    let rangeBreadth = indexEnd - indexStart;
    let node = this.getSyntaxNodeAtPosition(
      range.start,
      (node) => {
        let breadth = node.endIndex - node.startIndex;
        let qualifies = node.startIndex <= indexEnd &&
          node.endIndex >= indexEnd &&
          breadth >= rangeBreadth;
        return qualifies && where(node);
      }
    );

    return node ?? null;
  }

  _populateInjections(range, nodeRangeSet) {
    if (!this.tree) { return; }
    const promises = [];

    // We won't touch _all_ injections, but we will touch any injection that
    // could possibly have been affected by this layer's update.
    let existingInjectionMarkers = this.languageMode.injectionsMarkerLayer
      .findMarkers({ intersectsRange: range })
      .filter(marker => marker.parentLanguageLayer === this);

    if (existingInjectionMarkers.length > 0) {
      // Enlarge our range to contain all of the injection zones in the
      // affected buffer range.
      let earliest = range.start, latest = range.end;
      for (let marker of existingInjectionMarkers) {
        range = marker.getRange();
        if (range.start.compare(earliest) === -1) {
          earliest = range.start;
        }
        if (range.end.compare(latest) === 1) {
          latest = range.end;
        }
      }

      range = range.union(new Range(earliest, latest));
    }

    // Why do we have to do this explicitly? Because `descendantsOfType` will
    // incorrectly return nodes if the range runs from (0, 0) to (0, 0). All
    // other empty ranges seem not to have this problem. Upon cursory
    // inspection, this bug doesn't seem to be limited to `web-tree-sitter`.
    if (range.isEmpty()) { return; }

    // Now that we've enlarged the range, we might have more existing injection
    // markers to consider. But check for containment rather than intersection
    // so that we don't have to enlarge it again.
    existingInjectionMarkers = this.languageMode.injectionsMarkerLayer
      .findMarkers({ startsInRange: range, endsInRange: range })
      .filter(marker => marker.parentLanguageLayer === this);

    const markersToUpdate = new Map();

    // Query for all the nodes that could possibly prompt the creation of
    // injection points.
    const nodes = this.tree.rootNode.descendantsOfType(
      Object.keys(this.grammar.injectionPointsByType),
      range.start,
      range.end
    );

    let existingInjectionMarkerIndex = 0;
    let newLanguageLayers = 0;
    for (const node of nodes) {
      // A given node can be the basis for an arbitrary number of injection
      // points, but first it has to pass our gauntlet of tests:
      for (const injectionPoint of this.grammar.injectionPointsByType[node.type]) {
        // Does it give us a language string?
        const languageName = injectionPoint.language(node);
        if (!languageName) { continue; }

        // Does that string match up with a grammar that we recognize?
        const grammar = this.languageMode.grammarForLanguageString(
          languageName);
        if (!grammar) { continue; }

        // Does it offer us a node, or array of nodes, which a new injection
        // layer should use for its content?
        const contentNodes = injectionPoint.content(node, this.buffer);
        if (!contentNodes) { continue; }

        const injectionNodes = [].concat(contentNodes);
        if (!injectionNodes.length) continue;

        const injectionRange = node.range;

        let marker;

        // It's surprisingly hard to match up the injection point that we now
        // know we need… with the one that may already exist that was created
        // or updated based on the state of the tree from the last keystroke.
        // There is no continuity between the previous tree and the new tree
        // that we can rely on. Unless the marker and the base node of the
        // injection point agree on an exact range, we can't be sure enough to
        // re-use an existing layer.
        //
        // This isn't a huge deal because (a) markers are good at adapting to
        // changes, so those two things will agree more often than you think;
        // (b) even when they don't agree, it's not very costly to destroy and
        // recreate another `LanguageLayer`.
        //
        // Since both `existingInjectionMarkers` and `nodes` are guaranteed to
        // be sorted in buffer order, we can take shortcuts in how we pair them
        // up.
        //
        for (
          let i = existingInjectionMarkerIndex,
            n = existingInjectionMarkers.length;
          i < n;
          i++
        ) {
          const existingMarker = existingInjectionMarkers[i];
          const comparison = existingMarker.getRange().compare(injectionRange);
          if (comparison > 0) {
            // This marker seems to occur after the range we want to inject
            // into, meaning there's a good chance it's not ours. And it means
            // that none of the remaining markers will likely be our candidate,
            // either; so we should give up and create a new one.
            break;
          } else if (comparison === 0) {
            // Luckily, the range matches up exactly, so this is almost
            // certainly a previous version of the same intended injection. It
            // also means that any markers before this point in the list have
            // either already matched with candidate injection points or cannot
            // possibly match up; thus we can ignore them for the rest of the
            // matching process.
            existingInjectionMarkerIndex = i;
            if (existingMarker.languageLayer.grammar === grammar) {
              marker = existingMarker;
              break;
            }
          } else {
            // This marker occurs before our range. Since all injection
            // candidates from this point forward are guaranteed to be of an
            // equal or later range, there's no chance of this marker matching
            // any candidates from this point forward. We can ignore it, and
            // anything before it, in subsequent trips through the loop.
            existingInjectionMarkerIndex = i;
          }
        }

        if (!marker) {
          // If we didn't match up with an existing marker/layer, we'll have to
          // create them.
          marker = this.languageMode.injectionsMarkerLayer.markRange(
            injectionRange);

          marker.languageLayer = new LanguageLayer(
            marker,
            this.languageMode,
            grammar,
            this.depth + 1,
            injectionPoint
          );

          marker.parentLanguageLayer = this;
          // eslint-disable-next-line no-unused-vars
          newLanguageLayers++;
        }

        markersToUpdate.set(
          marker,
          new NodeRangeSet(
            nodeRangeSet,
            injectionNodes,
            injectionPoint
          )
        );
      }
    }

    let staleLanguageLayers = 0;
    for (const marker of existingInjectionMarkers) {
      // Any markers that didn't get matched up with injection points are now
      // stale and should be destroyed.
      if (!markersToUpdate.has(marker)) {
        this.languageMode.emitRangeUpdate(marker.getRange());
        marker.languageLayer.destroy();
        // eslint-disable-next-line no-unused-vars
        staleLanguageLayers++;
      }
    }

    if (markersToUpdate.size > 0) {
      for (const [marker, nodeRangeSet] of markersToUpdate) {
        promises.push(marker.languageLayer.update(nodeRangeSet));
      }
    }

    return Promise.all(promises);
  }

  _treeEditForBufferChange(start, oldEnd, newEnd, oldText, newText) {
    let startIndex = this.buffer.characterIndexForPosition(start);
    return {
      startIndex,
      oldEndIndex: startIndex + oldText.length,
      newEndIndex: startIndex + newText.length,
      startPosition: start,
      oldEndPosition: oldEnd,
      newEndPosition: newEnd
    };
  }
}

// An injection `LanguageLayer` may need to parse and highlight a strange
// subset of its stated range — for instance, all the descendants within a
// parent that are of a particular type. A `NodeRangeSet` is how that strange
// subset is expressed.
class NodeRangeSet {
  constructor(previous, nodes, injectionPoint) {
    this.previous = previous;
    this.newlinesBetween = injectionPoint.newlinesBetween;
    this.includeAdjacentWhitespace = injectionPoint.includeAdjacentWhitespace;
    this.includeChildren = injectionPoint.includeChildren;

    // We shouldn't retain references to nodes here because the tree might get
    // disposed of later. Let's compile the information we need now while we're
    // sure the tree is fresh.
    this.nodeSpecs = [];
    for (let node of nodes) {
      this.nodeSpecs.push(this.getNodeSpec(node, true));
    }
  }

  getNodeSpec(node, getChildren) {
    let { startIndex, endIndex, startPosition, endPosition, id } = node;
    let result = { startIndex, endIndex, startPosition, endPosition, id };
    if (getChildren && node.childCount > 0) {
      result.children = [];
      for (let child of node.children) {
        result.children.push(this.getNodeSpec(child, false));
      }
    }
    return result;
  }

  getRanges(buffer) {
    const previousRanges = this.previous?.getRanges(buffer);
    let result = [];

    for (let node of this.nodeSpecs) {
      // An injection point isn't given the point at which the buffer ends, so
      // it's free to return an `endIndex` of `Infinity` here and rely on us to
      // clip it to the boundary of the buffer.
      if (node.endIndex === Infinity) {
        node = this._clipRange(node, buffer);
      }
      let position = node.startPosition, index = node.startIndex;

      if (node.children && !this.includeChildren) {
        // If `includeChildren` is `false`, we're effectively collecting all
        // the disjoint text nodes that are direct descendants of this node.
        for (const child of node.children) {
          const nextIndex = child.startIndex;
          if (nextIndex > index) {
            this._pushRange(buffer, previousRanges, result, {
              startIndex: index,
              endIndex: nextIndex,
              startPosition: position,
              endPosition: child.startPosition
            });
          }
          position = child.endPosition;
          index = child.endIndex;
        }
      }

      if (node.endIndex > index) {
        this._pushRange(buffer, previousRanges, result, {
          startIndex: index,
          endIndex: node.endIndex,
          startPosition: position,
          endPosition: node.endPosition
        });
      }
    }

    let whitespaceRanges = [];
    if (this.includeAdjacentWhitespace && result.length > 1) {
      // Look at the region between each pair of results. If it's entirely
      // whitespace, include it in the range.
      for (let i = 1; i < result.length; i++) {
        let current = result[i], previous = result[i - 1];
        if (current.startIndex === previous.endIndex) { continue; }
        let pseudoRange = {
          startPosition: previous.endPosition,
          startIndex: previous.endIndex,
          endPosition: current.startPosition,
          endIndex: current.startIndex
        };
        let rangeText = buffer.getTextInRange(rangeForNode(pseudoRange));
        if (!/\S/.test(rangeText)) {
          whitespaceRanges.push(pseudoRange);
        }
      }
      result.push(...whitespaceRanges);
      result = result.sort((a, b) => {
        return a.startIndex - b.startIndex ||
          a.endIndex - b.endIndex;
      });
    }
    return this._consolidateRanges(result);
  }

  _clipRange(range, buffer) {
    // Convert this range spec to an actual `Range`, clip it, then convert it
    // back to a range spec with accurate `startIndex` and `endIndex` values.
    let clippedRange = buffer.clipRange(rangeForNode(range));
    return rangeToTreeSitterRangeSpec(clippedRange, buffer);
  }

  // Combine adjacent ranges to minimize the number of boundaries.
  _consolidateRanges(ranges) {
    if (ranges.length === 1) { return ranges; }
    let consolidated = [];
    let candidate;
    let lastIndex = ranges.length - 1;
    for (let i = 0; i < ranges.length; i++) {
      let range = ranges[i];
      if (!candidate) {
        candidate = range;
        continue;
      }
      if (candidate.endIndex === range.startIndex) {
        // Keep enlarging the last node for as long as subsequent nodes are
        // adjacent to it.
        candidate = {
          startIndex: candidate.startIndex,
          startPosition: candidate.startPosition,
          endIndex: range.endIndex,
          endPosition: range.endPosition
        };
        if (i === lastIndex) {
          consolidated.push(candidate);
        }
      } else {
        // We found a disjoint range, so push our candidate into the result set
        // and promote a new candidate (unless we're at the end).
        consolidated.push(candidate);
        if (i === lastIndex) {
          consolidated.push(range);
        } else {
          candidate = range;
        }
      }
    }

    return consolidated;
  }

  coversRange(candidateRange) {
    let ranges = this.getRanges().map(r => rangeForNode(r));
    return ranges.some(range => {
      return range.containsRange(candidateRange);
    });
  }

  _pushRange(buffer, previousRanges, newRanges, newRange) {
    if (!previousRanges) {
      if (this.newlinesBetween) {
        const { startIndex, startPosition } = newRange;
        this._ensureNewline(buffer, newRanges, startIndex, startPosition);
      }
      newRanges.push(newRange);
      return;
    }

    for (const previousRange of previousRanges) {
      if (previousRange.endIndex <= newRange.startIndex) continue;
      if (previousRange.startIndex >= newRange.endIndex) break;
      const startIndex = Math.max(
        previousRange.startIndex,
        newRange.startIndex
      );
      const endIndex = Math.min(previousRange.endIndex, newRange.endIndex);
      const startPosition = Point.max(
        previousRange.startPosition,
        newRange.startPosition
      );
      const endPosition = Point.min(
        previousRange.endPosition,
        newRange.endPosition
      );
      if (this.newlinesBetween) {
        this._ensureNewline(buffer, newRanges, startIndex, startPosition);
      }
      newRanges.push({ startIndex, endIndex, startPosition, endPosition });
    }
  }

  // For injection points with `newlinesBetween` enabled, ensure that a
  // newline is included between each disjoint range.
  _ensureNewline(buffer, newRanges, startIndex, startPosition) {
    const lastRange = last(newRanges);
    if (lastRange && lastRange.endPosition.row < startPosition.row) {
      newRanges.push({
        startPosition: new Point(
          startPosition.row - 1,
          buffer.lineLengthForRow(startPosition.row - 1)
        ),
        endPosition: new Point(startPosition.row, 0),
        startIndex: startIndex - startPosition.column - 1,
        endIndex: startIndex - startPosition.column
      });
    }
  }
}

// A subclass of map that associates a set of scope names with the editor
// locations at which they are opened.
//
// In some complicated scenarios, we need to know where a scope was opened when
// deciding how to handle it.
class OpenScopeMap extends Map {
  constructor() {
    super();
  }

  getScopesArray() {
    let results = [];
    let keys = [...this.keys()];
    keys.sort(comparePoints);
    for (let key of keys) {
      let value = this.get(key);
      results.push(...value);
    }
    return results;
  }

  removeLastOccurrenceOf(scopeId) {
    let candidateKey;
    // Of the keys whose values include this scope, find the one that occurs
    // latest in the document.
    for (let key of this.keys()) {
      let value = this.get(key);
      if (!value.includes(scopeId)) continue;
      if (!candidateKey || comparePoints(key, candidateKey) === 1) {
        candidateKey = key;
      }
    }
    if (!candidateKey) return false;
    removeLastOccurrenceOf(this.get(candidateKey), scopeId);
    return true;
  }
}

// Like a map, but expects each key to have multiple values.
class Index extends Map {
  constructor() {
    super();
  }

  add(key, ...values) {
    let existing = this.get(key);
    if (!existing) {
      existing = [];
      this.set(key, existing);
    }
    existing.push(...values);
  }
}


// A class designed to aggregate and normalize a set of ranges. Each time a
// buffer range is added, it's compared to the existing list; if there are
// intersections with range already in the list, those intersections are
// combined into one larger range.
//
// Assumes all ranges are instances of `Range` rather than Tree-sitter range
// specs.
class RangeList {
  constructor() {
    this.ranges = [];
  }

  clear() {
    this.ranges.length = 0;
  }

  add(newRange) {
    let intersecting = [];
    for (let range of this.ranges) {
      if (newRange.intersectsWith(range)) {
        intersecting.push(range);
      }
    }

    for (let i = intersecting.length - 1; i >= 0; i--) {
      let index = this.ranges.indexOf(intersecting[i]);
      this.ranges.splice(index, 1);
    }
    while (intersecting.length > 0) {
      newRange = newRange.union(intersecting.shift());
    }
    this.insertOrdered(newRange);
  }

  insertOrdered(newRange) {
    let index = this.ranges.findIndex(r => {
      return r.start.compare(newRange.start) > 0;
    });
    this.ranges.splice(index, 0, newRange);
  }

  inspect() {
    let ranges = this.ranges.map(r => r.toString());
    return `[RangeList: ${ranges.join(', ')}]`;
  }

  *[Symbol.iterator]() {
    for (let range of this.ranges) {
      yield range;
    }
  }
}

// Private: A class that manages indentation hinting for a single editor.
//
// Each instance of `WASMTreeSitterLanguageMode` has exactly one instance of
// `IndentResolver`; the purpose of this class is to encapsulate indentation
// logic instead of having it dominate the language mode for those
// familiarizing themselves with the code.
class IndentResolver {
  constructor(buffer, languageMode) {
    this.buffer = buffer;
    this.languageMode = languageMode;
    this.emitter = new Emitter();
  }

  // Get the suggested indentation level for an existing line in the
  // buffer.
  //
  // See {WASMTreeSitterLanguageMode::suggestedIndentForBufferRow}.
  suggestedIndentForBufferRow(row, tabLength, rawOptions = {}) {
    if (row === 0) { return 0; }
    let root = this.languageMode.rootLanguageLayer;
    if (!root || !root.tree || !root.ready) { return null; }
    let { languageMode } = this;
    let options = {
      skipEvent: false,
      skipBlankLines: true,
      skipDedentCheck: false,
      preserveLeadingWhitespace: false,
      indentationLevels: null,
      forceTreeParse: false,
      ...rawOptions
    };

    let originalControllingLayer = options.controllingLayer;

    // Indentation hinting is a two-phase process.
    //
    // In phase 1, we determine `row`’s starting indent considering only the
    // content of the previous row.
    //
    // In phase 2, we consider `row`’s own content to see if any of it suggests
    // an alteration from the phase 1 value.
    let comparisonRow = options.comparisonRow ?? this.getComparisonRow(row, options);

    let existingIndent = 0;
    if (options.preserveLeadingWhitespace) {
      // When this option is true, the indent level we return will be _added
      // to_ however much indentation is already present on the line. Whatever
      // the purpose of this option, we can't just pretend it isn't there,
      // because it will produce silly outcomes. Instead, let's account for
      // that level of indentation and try to subtract it from whatever level
      // we return later on.
      //
      // Sadly, if the row is _more_ indented than we need it to be, we won't
      // be able to dedent it into the correct position. This option probably
      // needs to be revisited.
      existingIndent = this.indentLevelForLine(
        this.buffer.lineForRow(row), tabLength);
    }

    let comparisonRowIndent = options.comparisonRowIndent;
    if (comparisonRowIndent === undefined) {
      comparisonRowIndent = languageMode.indentLevelForLine(
        this.buffer.lineForRow(comparisonRow), tabLength);
    }

    // What's the right place to measure from? Often we're here because the
    // user just hit Enter, which means we'd run before injection layers have
    // been re-parsed. Hence the injection's language layer might not know
    // whether it controls the point at the cursor. So instead we look for the
    // layer that controls the point at the end of the comparison row. This may
    // not always be correct, but we'll find out.
    let comparisonRowEnd = new Point(
      comparisonRow,
      this.buffer.lineLengthForRow(comparisonRow)
    );

    // Phase 1
    // -------
    //
    // Find the controlling layer and perform an indentation query that starts
    // at the beginning of the comparison row and ends at the beginning of the
    // current row.

    // Find the deepest layer that actually has an indents query. (Layers that
    // don't define one, such as specialized injection grammars, are telling us
    // they don't care about indentation. If a grammar wants to _prevent_ a
    // shallower layer from controlling indentation, it should define an empty
    // `indents.scm`, perhaps with an explanatory comment.)
    let controllingLayer = languageMode.controllingLayerAtPoint(
      comparisonRowEnd,
      (layer) => {
        if (!layer.queries.indentsQuery) return false;
        // We want to exclude layers with a content range that _begins at_ the
        // cursor position. Why? Because the content that starts at the cursor
        // is about to shift down to the next line. It'd be odd if that layer
        // was in charge of the indentation hint if it didn't have any content
        // on the preceding line.
        //
        // So first we test for containment exclusive of endpoints…
        if (layer.containsPoint(comparisonRowEnd, true)) {
          return true;
        }

        // …but we'll still accept layers that have a content range which
        // _ends_ at the cursor position.
        return layer.getCurrentRanges()?.some(r => {
          return r.end.compare(comparisonRowEnd) === 0;
        });
      }
    );

    if (!controllingLayer) {
      // There's no layer with an indents query to help us out. The default
      // behavior in this situation with any grammar — even plain text — is to
      // match the previous line's indentation.
      return comparisonRowIndent - existingIndent;
    }

    let { queries: { indentsQuery }, scopeResolver } = controllingLayer;

    // TODO: We use `ScopeResolver` here so that we can use its tests. Maybe we
    // need a way to share those tests across different kinds of capture
    // resolvers.
    scopeResolver.reset();

    let indentTree = null;
    if (options.tree && originalControllingLayer === controllingLayer) {
      // Make sure this tree belongs to the layer we expect it to.
      indentTree = options.tree;
    }

    if (!indentTree) {
      if (!controllingLayer.treeIsDirty || options.forceTreeParse || !languageMode.shouldUseAsyncIndent()) {
        // If we're in this code path, it either means the tree is clean (the
        // `get` path) or that we're willing to spend the time to do a
        // synchronous reparse (the `parse` path). Either way, we'll be able to
        // deliver a synchronous answer to the question.
        indentTree = controllingLayer.getOrParseTree();
      } else {
        // We can't answer this yet because we don't yet have a new syntax
        // tree, and are unwilling to spend time doing a synchronous re-parse.
        // Return a promise that will fulfill once the transaction is over.
        //
        // TODO: For async, we might need an approach where we suggest a
        // preliminary indent level and then follow up later with a more
        // accurate one. It's a bit disorienting that the editor falls back to
        // an indent level of `0` when a newline is inserted.
        let comparisonRowText = this.buffer.lineForRow(comparisonRow)
        let rowText = this.buffer.lineForRow(row)
        return languageMode.atTransactionEnd().then(({ changeCount }) => {
          let shouldFallback = false;
          // If this was the only change in the transaction, then we can
          // definitely adjust the indentation level after the fact. If not,
          // then we might still be able to make indentation decisions in cases
          // where they do not affect one another.
          //
          // Hence if neither the comparison row nor the current row has had
          // its contents change in any way since we were first called, we will
          // assume it's safe to adjust the indentation level after the fact.
          // Otherwise we'll fall back to a single transaction-wide indentation
          // adjustment — fewer tree parses, but more likely to produce unusual
          // results.
          if (changeCount > 1) {
            if (comparisonRowText !== this.buffer.lineForRow(comparisonRow)) {
              shouldFallback = true;
            }
            if (rowText !== this.buffer.lineForRow(row)) {
              shouldFallback = true;
            }
          }
          if (shouldFallback) {
            // We're now revisiting this indentation question at the end of the
            // transaction. Other changes may have taken place since we were
            // first asked what the indent level should be for this line. So
            // how do we know if the question is still relevant? After all, the
            // text that was on this row earlier might be on some other row
            // now.
            //
            // So we compare the text that was on the row when we were first
            // called… to the text that is on the row now that the transaction
            // is over. If they're the same, that's a _strong_ indicator that
            // the result we return will still be relevant.
            //
            // If not, as is the case in this code path, we return `undefined`,
            // signalling to the `TextEditor` that its only recourse is to
            // auto-indent the whole extent of the transaction instead.
            return undefined;
          }

          // If we get this far, it's safe to auto-indent this line. Either it
          // was the only change in its transaction or the other changes
          // happened on different lines. But we've retained the original
          // values for `comparisonRow` and `comparisonRowIndent` because
          // that's the proper basis from which to determine the given row's
          // indent level.
          let result = this.suggestedIndentForBufferRow(row, tabLength, {
            ...rawOptions,
            comparisonRow: comparisonRow,
            comparisonRowIndent: comparisonRowIndent,
            tree: controllingLayer.tree,
            controllingLayer
          });
          return result;
        });
      }
    }

    // Keep track of the range of each capture so we can filter out duplicates.
    let positionSet = new Set;

    // Perform the Phase 1 capture.
    let indentCaptures = indentsQuery.captures(
      indentTree.rootNode,
      {
        startPosition: { row: comparisonRow, column: 0 },
        endPosition: { row: row, column: 0 }
      }
    );

    // Keep track of the first `@indent` capture on the line. When balancing
    // `@indent`s and `@dedent`s, any `@dedent`s that occur before the first
    // `@indent` should be ignored.
    let indentCapturePosition = null;
    // Three different capture styles can influence the Phase 1 output:
    // the `@indent`/`@dedent` balancing…
    let indentDelta = 0;
    // …the `@dedent.next` capture…
    let dedentNextDelta = 0;
    // …and the `@match.next` capture, which acts as a special sort of override
    // much like Phase 2’s `@match` capture.
    let matchNextResult = null;

    for (let capture of indentCaptures) {
      let { node, name } = capture;
      // Captures that have no content are ignored by default because they
      // typically are “phantom” nodes inserted by Tree-sitter as part of error
      // recovery, but we'll allow them if the query file explicitly tells us
      // to.
      let allowEmpty = this.getProperty(capture, 'allowEmpty', 'boolean', false);
      if (node.text === '' && !allowEmpty) {
        continue;
      }

      // Ignore anything that isn't actually on the row.
      if (node.endPosition.row < comparisonRow) { continue; }
      if (node.startPosition.row > comparisonRow) { continue; }

      // Ignore anything that fails a scope test. This applies all the tests of
      // the form `(#is? test.foo)`.
      if (!scopeResolver.store(capture)) { continue; }
      // Apply indentation-specific scope tests and skip this capture if any
      // tests fail.
      let passed = this.applyTests(capture, {
        currentRow: row,
        comparisonRow,
        tabLength
      });
      if (!passed) { continue; }

      // Only consider a given combination of capture name and buffer range
      // once, even if it's captured more than once in `indents.scm`.
      let key = `${name}/${node.startIndex}/${node.endIndex}`;
      if (positionSet.has(key)) { continue; }
      positionSet.add(key);

      if (name === 'indent') {
        if (indentCapturePosition === null) {
          indentCapturePosition = node.endPosition;
        }
        indentDelta++;
      } else if (name === 'dedent.next') {
        // This isn't often needed, but it's a way for the current line to
        // signal that the _next_ line should be dedented no matter what its
        // content is.
        dedentNextDelta++;
      } else if (name === 'match.next') {
        // `@match.next` tells us that the current row’s baseline should match
        // that of a given position descriptor.
        matchNextResult = this.resolveMatch(capture, {
          currentRow: row,
          comparisonRow,
          tabLength,
          indentationLevels: options.indentationLevels
        }) ?? null;
        if (matchNextResult !== null) {
          // If we succeed in resolving this value, it’ll supersede any other
          // kinds of captures, so we can skip the rest of the capture
          // processing.
          break;
        }
      } else if (name === 'dedent') {
        // `dedent` tokens don't count for anything unless they happen
        // after the first `indent` token. They only tell us whether an indent
        // that _seems_ like it should happen is cancelled out.
        //
        // Consider:
        //
        // } else if (foo) {
        //
        // We should still indent the succeeding line because the initial `}`
        // does not cancel out the `{` at the end of the line. On the other
        // hand:
        //
        // } else if (foo) {}
        //
        // The second `}` _does_ cancel out the first occurrence of `{` because
        // it comes later.
        if (!indentCapturePosition || comparePoints(node.startPosition, indentCapturePosition) < 0) {
          // This capture either happened before the first indent capture on
          // the row or is _the same node_ as the indent capture, in which case
          // we should construe the dedent as happening _before_ the indent.
          //
          // For example: the "elsif" node in Ruby triggers a dedent on its own
          // line, but also signals an indent on the next line. The dedent
          // shouldn't cancel out the indent.
          continue;
        }
        // Now that we've filtered out all the `@dedent`s we should ignore, we
        // can decrement `indentDelta`.
        indentDelta--;
        if (indentDelta < 0) {
          // In the _indent_ phase, the delta won't ever go lower than `0`.
          // This is because we assume that the previous line is correctly
          // indented! The only function that `dedent` serves for us in this
          // phase is canceling out an earlier `indent` and preventing false
          // positives.
          //
          // So no matter how many `dedent` tokens we see on a particular line…
          // if the _last_ token we see is an `indent` token, then it hints
          // that the next line should be indented by one level.
          //
          // The only ways for Phase 1 to produce a baseline indent that’s
          // _less_ than the comparison row’s indent are via `@dedent.next` and
          // `@match.next`.
          indentDelta = 0;
        }
      }
    }

    // `@indent` and `@dedent` can increase the next line's indent level by one
    // at most, and can't decrease the next line's indent level at all on their
    // own.
    //
    // Why? There are few coding patterns in the wild that would cause us to
    // indent more than one level based on tokens found on the _previous_ line.
    // And there are also few scenarios in which we'd want to dedent a certain
    // line before we even know the content of that line.
    //
    // Hence we distill the results above into a net indentation level change
    // of either 1 or 0, depending on whether we saw more `@indent`s than
    // `@dedent`s.
    //
    // If there's a genuine need to dedent the current row based solely on the
    // content of the comparison row, then `@dedent.next` or `@match.next` can
    // be used.
    //
    indentDelta = clamp(indentDelta, 0, 1);

    // Process `@dedent.next` captures after the `@indent`/`@dedent` balancing;
    // they act as a strong hint about the next line's indentation.
    indentDelta -= clamp(dedentNextDelta, 0, 1);

    // On the other hand, if we got a result from a `@match.next` capture, that
    // supersedes any other results. Set `indentDelta` to `0`; we'll instead
    // use `matchNextResult` as the baseline to which we'll add any further
    // deltas.
    if (matchNextResult !== null) {
      indentDelta = 0;
    }

    // Phase 2
    // -------
    //
    // Find the controlling layer and perform an indentation query that starts
    // at the beginning of the current row and ends at the beginning of the
    // next row.

    let dedentDelta = 0;
    let lineText = this.buffer.lineForRow(row);
    let rowStartingColumn = Math.max(lineText.search(/\S/), 0);

    if (!options.skipDedentCheck) {
      scopeResolver.reset();

      // The controlling layer on the previous line got to decide what our
      // starting indent was on the current line. But it might not extend to
      // the current line, so we should determine which layer is in charge of
      // the second phase.
      //
      // The comparison point we use is that of the first non-whitespace
      // character on the line. If we start earlier than that, we might not
      // pick up on the presence of an injection layer.
      let rowStart = new Point(row, rowStartingColumn);
      let dedentControllingLayer = languageMode.controllingLayerAtPoint(
        rowStart,
        (layer) => {
          if (!layer.queries.indentsQuery) return false;
          // We're inverting the logic from above: now we want to allow layers
          // that _begin_ at the cursor and exclude layers that _end_ at the
          // cursor. Because we'll be analyzing content that comes _after_ the
          // cursor to understand whether to dedent!
          //
          // So first we test for containment exclusive of endpoints…
          if (layer.containsPoint(rowStart, true)) {
            return true;
          }

          // …but we'll still accept layers that have a content range which
          // _starts_ at the cursor position.
          return layer.getCurrentRanges()?.some(r => {
            return r.start.compare(rowStart) === 0;
          });
        }
      );

      if (dedentControllingLayer && dedentControllingLayer !== controllingLayer) {
        // If this layer is different from the one we used above, then we
        // should run this layer's indents query against its own tree. (If _no_
        // layers qualify at this position, we won't hit this code path, so
        // we'll reluctantly still use the original layer and tree.)
        indentsQuery = dedentControllingLayer.queries.indentsQuery;
        indentTree = dedentControllingLayer.getOrParseTree();
      }

      // Perform the Phase 2 capture.
      let dedentCaptures = indentsQuery.captures(
        indentTree.rootNode,
        {
          startPosition: { row: row - 1, column: Infinity },
          endPosition: { row: row + 1, column: 0 }
        }
      );

      let currentRowText = lineText.trim();
      // We can reuse the position set we created for Phase 1.
      positionSet.clear();

      for (let capture of dedentCaptures) {
        let { name, node } = capture;
        let { text } = node;

        // As in Phase 1, we allow captures to opt into being recognized even
        // when they're empty.
        let allowEmpty = this.getProperty(capture, 'allowEmpty', 'boolean', false);
        if (text === '' && !allowEmpty) { continue; }

        // `(#set! indent.force)` acts more aggressively, signaling dedent even
        // when the capture isn't the first content on the row. This should be
        // used with care.
        let force = this.getProperty(capture, 'force', 'boolean', false);

        // Ignore anything that isn't actually on the row.
        if (node.endPosition.row < row) { continue; }
        if (node.startPosition.row > row) { continue; }

        // Ignore anything that fails a scope test.
        if (!scopeResolver.store(capture)) { continue; }
        // Apply indentation-specific scope tests and skip this capture if any
        // tests fail.
        let passed = this.applyTests(capture, {
          currentRow: row,
          comparisonRow,
          tabLength
        });
        if (!passed) { continue; }

        // Imagine you've got:
        //
        // { ^foo, bar } = something
        //
        // and the caret represents the cursor. Pressing Enter will move
        // everything after the cursor to a new line and _should_ indent the
        // line, even though there's a closing brace on the new line that would
        // otherwise mark a dedent.
        //
        // Thus we don't want to honor a `@dedent` or `@match` capture unless
        // it's the first non-whitespace content in the line. We'll use similar
        // logic for `suggestedIndentForEditedBufferRow`.
        //
        // If a capture is confident it knows what it's doing, it can opt out
        // of this behavior with `(#set! indent.force true)`.
        if (!force && !currentRowText.startsWith(text)) { continue; }

        // The `@match` capture short-circuits nearly all indentation logic by
        // pointing us to a different node and asking us to match the
        // indentation of whatever row that node starts on.
        if (name === 'match') {
          let matchIndentLevel = this.resolveMatch(
            capture, { row, comparisonRow, tabLength, indentationLevels: options.indentationLevels });
          if (typeof matchIndentLevel === 'number') {
            // We were able to resolve the `@match` capture, so we’ll be
            // returning early.
            scopeResolver.reset();
            let finalIndent = Math.max(matchIndentLevel - Math.floor(existingIndent), 0);
            if (!options.skipEvent) {
              this.emitter.emit('did-suggest-indent', {
                currentRow: row,
                comparisonRow,
                matchIndentLevel,
                finalIndent,
                captureMode: 'match'
              });
            }
            return finalIndent;
          }
        } else if (name === 'none') {
          // TODO: `@none` is an experiment for any situation in which the
          // current line’s indent should be reset to `0`. This is obviously
          // rarely needed and I can’t remember exactly what the envisioned use
          // case was, but we’ll leave it in for now.
          scopeResolver.reset();
          if (!options.skipEvent) {
            this.emitter.emit('did-suggest-indent', {
              currentRow: row,
              comparisonRow,
              finalIndent: 0,
              captureMode: 'none'
            });
          }
          return 0;
        }

        // Only the captures handled above and `@dedent` can change this line's
        // indentation. So now we’ll filter out all non-`@dedent`s.
        if (name !== 'dedent') { continue; }

        // Only consider a given range once, even if it's marked with multiple
        // captures.
        let key = `${node.startIndex}/${node.endIndex}`;
        if (positionSet.has(key)) { continue; }
        positionSet.add(key);
        dedentDelta--;
      }

      // `@indent`/`@dedent` captures, no matter how many there are, can
      // dedent the current line by one level at most. To indent more than
      // that, one must use a `@match` capture.
      dedentDelta = clamp(dedentDelta, -1, 0);
    }

    scopeResolver.reset();

    // Both phases are complete, so let's put the pieces together.

    // Where are we starting from? Most of the time it's the indentation level
    // of the comparison row, but a `@match.next` capture can override this.
    let baseline = matchNextResult !== null ? matchNextResult : comparisonRowIndent;

    // Now we add the deltas from the two phases. This will nearly always
    // produce a difference of either `-1`, `0`, or `1` from `baseline`.
    //
    // When `@match.next` produces a baseline, `indentDelta` will always be `0`
    // to signify that other Phase 1 logic was ignored altogether.
    let finalIndent = baseline + indentDelta + dedentDelta;

    // Finally, we might have to adjust for the existing leading whitespace if
    // `options.preserveLeadingWhitespace` is `true`.
    //
    // We call `Math.floor` because we should only subtract whole units of
    // indentation here. “Leading whitespace” seems not to consider (for
    // example) a single leading space character if `editor.tabLength` is `2`.
    let adjustedIndent = Math.max(finalIndent - Math.floor(existingIndent), 0);

    // Emit an event with all this information. This makes it possible for
    // tooling to help a grammar author understand the indentation logic
    // without necessarily having to step through it in a debugger.
    if (!options.skipEvent) {
      this.emitter.emit('did-suggest-indent', {
        currentRow: row,
        comparisonRow,
        comparisonRowIndent,
        indentDelta,
        dedentDelta,
        finalIndent,
        adjustedIndent,
        captureMode: 'normal'
      });
    }

    return adjustedIndent;
  }

  // Extended: Register a callback that fires when {IndentResolver} suggests an
  // indentation level.
  //
  // This callback is merely a glimpse into the indentation life-cycle and does
  // not offer the callback any opportunity to change the value being
  // suggested. Its goal is to report metadata that may make it easier to
  // diagnose _why_ a particular indentation level is being suggested without
  // having to step through the logic in a debugger.
  //
  // Nearly all exit paths for {::suggestedIndentForBufferRow} and
  // {::suggestedIndentForEditedBufferRow} invoke this callback.
  //
  // One indentation “level” consists of either (a) one tab character, or (b)
  // one multiple of `editor.tabLength` spaces (if `editor.softTabs` is
  // `true`).
  //
  // - `callback` A {Function} that takes one parameter:
  //   - `meta` An {Object} that consisting of _some subset_ of the following
  //     properties:
  //     - `captureMode` A {String} describing one of several different modes
  //       which influence a capture:
  //       - A value of `normal` means that an indentation level was determined
  //         through the normal two-phase process.
  //       - A value of `match` means that an indentation level was determined
  //         when we encountered a `@match` capture. `@match` captures are
  //         considered in Phase 2, but use the syntax tree to override earlier
  //         logic and give a definitive answer on a row’s indentation level.
  //       - A value of `none` means that a `@none` capture was encountered in
  //         Phase 2. `@none` is an extremely rare capture that, when used,
  //         instantly signals a suggested indent level of `0`, overriding all
  //         other logic.
  //     - `currentRow` The {Number} of the row whose indentation was suggested.
  //       (Zero-indexed, so you must add one to match the row number displayed
  //       in the gutter.)
  //     - `comparisonRow` The {Number} of the row that was consulted to
  //       determine the baseline indentation of the target row. This is
  //       often the row directly above `row`, but can be an earlier row if
  //       the target row was preceded by whitespace.
  //     - `comparisonRowIndent` {Number} The indentation level of the
  //       comparison row.
  //     - `indentDelta` {Number} The amount of indentation (in increments)
  //       suggested during the first phase of indent analysis. This phase
  //       determines the baseline indentation of the target row by querying
  //       the content on the comparison row. (For instance, if the comparison
  //       row ends with `(`, `indentDelta` will typically be `1`.) Since
  //       the first phase can only maintain or increase the indentation level,
  //       this value will be either `0` or `1`.
  //     - `dedentDelta` {Number} The amount of indentation (in increments)
  //       suggested during the second phase of indent analysis. This phase
  //       determines whether any content on the target line suggests that we
  //       should dedent the line by one level. (For instance, if the target
  //       line starts with `)`, `dedentDelta` will often be `-1`.) Since the
  //       second phase can only maintain or decrease the indentation level,
  //       this value will be either `0` or `-1`.
  //     - `matchIndentLevel` {Number} A number representing the ideal amount
  //       of indentation as determined by a `@match` capture. A `@match`
  //       capture tries to match the indentation level of a previous line in
  //       the buffer — one that it has a semantic relationship with — instead
  //       of determining indentation in relative terms. When it's present, it
  //       overrides the conventional indentation logic.
  //     - `finalIndent` {Number} A number representing the final value that
  //       will shortly be returned from a call to
  //       `suggestedIndentForBufferRow`. This value accounts for the possible
  //       presence of the `preserveLeadingWhitespace` option. For instance,
  //       if `suggestedIndentForBufferRow` would return `5`, but the target
  //       row already has an indent level of `3`, `finalIndent` will instead
  //       be `2`.
  //     - `adjustedIndent` {Number} A `finalIndent`, but takes existing
  //       indentation level into account if the `preserveLeadingWhitespace`
  //       option was enabled. For instance, if `suggestedIndentForBufferRow`
  //       would return `5`, but the target row already has an indent level of
  //       `3`, `adjustedIndent` will instead be `2`. If
  //       `preserveLeadingWhitespace` is `false`, `finalIndent` and
  //       `adjustedIndent` will be identical.
  //
  onDidSuggestIndent(callback) {
    return this.emitter.on('did-suggest-indent', callback);
  }

  suggestedIndentForBufferRows(startRow, endRow, tabLength, options = {}) {
    let { languageMode } = this;
    let root = languageMode.rootLanguageLayer;
    if (!root || !root.tree) {
      let results = new Map();
      for (let row = startRow; row <= endRow; row++) {
        results.set(row, null);
      }
      return results;
    }

    let results = new Map();
    let comparisonRow = null;
    let comparisonRowIndent = null;

    let { isPastedText = false } = options;
    let indentDelta;

    for (let row = startRow; row <= endRow; row++) {
      // If this row were being indented by `suggestedIndentForBufferRow`, it'd
      // look at the end of the previous row to find the controlling layer,
      // because we start at the previous row to find the suggested indent for
      // the current row.
      let controllingLayer = languageMode.controllingLayerAtPoint(
        this.buffer.clipPosition(new Point(row - 1, Infinity)),
        // This query isn't as precise as the one we end up making later, but
        // that's OK. This is just a first pass.
        (layer) => !!layer.queries.indentsQuery && !!layer.tree
      );
      if (isPastedText) {
        // In this mode, we're not trying to auto-indent every line; instead,
        // we're trying to auto-indent the _first_ line of a region of text
        // that's just been pasted, while trying to preserve the relative
        // levels of indentation within the pasted region. So if the
        // auto-indent of the first line increases its indent by one level,
        // all other lines should also be increased by one level — without even
        // consulting their own suggested indent levels.
        if (row === startRow) {
          // The only time we consult the indents query is for the first row,
          // so we're not going to insist that the _entire range_ fall under
          // the control of a layer with an indents query — just the row we
          // need.
          if (!controllingLayer) { return null; }
          let tree = controllingLayer.getOrParseTree();

          let firstLineCurrentIndent = this.indentLevelForLine(
            this.buffer.lineForRow(row), tabLength);

          let firstLineIdealIndent = this.suggestedIndentForBufferRow(
            row,
            tabLength,
            {
              ...options,
              controllingLayer,
              tree
            }
          );

          if (firstLineIdealIndent == null) {
            // If we decline to suggest an indent level for the first line,
            // then there's no change to be made here. Keep the whole region
            // the way it is.
            return null;
          } else {
            indentDelta = firstLineIdealIndent - firstLineCurrentIndent;
            if (indentDelta === 0) {
              // If the first row doesn't have to be adjusted, neither do any
              // others.
              return null;
            }
            results.set(row, firstLineIdealIndent);
          }
          continue;
        }

        // All rows other than the first are easy — just apply the delta.
        let actualIndent = this.indentLevelForLine(
          this.buffer.lineForRow(row), tabLength);

        results.set(row, actualIndent + indentDelta);
        continue;
      }

      // For line X to know its appropriate indentation level, it needs row X-1,
      // if it exists, to be indented properly. That's why `TextEditor` wants to
      // indent each line atomically. Instead, we'll determine the right level
      // for the first row, then supply the result for the previous row when we
      // call `suggestedIndentForBufferRow` for the _next_ row, and so on, so
      // that `suggestedIndentForBufferRow` doesn't try to look up the comparison
      // row itself and find out we haven't actually fixed any of the previous
      // rows' indentations yet.
      let indent;
      if (controllingLayer) {
        let tree = controllingLayer.getOrParseTree();
        let rowOptions = {
          ...options,
          tree,
          comparisonRow: comparisonRow ?? undefined,
          comparisonRowIndent: comparisonRowIndent ?? undefined,
          indentationLevels: results
        };
        indent = this.suggestedIndentForBufferRow(row, tabLength, rowOptions);
        if (indent === null) {
          // We could not retrieve the correct indentation level for this row
          // without re-parsing the tree. We should give up and return what we
          // have so that `TextEditor` can finish the job through a less
          // efficient means.
          return results;
        }
      } else {
        // We could not retrieve the correct indentation level for this row
        // because it isn't governed by any layer that has an indents query.
        return results;
      }
      results.set(row, indent);
      comparisonRow = row;
      comparisonRowIndent = indent;
    }

    return results;
  }

  suggestedIndentForEditedBufferRow(row, tabLength, options = {}) {
    let { languageMode } = this;
    const line = this.buffer.lineForRow(row);
    const currentRowIndent = this.indentLevelForLine(line, tabLength);
    let comparisonRow = options.comparisonRow ?? this.getComparisonRow(row, options);

    // If the row is not indented at all, we have nothing to do, because we can
    // only dedent a line at this phase.
    if (currentRowIndent === 0) { return; }

    // If we're on the first row, we have no preceding line to compare
    // ourselves to. We should do nothing.
    if (row === 0) { return; }

    // By the time this function runs, we probably know enough to be sure of
    // which layer controls the beginning of this row, even if we don't know
    // which one owns the position at the cursor.
    //
    // Use the position of the first text on the line as the reference point.
    let rowStartingColumn = Math.max(line.search(/\S/), 0);
    let controllingLayer = languageMode.controllingLayerAtPoint(
      new Point(row, rowStartingColumn),
      (layer) => !!layer.queries.indentsQuery
    );

    if (!controllingLayer) { return undefined; }

    let { queries: { indentsQuery }, scopeResolver } = controllingLayer;
    if (!indentsQuery) { return undefined; }

    // TODO: We use `ScopeResolver` here so that we can use its tests. Maybe we
    // need a way to share those tests across different kinds of capture
    // resolvers.
    scopeResolver.reset();

    // Ideally, we're running when the tree is clean, but if not, we must
    // re-parse the tree in order to make an accurate indents query.
    let indentTree = options.tree;
    if (!indentTree) {
      if (!controllingLayer.treeIsDirty || options.forceTreeParse || !this.useAsyncIndent || !this.useAsyncParsing) {
        indentTree = controllingLayer.getOrParseTree();
      } else {
        return this.atTransactionEnd().then(({ changeCount }) => {
          if (changeCount > 1) {
            // Unlike `suggestedIndentForBufferRow`, we should not return
            // `undefined` here and implicitly tell `TextEditor` to handle the
            // auto-indent itself. If there were several changes in this
            // transaction, we missed our chance to dedent this row, and should
            // return `null` to signal that `TextEditor` should do nothing
            // about it.
            return null;
          }
          let result = this.suggestedIndentForEditedBufferRow(row, tabLength, {
            ...options,
            tree: controllingLayer.tree
          });
          if (currentRowIndent === result) {
            // Return `null` here so that `TextEditor` realizes that no work
            // needs to be done.
            return null;
          }
          return result;
        });
      }
    }

    if (!indentTree) {
      console.error(`No indent tree!`, controllingLayer.inspect());
      return undefined;
    }

    const indents = indentsQuery.captures(
      indentTree.rootNode,
      {
        startPosition: { row: row - 1, column: Infinity },
        endPosition: { row: row + 1, column: 0 }
      }
    );

    let lineText = this.buffer.lineForRow(row).trim();

    // This is the indent level that is suggested from context — the level we'd
    // have if this row were completely blank. We won't alter the indent level
    // of the current row — even if it's “wrong” — unless typing triggers a
    // dedent. But once a dedent is triggered, we should dedent one level from
    // this value, not from the current row indent.
    //
    // If more than one level of dedent is needed, a `@match` capture must be
    // used so that indent level can be expressed in absolute terms.
    const originalRowIndent = this.suggestedIndentForBufferRow(row, tabLength, {
      skipBlankLines: true,
      skipDedentCheck: true,
      skipEvent: true,
      tree: indentTree
    });

    let seenDedent = false;
    for (let indent of indents) {
      let { node } = indent;
      // Ignore captures that aren't on this row.
      if (node.startPosition.row !== row) { continue; }
      // Ignore captures that fail their scope tests.
      if (!scopeResolver.store(indent)) { continue; }
      // Apply indentation-specific scope tests and skip this capture if any
      // tests fail.
      let passed = this.applyTests(indent, {
        currentRow: row,
        comparisonRow,
        tabLength
      });
      if (!passed) return;

      let force = this.getProperty(indent, 'force', 'boolean', false);

      // For all captures — even `@match` captures — we get one bite at the
      // apple, and it's when the text of the capture is the only
      // non-whitespace text on the line.
      //
      // Otherwise, this capture will assert itself after every keystroke, and
      // the user has no way to opt out of the correction.
      //
      // If the capture is confident it knows what it's doing, and is using
      // some other mechanism to ensure the adjustment will happen exactly
      // once, it can bypass this behavior with `(#set! indent.force true)`.
      //
      if (!force && node.text !== lineText) { continue; }

      // `@match` is authoritative; honor the first one we see and ignore other
      // captures.
      if (indent.name === 'match') {
        let matchIndentLevel = this.resolveMatch(indent, {
          currentRow: row,
          comparisonRow,
          tabLength
        });
        if (typeof matchIndentLevel === 'number') {
          scopeResolver.reset();
          this.emitter.emit('did-suggest-indent', {
            currentRow: row,
            comparisonRow,
            matchIndentLevel,
            finalIndent: matchIndentLevel,
            captureMode: 'match'
          });
          return matchIndentLevel;
        }
      } else if (indent.name === 'none') {
        scopeResolver.reset();
        this.emitter.emit('did-suggest-indent', {
          currentRow: row,
          comparisonRow,
          finalIndent: 0,
          captureMode: 'none'
        });
        return 0;
      }

      if (indent.name !== 'dedent') { continue; }

      // Even after we've seen a `@dedent`, we allow the loop to continue,
      // because we'd prefer a `@match` capture over this `@dedent` capture
      // even if it happened to come later in the loop.
      seenDedent = true;
    }

    scopeResolver.reset();

    let finalIndent = seenDedent ? Math.max(0, originalRowIndent - 1) : currentRowIndent;

    this.emitter.emit('did-suggest-indent', {
      currentRow: row,
      comparisonRow,
      finalIndent,
      captureMode: 'normal'
    });

    return finalIndent;
  }

  getComparisonRow(row, { skipBlankLines = true } = {}) {
    let comparisonRow = row - 1;
    if (skipBlankLines) {
      // It usually makes no sense to compare to a blank row, so we'll move
      // upward until we find a line with text on it.
      while (this.buffer.isRowBlank(comparisonRow) && comparisonRow > 0) {
        comparisonRow--;
      }
    }
    return comparisonRow;
  }

  indentLevelForLine(line, tabLength) {
    let indentLength = 0;
    for (let i = 0, { length } = line; i < length; i++) {
      const char = line[i];
      if (char === '\t') {
        indentLength += tabLength - (indentLength % tabLength);
      } else if (char === ' ') {
        indentLength++;
      } else {
        break;
      }
    }
    return indentLength / tabLength
  }

  resolveMatch(capture, { currentRow, tabLength, indentationLevels }) {
    let { node } = capture;

    // `indent.match` used to be called `indent.matchIndentOf`.
    let matchIndentOf = this.getProperty(capture, ['match', 'matchIndentOf'], 'string', null);
    // `indent.offset` used to be called `indent.offsetIndent`.
    let offsetIndent = this.getProperty(capture, ['offset', 'offsetIndent'], 'number', 0);

    // A `@match` or `@match.next` capture must have an `indent.match`
    // predicate. If it’s missing, the capture is invalid and we should pretend
    // it wasn’t there at all.
    if (!matchIndentOf) return undefined;

    // Turn an `indent.match` predicate into a node position.
    let targetPosition = resolveNodePosition(node, matchIndentOf);
    let targetRow = targetPosition?.row;
    // If we fail to resolve the node position, it means the path described
    // doesn't exist. We should behave as though this `@match` capture wasn’t
    // present at all.
    if (typeof targetRow !== 'number' || targetRow >= currentRow) {
      return undefined;
    }

    let baseIndent;
    if (indentationLevels) {
      baseIndent = indentationLevels.get(targetRow);
    }
    baseIndent ??= this.languageMode.indentLevelForLine(
      this.buffer.lineForRow(targetRow), tabLength);

    let result = baseIndent + offsetIndent;

    // Because `indent.offset` can be any number, we can wind up with a
    // negative number here, which is invalid.
    return Math.max(result, 0);
  }

  // Look up an `indent.` capture property applied with a `#set!` directive,
  // optionally coercing to a specified type or falling back to a default
  // value.
  //
  // `names` can be an array in cases where the property may have several
  // aliases. The first one that exists will be returned. (Omit the leading
  // `indent.` when passing property names.)
  getProperty(capture, names, coercion = null, fallback = null) {
    let { setProperties: props = {} } = capture;
    if (typeof names === 'string') { names = [names]; }
    for (let name of names) {
      let fullName = `indent.${name}`;
      if (!(fullName in props)) { continue; }
      return this.coerce(props[fullName], coercion) ?? fallback;
    }
    return fallback;
  }

  coerce(value, coercion) {
    switch (coercion) {
      case String:
      case 'string':
        if (value == null) return "";
        return value;
      case Number:
      case 'number': {
        let number = Number(value);
        if (isNaN(number)) return null;
        return number;
      }
      case Boolean:
      case 'boolean':
        if (value == null) return null;
        return true;
      default:
        return value;
    }
  }

  applyTests(capture, meta) {
    let {
      node,
      assertedProperties: asserted = {},
      refutedProperties: refuted = {}
    } = capture;
    for (let [name, test] of Object.entries(IndentResolver.TESTS)) {
      let fullName = `indent.${name}`
      let passed = true;
      if (asserted[fullName]) {
        passed = test(node, asserted[fullName], meta);
      } else if (refuted[fullName]) {
        passed = !test(node, asserted[fullName], meta);
      }
      if (!passed) return false;
    }
    return true;
  }
}

// Indentation queries have a small number of query tests. These can't be
// implemented as generic scope tests because they expose metadata that only
// makes sense in an indentation context.
IndentResolver.TESTS = {
  // Returns `true` if the position descriptor's row equals that of the current
  // row (the row whose indentation level is being suggested).
  //
  // For example:
  //
  //   (#is? indent.matchesCurrentRow startPosition)
  //
  // in a `@match` capture will pass if the captured node starts on the current
  // row.
  matchesCurrentRow(node, value, { currentRow }) {
    let position = resolveNodePosition(node, value);
    if (!position) return null;
    return position.row === currentRow;
  },

  // Returns `true` if the position descriptor's row equals that of the
  // comparison row (the row used as a reference when determining the
  // indentation level of the current row).
  //
  // For example:
  //
  //   (#is? indent.matchesComparisonRow endPosition)
  //
  // in a `@match` capture will pass if the captured node ends on the
  // comparison row.
  matchesComparisonRow(node, value, { comparisonRow }) {
    let position = resolveNodePosition(node, value);
    if (!position) return null;
    return position.row === comparisonRow;
  }
}

module.exports = WASMTreeSitterLanguageMode;<|MERGE_RESOLUTION|>--- conflicted
+++ resolved
@@ -1483,7 +1483,6 @@
       ...injectionLayers
     ];
   }
-<<<<<<< HEAD
 
   // Returns the deepest language layer at a given point, or optionally the
   // deepest layer to fulfill a criterion.
@@ -1519,43 +1518,6 @@
 
     const scopes = iterator.seek(start, row) || [];
 
-=======
-
-  // Returns the deepest language layer at a given point, or optionally the
-  // deepest layer to fulfill a criterion.
-  //
-  // Will ignore any layer whose content ranges do not include the point, even if
-  // the point is within its extent.
-  controllingLayerAtPoint(point, where = FUNCTION_TRUE) {
-    let layers = this.languageLayersAtPoint(point, { exact: true });
-
-    // Deeper layers go first.
-    layers.sort((a, b) => b.depth - a.depth);
-    return layers.find(layer => where(layer)) ?? null;
-  }
-
-  firstNonWhitespaceRange(row) {
-    return this.buffer.findInRangeSync(
-      /\S/,
-      new Range(new Point(row, 0), new Point(row, Infinity))
-    );
-  }
-
-  // DEPRECATED
-
-  // Implemented for parity with `TextMateLanguageMode`. If you want to analyze
-  // the content of a row or other buffer range, you can inspect a Tree-sitter
-  // tree or run queries against it.
-  tokenizedLineForRow(row) {
-    const lineText = this.buffer.lineForRow(row);
-    const tokens = [];
-
-    const iterator = this.buildHighlightIterator();
-    let start = { row, column: 0 };
-
-    const scopes = iterator.seek(start, row) || [];
-
->>>>>>> bce72212
     // eslint-disable-next-line no-constant-condition
     while (true) {
       const end = { ...iterator.getPosition() };
@@ -1841,7 +1803,6 @@
       key.position,
       extent.end
     );
-<<<<<<< HEAD
 
     let depth = 0;
     let matchedEndCapture = null;
@@ -1908,36 +1869,13 @@
         // implied in the existing specs.
         return new Point(end.row - 1, Infinity);
       } else {
-        return new Point.fromObject(end, true);
+        return Point.fromObject(end, true);
       }
     } else {
       return null;
-=======
-
-    let depth = 0;
-    let matchedEndCapture = null;
-
-    while (iterator.key && comparePoints(iterator.key.position, extent.end) <= 0) {
-      let { name, node } = iterator.value;
-      let isSelf = node.id === capture.node.id;
-      if (name === 'fold.end' && !isSelf) {
-        if (depth === 0) {
-          matchedEndCapture = iterator.value;
-          break;
-        } else {
-          depth--;
-        }
-      } else if (name === 'fold.start' && !isSelf) {
-        // A later `fold.start` has occurred, so the next `fold.end` will pair
-        // with it, not with ours.
-        depth++;
-      }
-      iterator.next();
->>>>>>> bce72212
-    }
-  }
-
-<<<<<<< HEAD
+    }
+  }
+
   normalizeFoldProperty(prop) {
     if (prop.startsWith('fold.')) {
       prop = prop.replace(/^fold./, '');
@@ -2104,19 +2042,8 @@
           new Point(endRow + 1, 0)
         )
       }
-=======
-    // There's no guarantee that a matching `@fold.end` will even appear, so if
-    // it doesn't, then this row does not contain a valid fold.
-    if (!matchedEndCapture) { return null; }
-
-    return new Range(
-      this.resolvePositionForDividedFold(capture),
-      this.resolvePositionForDividedFold(matchedEndCapture)
->>>>>>> bce72212
     );
-  }
-
-<<<<<<< HEAD
+
     injectionMarkers.sort((a, b) => {
       // Shallower injections get visited first.
       return a.languageLayer.depth - b.languageLayer.depth;
@@ -2230,57 +2157,8 @@
       for (let [point, scopes] of layerOpenScopeMap) {
         unsortedScopeBundles.push({ point, scopes, iterator });
       }
-=======
-  keyForDividedFold(capture) {
-    let { name, node } = capture;
-    if (name === 'fold.start') {
-      // Eventually we'll alter this position to occur at the end of the given
-      // row, but we keep the original value around for a while because we want
-      // to honor whichever fold technically happens “earliest” on a given row.
-      return { position: node.startPosition, boundary: 'start' };
-    } else if (name === 'fold.end') {
-      return { position: node.startPosition, boundary: 'end' };
-    } else {
-      return null;
-    }
-  }
-
-  // Returns `true` if there is no non-whitespace content on this position's
-  // row before this position's column.
-  positionIsNotPrecededByTextOnLine(position) {
-    let textForRow = this.buffer.lineForRow(position.row)
-    let precedingText = textForRow.substring(0, position.column)
-    return !(/\S/.test(precedingText))
-  }
-
-  resolvePositionForDividedFold(capture) {
-    let { name, node } = capture;
-    if (name === 'fold.start') {
-      return new Point(node.startPosition.row, Infinity);
-    } else if (name === 'fold.end') {
-      let end = node.startPosition;
-      if (end.column === 0 || this.positionIsNotPrecededByTextOnLine(end)) {
-        // If the fold ends at the start of the line, adjust it so that it
-        // actually ends at the end of the previous line. This behavior is
-        // implied in the existing specs.
-        return new Point(end.row - 1, Infinity);
-      } else {
-        return Point.fromObject(end, true);
-      }
-    } else {
-      return null;
-    }
-  }
-
-  normalizeFoldProperty(prop) {
-    if (prop.startsWith('fold.')) {
-      prop = prop.replace(/^fold./, '');
->>>>>>> bce72212
-    }
-    return prop;
-  }
-
-<<<<<<< HEAD
+    }
+
     // …then sort them by buffer position, with shallower layers first in case
     // of ties.
     unsortedScopeBundles.sort((a, b) => (
@@ -2413,84 +2291,8 @@
       }
     }
     return [];
-=======
-  capturePropertyIsFoldAdjustment(prop) {
-    prop = this.normalizeFoldProperty(prop);
-    return prop in FoldResolver.ADJUSTMENTS;
-  }
-
-  applyFoldAdjustment(prop, ...args) {
-    prop = this.normalizeFoldProperty(prop);
-    return FoldResolver.ADJUSTMENTS[prop](...args);
-  }
-
-  resolveRangeForSimpleFold(capture) {
-    let { node, setProperties: props } = capture;
-    if (node.type === 'ERROR') { return null; }
-    let start = new Point(node.startPosition.row, Infinity);
-    let end = node.endPosition;
-
-    let defaultOptions = { 'fold.endAt': 'lastChild.startPosition' };
-    let options = { ...defaultOptions, ...props };
-
-    try {
-      for (let key in options) {
-        if (!this.capturePropertyIsFoldAdjustment(key)) { continue; }
-        let value = options[key];
-        end = this.applyFoldAdjustment(key, end, node, value, props, this.layer);
-      }
-      if (!end) { return null; }
-
-      end = Point.fromObject(end, true);
-      end = this.buffer.clipPosition(end);
-
-      if (end.row <= start.row) { return null; }
-      return new Range(start, end);
-    } catch (error) {
-      // If any of our assumptions are violated, fall back to an end point that we know can't fail: the end of the captured node itself.
-      console.warn("Error resolving fold range:");
-      console.warn(error.message);
-      return new Range(start, node.range.end);
-    }
-  }
-}
-
-FoldResolver.ADJUSTMENTS = {
-  // Use a node position descriptor to describe where the fold should end.
-  // Overrides the default descriptor of `lastChild.startPosition`.
-  endAt(end, node, value) {
-    end = resolveNodePosition(node, value);
-    return end;
-  },
-
-  // Adjust the end point by a fixed number of characters in either direction.
-  // Will cross rows if necessary.
-  offsetEnd(end, _node, value, _props, layer) {
-    let { languageMode } = layer;
-    value = Number(value);
-    if (isNaN(value)) { return end; }
-    return languageMode.adjustPositionByOffset(end, value);
-  },
-
-  // Adjust the column of the fold's end point. Use `0` to end the fold at the
-  // start of the line.
-  adjustEndColumn(end, _node, value, _props, layer) {
-    let column = Number(value);
-    if (isNaN(column)) { return end; }
-    let newEnd = Point.fromObject({ column, row: end.row });
-    return layer.buffer.clipPosition(newEnd);
-  },
-
-  // Adjust the end point to be immediately before the current line begins.
-  // Useful if the end line also contains the start of a fold and thus should
-  // stay on a separate screen line.
-  adjustToEndOfPreviousRow(end) {
-    return new Point(end.row - 1, Infinity);
->>>>>>> bce72212
-  }
-};
-
-<<<<<<< HEAD
+  }
+
   // Detect whether the iterator that's about to act has its scopes covered by
   // a different iterator asserting a `coverShallowerScopes` option.
   detectCoveredScope() {
@@ -2514,47 +2316,8 @@
     }
 
     this.currentIteratorIsCovered = false;
-=======
-class NullLanguageModeHighlightIterator {
-  seek() {
-    return [];
-  }
-  compare() {
-    return 1;
-  }
-  moveToSuccessor() {}
-  getPosition() {
-    return Point.INFINITY;
-  }
-  getOpenScopeIds() {
-    return [];
-  }
-  getCloseScopeIds() {
-    return [];
-  }
-}
-
-class NullLayerHighlightIterator {
-  seek() {
-    return [false, new OpenScopeMap];
-  }
-  compare() {
-    return 1;
->>>>>>> bce72212
-  }
-  moveToSuccessor() {}
-  getPosition() {
-    return Point.INFINITY;
-  }
-  getOpenScopeIds() {
-    return [];
-  }
-  getCloseScopeIds() {
-    return [];
-  }
-}
-
-<<<<<<< HEAD
+  }
+
   logPosition() {
     let iterator = last(this.iterators);
     iterator?.logPosition();
@@ -2614,389 +2377,6 @@
   coversIteratorAtPosition(iterator, position) {
     // When does a layer prevent another layer from applying scopes?
 
-=======
-let lastIteratorId = 0;
-
-// An iterator for marking boundaries in the buffer to apply syntax
-// highlighting.
-//
-// Manages a collection of `LayerHighlightIterators`, which are the classes
-// doing the real work of marking boundaries. `HighlightIterator` is in charge
-// of understanding, at any given point, which of the iterators needs to be
-// advanced next.
-class HighlightIterator {
-  constructor(languageMode) {
-    this.id = lastIteratorId++;
-    this.languageMode = languageMode;
-    this.iterators = null;
-  }
-
-  inspect() {
-    return `[HighlightIterator id=${this.id} iterators=${this.iterators?.length ?? 0}]`;
-  }
-
-  seek(start, endRow) {
-    if (!(start instanceof Point)) {
-      start = Point.fromObject(start, true);
-    }
-    let { buffer, rootLanguageLayer } = this.languageMode;
-    if (!rootLanguageLayer) { return []; }
-
-    let end = {
-      row: endRow,
-      column: buffer.lineLengthForRow(endRow)
-    };
-
-    this.end = end;
-    this.iterators = [];
-
-    if (Math.max(start.column, end.column) > LINE_LENGTH_LIMIT_FOR_HIGHLIGHTING) {
-      return [];
-    }
-
-    let injectionMarkers = this.languageMode.injectionsMarkerLayer.findMarkers(
-      {
-        intersectsRange: new Range(
-          start,
-          new Point(endRow + 1, 0)
-        )
-      }
-    );
-
-    injectionMarkers.sort((a, b) => {
-      // Shallower injections get visited first.
-      return a.languageLayer.depth - b.languageLayer.depth;
-    });
-
-    const iterator = rootLanguageLayer.buildHighlightIterator();
-
-    // We need to know which open scopes were contributed by which language
-    // layer so that we know which ones to “cover” if we see an injection with
-    // the `coverShallowerScopes` option.
-    //
-    // What's worse is that we need to know _where_ each of those open scopes
-    // would've been added, because that open scope shouldn't truly be added
-    // _if_ it would've been suppressed by a deeper layer.
-    let openScopesByLayer = new Map();
-
-    // The contract of `LayerHighlightIterator#seek` is different from the
-    // contract of `HighlightIterator#seek`. Instead of an array of open
-    // scopes, we have it return an two-item array.
-    //
-    // The first item is a boolean that indicates whether the iterator needs to
-    // mark anything _within_ the range that will be highlighted. If not, it
-    // doesn't need to go into the list of iterators.
-    //
-    // The second item is an `OpenScopeMap` (rather than just an array of
-    // already open scopes) that retains information about where each open
-    // scope was opened, because we'll need that information in a moment.
-    //
-    let [result, openScopes] = iterator.seek(start, endRow);
-
-    if (rootLanguageLayer?.tree?.rootNode.hasChanges) {
-      // The tree is dirty. We should keep going — if we stop now, then the
-      // user will see a flash of unhighlighted text over this whole range. But
-      // we should also schedule a re-highlight at the end of the transaction,
-      // once the tree will be clean again.
-      let range = new Range(start, iterator._getEndPosition(endRow));
-      this.languageMode.atTransactionEnd().then(() => {
-        this.languageMode.emitRangeUpdate(range);
-      });
-    }
-
-    // An iterator can contribute to the list of already open scopes even if it
-    // has no boundaries to mark within the range of this highlighting job.
-    openScopesByLayer.set(iterator, openScopes);
-
-    if (result) {
-      this.iterators.push(iterator);
-    }
-
-    // The logic that we use for `coverShallowerScopes` needs to be respected
-    // here. As we build these iterators, if we find that any of them cover
-    // their parent iterator at this position, we need to revisit the list of
-    // open scopes, removing any that aren't their layer's base language scope.
-    for (const marker of injectionMarkers) {
-      const iterator = marker.languageLayer.buildHighlightIterator();
-      let [result, openScopes] = iterator.seek(start, endRow);
-
-      // Just as with the root layer, any injection layer may need to add to
-      // the list of open scopes whether or not they need to mark anything
-      // within this range.
-      if (result) { this.iterators.push(iterator); }
-
-      if (iterator?.languageLayer?.injectionPoint?.coverShallowerScopes) {
-        // The procedure we follow for covering scopes in the _middle_ of a
-        // highlighting task needs to be emulated when deciding which scopes
-        // are already open at the _start_ of the task. This layer wants to
-        // cover shallower scopes, so we need to re-assess our list of already
-        // open scopes to see if any of them _would've_ been covered at the
-        // point when they were opened.
-        let ranges = iterator.languageLayer.getCurrentRanges();
-        for (let [earlierIterator, earlierOpenScopes] of openScopesByLayer) {
-          // It's possible, though uncommon, for injections to overlap, because
-          // there's no mechanism that prevents it. Since we sorted the layers
-          // by depth earlier, this iterator won't have a lower depth than the
-          // previous one. But it may have _the same_ depth, so we need to
-          // account for that.
-          if (earlierIterator.depth >= iterator.depth) { continue; }
-
-          // For each of the open scopes that an earlier iterator gave us, we
-          // need to look at the point at which that scope would've been added.
-          // If that point falls within the purview of our newer iterator, then
-          // we should suppress that scope unless it's the layer's base
-          // language scope.
-          let languageScopeId = earlierIterator.languageLayer.languageScopeId;
-          for (let [point, scopes] of earlierOpenScopes) {
-            let pointIsCoveredByNewIterator = ranges.some(r => r.containsPoint(point));
-            if (!pointIsCoveredByNewIterator) { continue; }
-            earlierOpenScopes.set(point, scopes.filter(id => id === languageScopeId));
-          }
-        }
-      }
-      openScopesByLayer.set(iterator, openScopes);
-    }
-
-    // Sort the iterators so that the last one in the array is the earliest
-    // in the document, and represents the current position.
-    this.iterators.sort((a, b) => b.compare(a));
-
-    this.detectCoveredScope();
-
-    // Our nightmare is almost over, but one chore remains. The ordering of
-    // already open scopes should be consistent; scopes added earlier in the
-    // buffer should appear in the list before scopes added later. This ensures
-    // that, e.g., `scopeDescriptorForPosition` returns scopes in the proper
-    // hierarchy.
-    let sortedOpenScopes = [];
-
-    // First we'll gather all the point/scope-list pairs into a flat list…
-    let unsortedScopeBundles = [];
-    for (let [iterator, layerOpenScopeMap] of openScopesByLayer) {
-      for (let [point, scopes] of layerOpenScopeMap) {
-        unsortedScopeBundles.push({ point, scopes, iterator });
-      }
-    }
-
-    // …then sort them by buffer position, with shallower layers first in case
-    // of ties.
-    unsortedScopeBundles.sort((a, b) => (
-      a.point.compare(b.point) || a.iterator.depth - b.iterator.depth
-    ));
-
-    // Now we can flatten all the scopes themselves, preserving order.
-    for (let { scopes } of unsortedScopeBundles) {
-      sortedOpenScopes.push(...scopes);
-    }
-
-    return sortedOpenScopes;
-  }
-
-  moveToSuccessor() {
-    // `this.iterators` is _always_ sorted from farthest position to nearest
-    // position, so the last item in the collection is always the next one to
-    // act.
-    let leader = last(this.iterators);
-    if (!leader) { return; }
-
-    if (leader.moveToSuccessor()) {
-      // It was able to move to a successor, so now we have to "file" it into
-      // the right place in `this.iterators` so that the sorting is correct.
-      const leaderIndex = this.iterators.length - 1;
-      let i = leaderIndex;
-      while (i > 0 && this.iterators[i - 1].compare(leader) < 0) {
-        i--;
-      }
-      if (i < leaderIndex) {
-        this.iterators.splice(i, 0, this.iterators.pop());
-      }
-    } else {
-      // It was not able to move to a successor, so it must be done. Remove it
-      // from the collection.
-      this.iterators.pop();
-    }
-
-    this.detectCoveredScope();
-  }
-
-  getPosition() {
-    let iterator = last(this.iterators || []);
-    if (iterator) {
-      // this.logPosition();
-      return iterator.getPosition();
-    } else {
-      return Point.INFINITY;
-    }
-  }
-
-  getCloseScopeIds() {
-    let iterator = last(this.iterators);
-    // if (this.currentIteratorIsCovered === true || this.currentIteratorIsCovered === 'close') {
-    //   console.log(
-    //     iterator.name,
-    //     iterator.depth,
-    //     'would close',
-    //     iterator._inspectScopes(
-    //       iterator.getCloseScopeIds()
-    //     ),
-    //     'at',
-    //     iterator.getPosition().toString(),
-    //     'but scope is covered!'
-    //   );
-    // } else {
-    //   console.log(
-    //     iterator.name,
-    //     iterator.depth,
-    //     'CLOSING',
-    //     iterator.getPosition().toString(),
-    //     iterator._inspectScopes(
-    //       iterator.getCloseScopeIds()
-    //     )
-    //   );
-    // }
-    if (iterator) {
-      // If this iterator is covered completely, or if it's covered in a
-      // position that prevents us from closing scopes…
-      if (this.currentIteratorIsCovered === true || this.currentIteratorIsCovered === 'close') {
-        // …then the only closing scope we're allowed to apply is one that ends
-        // the base scope of an injection range.
-        return iterator.getCloseScopeIds().filter(id => {
-          return iterator.languageLayer.languageScopeId === id;
-        });
-      } else {
-        return iterator.getCloseScopeIds();
-      }
-    }
-    return [];
-  }
-
-  getOpenScopeIds() {
-    let iterator = last(this.iterators);
-    // let ids = iterator.getOpenScopeIds();
-    // if (this.currentIteratorIsCovered === true || this.currentIteratorIsCovered === 'open') {
-    //   console.log(
-    //     iterator.name,
-    //     iterator.depth,
-    //     'would open',
-    //     iterator._inspectScopes(
-    //       iterator.getOpenScopeIds()
-    //     ),
-    //     'at',
-    //     iterator.getPosition().toString(),
-    //     'but scope is covered!'
-    //   );
-    // } else {
-    //   console.log(
-    //     iterator.name,
-    //     iterator.depth,
-    //     'OPENING',
-    //     iterator.getPosition().toString(),
-    //     iterator._inspectScopes(
-    //       iterator.getOpenScopeIds()
-    //     )
-    //   );
-    // }
-    if (iterator) {
-      // If this iterator is covered completely, or if it's covered in a
-      // position that prevents us from opening scopes…
-      if (this.currentIteratorIsCovered === true || this.currentIteratorIsCovered === 'open') {
-        // …then the only opening scope we're allowed to apply is one that ends
-        // the base scope of an injection range.
-        return iterator.getOpenScopeIds().filter(id => {
-          return iterator.languageLayer.languageScopeId === id;
-        });
-      } else {
-        return iterator.getOpenScopeIds();
-      }
-    }
-    return [];
-  }
-
-  // Detect whether the iterator that's about to act has its scopes covered by
-  // a different iterator asserting a `coverShallowerScopes` option.
-  detectCoveredScope() {
-    const layerCount = this.iterators.length;
-    if (layerCount > 1) {
-      const rest = [...this.iterators];
-      const leader = rest.pop();
-      let covers = false;
-      for (let it of rest) {
-        let iteratorCovers = it.coversIteratorAtPosition(leader, leader.getPosition());
-        if (iteratorCovers !== false) {
-          covers = iteratorCovers;
-          break;
-        }
-      }
-
-      if (covers) {
-        this.currentIteratorIsCovered = covers;
-        return;
-      }
-    }
-
-    this.currentIteratorIsCovered = false;
-  }
-
-  logPosition() {
-    let iterator = last(this.iterators);
-    iterator?.logPosition();
-  }
-}
-
-const EMPTY_SCOPES = Object.freeze([]);
-
-// Iterates through everything that a `LanguageLayer` is responsible for,
-// marking boundaries for scope insertion.
-class LayerHighlightIterator {
-  constructor(languageLayer) {
-    this.languageLayer = languageLayer;
-    this.name = languageLayer.grammar.scopeName;
-    this.depth = languageLayer.depth;
-
-    let { injectionPoint } = this.languageLayer;
-
-    this.coverShallowerScopes = injectionPoint?.coverShallowerScopes ?? false
-  }
-
-  // If this isn't the root language layer, we need to make sure this iterator
-  // doesn't try to go past its marker boundary.
-  _getEndPosition(endRow) {
-    let { marker } = this.languageLayer;
-    let { buffer } = this.languageLayer.languageMode;
-    let naiveEndPoint = new Point(
-      endRow,
-      buffer.lineLengthForRow(endRow)
-    );
-
-    if (marker) {
-      return Point.min(marker.getRange().end, naiveEndPoint)
-    } else {
-      return buffer.clipPosition(naiveEndPoint);
-    }
-  }
-
-  // TODO: This still doesn't make much sense, so I suppose it's good that
-  // we've now made it an opt-in feature.
-  //
-  // The main problem with this logic is that it runs the risk of covering only
-  // one half of a pair of boundaries. If a scope range from the root layer is
-  // coterminous with a scope range from an injection layer, that's easy to
-  // detect and handle; but what if the root layer's range starts at the same
-  // point but ends later? We'd prevent the root layer from opening the scope
-  // but not closing it.
-  //
-  // I still don't fully understand the use cases for `detectCoveredScope`,
-  // though I assume there are at least a few. I am quite sure, however, that
-  // if we want an injection layer to veto a shallower layer's scope, it ought
-  // to happen in a way that either prevents _both_ boundaries or allows _both_
-  // boundaries. I'm not sure how to pull that off at this point, though.
-  //
-  // https://github.com/atom/atom/pull/19556 has good discussion about the
-  // impetus for this feature.
-  coversIteratorAtPosition(iterator, position) {
-    // When does a layer prevent another layer from applying scopes?
-
->>>>>>> bce72212
     // When the option is asserted…
     if (!this.coverShallowerScopes) { return false; }
 
