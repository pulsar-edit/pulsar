--- conflicted
+++ resolved
@@ -284,29 +284,19 @@
 
   const electronAsarRoot = path.join(process.resourcesPath, 'electron.asar');
 
-<<<<<<< HEAD
-  const commonRoot = path.join(electronAsarRoot, 'common', 'api')
-  const commonBuiltins = ['clipboard', 'shell']
-=======
   const commonRoot = path.join(electronAsarRoot, 'common', 'api');
-  const commonBuiltins = [
-    'callbacks-registry',
-    'clipboard',
-    'crash-reporter',
-    'shell'
-  ];
->>>>>>> a7a70560
+  const commonBuiltins = ['clipboard', 'shell'];
   for (const builtin of commonBuiltins) {
     cache.builtins[builtin] = path.join(commonRoot, `${builtin}.js`);
   }
 
-<<<<<<< HEAD
-  const rendererRoot = path.join(electronAsarRoot, 'renderer', 'api')
-  const rendererBuiltins = ['crash-reporter', 'ipc-renderer', 'remote', 'screen']
-=======
   const rendererRoot = path.join(electronAsarRoot, 'renderer', 'api');
-  const rendererBuiltins = ['ipc-renderer', 'remote', 'screen'];
->>>>>>> a7a70560
+  const rendererBuiltins = [
+    'crash-reporter',
+    'ipc-renderer',
+    'remote',
+    'screen'
+  ];
   for (const builtin of rendererBuiltins) {
     cache.builtins[builtin] = path.join(rendererRoot, `${builtin}.js`);
   }
