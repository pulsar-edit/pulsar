--- conflicted
+++ resolved
@@ -1,14 +1,8 @@
 'use strict';
 
-<<<<<<< HEAD
-var crypto = require('crypto');
-var path = require('path');
-var defaultOptions = require('./babel.config.js');
-=======
 const crypto = require('crypto');
 const path = require('path');
-const defaultOptions = require('../static/babelrc.json');
->>>>>>> 7eaebe0e
+const defaultOptions = require('./babel.config.js');
 
 let babel = null;
 let babelVersionDirectory = null;
@@ -37,11 +31,7 @@
 
 exports.getCachePath = function(sourceCode) {
   if (babelVersionDirectory == null) {
-<<<<<<< HEAD
-    var babelVersion = require('@babel/core/package.json').version;
-=======
-    const babelVersion = require('babel-core/package.json').version;
->>>>>>> 7eaebe0e
+    const babelVersion = require('@babel/core/package.json').version;
     babelVersionDirectory = path.join(
       'js',
       'babel',
@@ -60,15 +50,7 @@
 
 exports.compile = function(sourceCode, filePath) {
   if (!babel) {
-<<<<<<< HEAD
     babel = require('@babel/core');
-=======
-    babel = require('babel-core');
-    const Logger = require('babel-core/lib/transformation/file/logger');
-    const noop = function() {};
-    Logger.prototype.debug = noop;
-    Logger.prototype.verbose = noop;
->>>>>>> 7eaebe0e
   }
   if (process.platform === 'win32') {
     filePath = 'file:///' + path.resolve(filePath).replace(/\\/g, '/');
