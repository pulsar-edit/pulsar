--- conflicted
+++ resolved
@@ -1840,7 +1840,414 @@
   # Essential: Get the {Range} of the most recently added selection in buffer
   # coordinates.
   #
-<<<<<<< HEAD
+  # Returns a {Range}.
+  getSelectedBufferRange: ->
+    @getLastSelection().getBufferRange()
+
+  # Essential: Get the {Range}s of all selections in buffer coordinates.
+  #
+  # The ranges are sorted by their position in the buffer.
+  #
+  # Returns an {Array} of {Range}s.
+  getSelectedBufferRanges: ->
+    selection.getBufferRange() for selection in @getSelections()
+
+  # Essential: Set the selected range in buffer coordinates. If there are multiple
+  # selections, they are reduced to a single selection with the given range.
+  #
+  # * `bufferRange` A {Range} or range-compatible {Array}.
+  # * `options` (optional) An options {Object}:
+  #   * `reversed` A {Boolean} indicating whether to create the selection in a
+  #     reversed orientation.
+  setSelectedBufferRange: (bufferRange, options) ->
+    @setSelectedBufferRanges([bufferRange], options)
+
+  # Essential: Set the selected ranges in buffer coordinates. If there are multiple
+  # selections, they are replaced by new selections with the given ranges.
+  #
+  # * `bufferRanges` An {Array} of {Range}s or range-compatible {Array}s.
+  # * `options` (optional) An options {Object}:
+  #   * `reversed` A {Boolean} indicating whether to create the selection in a
+  #     reversed orientation.
+  setSelectedBufferRanges: (bufferRanges, options={}) ->
+    throw new Error("Passed an empty array to setSelectedBufferRanges") unless bufferRanges.length
+
+    selections = @getSelections()
+    selection.destroy() for selection in selections[bufferRanges.length...]
+
+    @mergeIntersectingSelections options, =>
+      for bufferRange, i in bufferRanges
+        bufferRange = Range.fromObject(bufferRange)
+        if selections[i]
+          selections[i].setBufferRange(bufferRange, options)
+        else
+          @addSelectionForBufferRange(bufferRange, options)
+
+  # Essential: Get the {Range} of the most recently added selection in screen
+  # coordinates.
+  #
+  # Returns a {Range}.
+  getSelectedScreenRange: ->
+    @getLastSelection().getScreenRange()
+
+  # Essential: Get the {Range}s of all selections in screen coordinates.
+  #
+  # The ranges are sorted by their position in the buffer.
+  #
+  # Returns an {Array} of {Range}s.
+  getSelectedScreenRanges: ->
+    selection.getScreenRange() for selection in @getSelections()
+
+  # Essential: Set the selected range in screen coordinates. If there are multiple
+  # selections, they are reduced to a single selection with the given range.
+  #
+  # * `screenRange` A {Range} or range-compatible {Array}.
+  # * `options` (optional) An options {Object}:
+  #   * `reversed` A {Boolean} indicating whether to create the selection in a
+  #     reversed orientation.
+  setSelectedScreenRange: (screenRange, options) ->
+    @setSelectedBufferRange(@bufferRangeForScreenRange(screenRange, options), options)
+
+  # Essential: Set the selected ranges in screen coordinates. If there are multiple
+  # selections, they are replaced by new selections with the given ranges.
+  #
+  # * `screenRanges` An {Array} of {Range}s or range-compatible {Array}s.
+  # * `options` (optional) An options {Object}:
+  #   * `reversed` A {Boolean} indicating whether to create the selection in a
+  #     reversed orientation.
+  setSelectedScreenRanges: (screenRanges, options={}) ->
+    throw new Error("Passed an empty array to setSelectedScreenRanges") unless screenRanges.length
+
+    selections = @getSelections()
+    selection.destroy() for selection in selections[screenRanges.length...]
+
+    @mergeIntersectingSelections options, =>
+      for screenRange, i in screenRanges
+        screenRange = Range.fromObject(screenRange)
+        if selections[i]
+          selections[i].setScreenRange(screenRange, options)
+        else
+          @addSelectionForScreenRange(screenRange, options)
+
+  # Essential: Add a selection for the given range in buffer coordinates.
+  #
+  # * `bufferRange` A {Range}
+  # * `options` (optional) An options {Object}:
+  #   * `reversed` A {Boolean} indicating whether to create the selection in a
+  #     reversed orientation.
+  #
+  # Returns the added {Selection}.
+  addSelectionForBufferRange: (bufferRange, options={}) ->
+    @markBufferRange(bufferRange, _.defaults(@getSelectionMarkerAttributes(), options))
+    selection = @getLastSelection()
+    selection.autoscroll() if @manageScrollPosition
+    selection
+
+  # Essential: Add a selection for the given range in screen coordinates.
+  #
+  # * `screenRange` A {Range}
+  # * `options` (optional) An options {Object}:
+  #   * `reversed` A {Boolean} indicating whether to create the selection in a
+  #     reversed orientation.
+  #
+  # Returns the added {Selection}.
+  addSelectionForScreenRange: (screenRange, options={}) ->
+    @markScreenRange(screenRange, _.defaults(@getSelectionMarkerAttributes(), options))
+    selection = @getLastSelection()
+    selection.autoscroll() if @manageScrollPosition
+    selection
+
+  # Essential: Select from the current cursor position to the given position in
+  # buffer coordinates.
+  #
+  # This method may merge selections that end up intesecting.
+  #
+  # * `position` An instance of {Point}, with a given `row` and `column`.
+  selectToBufferPosition: (position) ->
+    lastSelection = @getLastSelection()
+    lastSelection.selectToBufferPosition(position)
+    @mergeIntersectingSelections(reversed: lastSelection.isReversed())
+
+  # Essential: Select from the current cursor position to the given position in
+  # screen coordinates.
+  #
+  # This method may merge selections that end up intesecting.
+  #
+  # * `position` An instance of {Point}, with a given `row` and `column`.
+  selectToScreenPosition: (position) ->
+    lastSelection = @getLastSelection()
+    lastSelection.selectToScreenPosition(position)
+    @mergeIntersectingSelections(reversed: lastSelection.isReversed())
+
+  # Essential: Move the cursor of each selection one character upward while
+  # preserving the selection's tail position.
+  #
+  # * `rowCount` (optional) {Number} number of rows to select (default: 1)
+  #
+  # This method may merge selections that end up intesecting.
+  selectUp: (rowCount) ->
+    @expandSelectionsBackward (selection) -> selection.selectUp(rowCount)
+
+  # Essential: Move the cursor of each selection one character downward while
+  # preserving the selection's tail position.
+  #
+  # * `rowCount` (optional) {Number} number of rows to select (default: 1)
+  #
+  # This method may merge selections that end up intesecting.
+  selectDown: (rowCount) ->
+    @expandSelectionsForward (selection) -> selection.selectDown(rowCount)
+
+  # Essential: Move the cursor of each selection one character leftward while
+  # preserving the selection's tail position.
+  #
+  # * `columnCount` (optional) {Number} number of columns to select (default: 1)
+  #
+  # This method may merge selections that end up intesecting.
+  selectLeft: (columnCount) ->
+    @expandSelectionsBackward (selection) -> selection.selectLeft(columnCount)
+
+  # Essential: Move the cursor of each selection one character rightward while
+  # preserving the selection's tail position.
+  #
+  # * `columnCount` (optional) {Number} number of columns to select (default: 1)
+  #
+  # This method may merge selections that end up intesecting.
+  selectRight: (columnCount) ->
+    @expandSelectionsForward (selection) -> selection.selectRight(columnCount)
+
+  # Essential: Select from the top of the buffer to the end of the last selection
+  # in the buffer.
+  #
+  # This method merges multiple selections into a single selection.
+  selectToTop: ->
+    @expandSelectionsBackward (selection) -> selection.selectToTop()
+
+  # Essential: Selects from the top of the first selection in the buffer to the end
+  # of the buffer.
+  #
+  # This method merges multiple selections into a single selection.
+  selectToBottom: ->
+    @expandSelectionsForward (selection) -> selection.selectToBottom()
+
+  # Essential: Select all text in the buffer.
+  #
+  # This method merges multiple selections into a single selection.
+  selectAll: ->
+    @expandSelectionsForward (selection) -> selection.selectAll()
+
+  # Essential: Move the cursor of each selection to the beginning of its line
+  # while preserving the selection's tail position.
+  #
+  # This method may merge selections that end up intesecting.
+  selectToBeginningOfLine: ->
+    @expandSelectionsBackward (selection) -> selection.selectToBeginningOfLine()
+
+  # Essential: Move the cursor of each selection to the first non-whitespace
+  # character of its line while preserving the selection's tail position. If the
+  # cursor is already on the first character of the line, move it to the
+  # beginning of the line.
+  #
+  # This method may merge selections that end up intersecting.
+  selectToFirstCharacterOfLine: ->
+    @expandSelectionsBackward (selection) -> selection.selectToFirstCharacterOfLine()
+
+  # Essential: Move the cursor of each selection to the end of its line while
+  # preserving the selection's tail position.
+  #
+  # This method may merge selections that end up intersecting.
+  selectToEndOfLine: ->
+    @expandSelectionsForward (selection) -> selection.selectToEndOfLine()
+
+  # Essential: Expand selections to the beginning of their containing word.
+  #
+  # Operates on all selections. Moves the cursor to the beginning of the
+  # containing word while preserving the selection's tail position.
+  selectToBeginningOfWord: ->
+    @expandSelectionsBackward (selection) -> selection.selectToBeginningOfWord()
+
+  # Essential: Expand selections to the end of their containing word.
+  #
+  # Operates on all selections. Moves the cursor to the end of the containing
+  # word while preserving the selection's tail position.
+  selectToEndOfWord: ->
+    @expandSelectionsForward (selection) -> selection.selectToEndOfWord()
+
+  # Essential: For each cursor, select the containing line.
+  #
+  # This method merges selections on successive lines.
+  selectLinesContainingCursors: ->
+    @expandSelectionsForward (selection) -> selection.selectLine()
+  selectLine: ->
+    deprecate('Use Editor::selectLinesContainingCursors instead')
+    @selectLinesContainingCursors()
+
+  # Essential: Select the word surrounding each cursor.
+  selectWordsContainingCursors: ->
+    @expandSelectionsForward (selection) -> selection.selectWord()
+  selectWord: ->
+    deprecate('Use Editor::selectWordsContainingCursors instead')
+    @selectWordsContainingCursors()
+
+  # Selection Extended
+
+  # Extended: For each selection, move its cursor to the preceding word boundary
+  # while maintaining the selection's tail position.
+  #
+  # This method may merge selections that end up intersecting.
+  selectToPreviousWordBoundary: ->
+    @expandSelectionsBackward (selection) -> selection.selectToPreviousWordBoundary()
+
+  # Extended: For each selection, move its cursor to the next word boundary while
+  # maintaining the selection's tail position.
+  #
+  # This method may merge selections that end up intersecting.
+  selectToNextWordBoundary: ->
+    @expandSelectionsForward (selection) -> selection.selectToNextWordBoundary()
+
+  # Extended: Expand selections to the beginning of the next word.
+  #
+  # Operates on all selections. Moves the cursor to the beginning of the next
+  # word while preserving the selection's tail position.
+  selectToBeginningOfNextWord: ->
+    @expandSelectionsForward (selection) -> selection.selectToBeginningOfNextWord()
+
+  # Extended: Expand selections to the beginning of the next paragraph.
+  #
+  # Operates on all selections. Moves the cursor to the beginning of the next
+  # paragraph while preserving the selection's tail position.
+  selectToBeginningOfNextParagraph: ->
+    @expandSelectionsForward (selection) -> selection.selectToBeginningOfNextParagraph()
+
+  # Extended: Expand selections to the beginning of the next paragraph.
+  #
+  # Operates on all selections. Moves the cursor to the beginning of the next
+  # paragraph while preserving the selection's tail position.
+  selectToBeginningOfPreviousParagraph: ->
+    @expandSelectionsBackward (selection) -> selection.selectToBeginningOfPreviousParagraph()
+
+  # Extended: Select the range of the given marker if it is valid.
+  #
+  # * `marker` A {DisplayBufferMarker}
+  #
+  # Returns the selected {Range} or `undefined` if the marker is invalid.
+  selectMarker: (marker) ->
+    if marker.isValid()
+      range = marker.getBufferRange()
+      @setSelectedBufferRange(range)
+      range
+
+  # Extended: Get the most recently added {Selection}.
+  #
+  # Returns a {Selection}.
+  getLastSelection: ->
+    _.last(@selections)
+
+  # Deprecated:
+  getSelection: (index) ->
+    if index?
+      deprecate("Use Editor::getSelections()[index] instead when getting a specific selection")
+      @getSelections()[index]
+    else
+      deprecate("Use Editor::getLastSelection() instead")
+      @getLastSelection()
+
+  # Extended: Get current {Selection}s.
+  #
+  # Returns: An {Array} of {Selection}s.
+  getSelections: ->
+    selection for selection in @selections
+
+  # Extended: Get all {Selection}s, ordered by their position in the buffer
+  # instead of the order in which they were added.
+  #
+  # Returns an {Array} of {Selection}s.
+  getSelectionsOrderedByBufferPosition: ->
+    @getSelections().sort (a, b) -> a.compare(b)
+
+  # Extended: Determine if a given range in buffer coordinates intersects a
+  # selection.
+  #
+  # * `bufferRange` A {Range} or range-compatible {Array}.
+  #
+  # Returns a {Boolean}.
+  selectionIntersectsBufferRange: (bufferRange) ->
+    _.any @getSelections(), (selection) ->
+      selection.intersectsBufferRange(bufferRange)
+
+  # Selections Private
+
+  # Add a similarly-shaped selection to the next eligible line below
+  # each selection.
+  #
+  # Operates on all selections. If the selection is empty, adds an empty
+  # selection to the next following non-empty line as close to the current
+  # selection's column as possible. If the selection is non-empty, adds a
+  # selection to the next line that is long enough for a non-empty selection
+  # starting at the same column as the current selection to be added to it.
+  addSelectionBelow: ->
+    @expandSelectionsForward (selection) -> selection.addSelectionBelow()
+
+  # Add a similarly-shaped selection to the next eligible line above
+  # each selection.
+  #
+  # Operates on all selections. If the selection is empty, adds an empty
+  # selection to the next preceding non-empty line as close to the current
+  # selection's column as possible. If the selection is non-empty, adds a
+  # selection to the next line that is long enough for a non-empty selection
+  # starting at the same column as the current selection to be added to it.
+  addSelectionAbove: ->
+    @expandSelectionsBackward (selection) -> selection.addSelectionAbove()
+
+  # Calls the given function with each selection, then merges selections
+  expandSelectionsForward: (fn) ->
+    @mergeIntersectingSelections =>
+      fn(selection) for selection in @getSelections()
+
+  # Calls the given function with each selection, then merges selections in the
+  # reversed orientation
+  expandSelectionsBackward: (fn) ->
+    @mergeIntersectingSelections reversed: true, =>
+      fn(selection) for selection in @getSelections()
+
+  finalizeSelections: ->
+    selection.finalize() for selection in @getSelections()
+
+  selectionsForScreenRows: (startRow, endRow) ->
+    @getSelections().filter (selection) -> selection.intersectsScreenRowRange(startRow, endRow)
+
+  # Merges intersecting selections. If passed a function, it executes
+  # the function with merging suppressed, then merges intersecting selections
+  # afterward.
+  mergeIntersectingSelections: (args...) ->
+    fn = args.pop() if _.isFunction(_.last(args))
+    options = args.pop() ? {}
+
+    return fn?() if @suppressSelectionMerging
+
+    if fn?
+      @suppressSelectionMerging = true
+      result = fn()
+      @suppressSelectionMerging = false
+
+    reducer = (disjointSelections, selection) ->
+      intersectingSelection = _.find disjointSelections, (otherSelection) ->
+        exclusive = not selection.isEmpty() and not otherSelection.isEmpty()
+        intersects = otherSelection.intersectsWith(selection, exclusive)
+        intersects
+
+      if intersectingSelection?
+        intersectingSelection.merge(selection, options)
+        disjointSelections
+      else
+        disjointSelections.concat([selection])
+
+    _.reduce(@getSelections(), reducer, [])
+
+  # Add a {Selection} based on the given {DisplayBufferMarker}.
+  #
+  # * `marker` The {DisplayBufferMarker} to highlight
+  # * `options` (optional) An {Object} that pertains to the {Selection} constructor.
+  #
   # Returns the new {Selection}.
   addSelection: (marker, options={}) ->
     unless marker.getAttributes().preserveFolds
@@ -1857,432 +2264,6 @@
     else
       @emit 'selection-added', selection
       selection
-=======
-  # Returns a {Range}.
-  getSelectedBufferRange: ->
-    @getLastSelection().getBufferRange()
->>>>>>> b9e90f2f
-
-  # Essential: Get the {Range}s of all selections in buffer coordinates.
-  #
-  # The ranges are sorted by their position in the buffer.
-  #
-  # Returns an {Array} of {Range}s.
-  getSelectedBufferRanges: ->
-    selection.getBufferRange() for selection in @getSelections()
-
-  # Essential: Set the selected range in buffer coordinates. If there are multiple
-  # selections, they are reduced to a single selection with the given range.
-  #
-  # * `bufferRange` A {Range} or range-compatible {Array}.
-  # * `options` (optional) An options {Object}:
-  #   * `reversed` A {Boolean} indicating whether to create the selection in a
-  #     reversed orientation.
-  setSelectedBufferRange: (bufferRange, options) ->
-    @setSelectedBufferRanges([bufferRange], options)
-
-  # Essential: Set the selected ranges in buffer coordinates. If there are multiple
-  # selections, they are replaced by new selections with the given ranges.
-  #
-  # * `bufferRanges` An {Array} of {Range}s or range-compatible {Array}s.
-  # * `options` (optional) An options {Object}:
-  #   * `reversed` A {Boolean} indicating whether to create the selection in a
-  #     reversed orientation.
-  setSelectedBufferRanges: (bufferRanges, options={}) ->
-    throw new Error("Passed an empty array to setSelectedBufferRanges") unless bufferRanges.length
-
-    selections = @getSelections()
-    selection.destroy() for selection in selections[bufferRanges.length...]
-
-    @mergeIntersectingSelections options, =>
-      for bufferRange, i in bufferRanges
-        bufferRange = Range.fromObject(bufferRange)
-        if selections[i]
-          selections[i].setBufferRange(bufferRange, options)
-        else
-          @addSelectionForBufferRange(bufferRange, options)
-
-  # Essential: Get the {Range} of the most recently added selection in screen
-  # coordinates.
-  #
-  # Returns a {Range}.
-  getSelectedScreenRange: ->
-    @getLastSelection().getScreenRange()
-
-  # Essential: Get the {Range}s of all selections in screen coordinates.
-  #
-  # The ranges are sorted by their position in the buffer.
-  #
-  # Returns an {Array} of {Range}s.
-  getSelectedScreenRanges: ->
-    selection.getScreenRange() for selection in @getSelections()
-
-  # Essential: Set the selected range in screen coordinates. If there are multiple
-  # selections, they are reduced to a single selection with the given range.
-  #
-  # * `screenRange` A {Range} or range-compatible {Array}.
-  # * `options` (optional) An options {Object}:
-  #   * `reversed` A {Boolean} indicating whether to create the selection in a
-  #     reversed orientation.
-  setSelectedScreenRange: (screenRange, options) ->
-    @setSelectedBufferRange(@bufferRangeForScreenRange(screenRange, options), options)
-
-  # Essential: Set the selected ranges in screen coordinates. If there are multiple
-  # selections, they are replaced by new selections with the given ranges.
-  #
-  # * `screenRanges` An {Array} of {Range}s or range-compatible {Array}s.
-  # * `options` (optional) An options {Object}:
-  #   * `reversed` A {Boolean} indicating whether to create the selection in a
-  #     reversed orientation.
-  setSelectedScreenRanges: (screenRanges, options={}) ->
-    throw new Error("Passed an empty array to setSelectedScreenRanges") unless screenRanges.length
-
-    selections = @getSelections()
-    selection.destroy() for selection in selections[screenRanges.length...]
-
-    @mergeIntersectingSelections options, =>
-      for screenRange, i in screenRanges
-        screenRange = Range.fromObject(screenRange)
-        if selections[i]
-          selections[i].setScreenRange(screenRange, options)
-        else
-          @addSelectionForScreenRange(screenRange, options)
-
-  # Essential: Add a selection for the given range in buffer coordinates.
-  #
-  # * `bufferRange` A {Range}
-  # * `options` (optional) An options {Object}:
-  #   * `reversed` A {Boolean} indicating whether to create the selection in a
-  #     reversed orientation.
-  #
-  # Returns the added {Selection}.
-  addSelectionForBufferRange: (bufferRange, options={}) ->
-    @markBufferRange(bufferRange, _.defaults(@getSelectionMarkerAttributes(), options))
-    selection = @getLastSelection()
-    selection.autoscroll() if @manageScrollPosition
-    selection
-
-  # Essential: Add a selection for the given range in screen coordinates.
-  #
-  # * `screenRange` A {Range}
-  # * `options` (optional) An options {Object}:
-  #   * `reversed` A {Boolean} indicating whether to create the selection in a
-  #     reversed orientation.
-  #
-  # Returns the added {Selection}.
-  addSelectionForScreenRange: (screenRange, options={}) ->
-    @markScreenRange(screenRange, _.defaults(@getSelectionMarkerAttributes(), options))
-    selection = @getLastSelection()
-    selection.autoscroll() if @manageScrollPosition
-    selection
-
-  # Essential: Select from the current cursor position to the given position in
-  # buffer coordinates.
-  #
-  # This method may merge selections that end up intesecting.
-  #
-  # * `position` An instance of {Point}, with a given `row` and `column`.
-  selectToBufferPosition: (position) ->
-    lastSelection = @getLastSelection()
-    lastSelection.selectToBufferPosition(position)
-    @mergeIntersectingSelections(reversed: lastSelection.isReversed())
-
-  # Essential: Select from the current cursor position to the given position in
-  # screen coordinates.
-  #
-  # This method may merge selections that end up intesecting.
-  #
-  # * `position` An instance of {Point}, with a given `row` and `column`.
-  selectToScreenPosition: (position) ->
-    lastSelection = @getLastSelection()
-    lastSelection.selectToScreenPosition(position)
-    @mergeIntersectingSelections(reversed: lastSelection.isReversed())
-
-  # Essential: Move the cursor of each selection one character upward while
-  # preserving the selection's tail position.
-  #
-  # * `rowCount` (optional) {Number} number of rows to select (default: 1)
-  #
-  # This method may merge selections that end up intesecting.
-  selectUp: (rowCount) ->
-    @expandSelectionsBackward (selection) -> selection.selectUp(rowCount)
-
-  # Essential: Move the cursor of each selection one character downward while
-  # preserving the selection's tail position.
-  #
-  # * `rowCount` (optional) {Number} number of rows to select (default: 1)
-  #
-  # This method may merge selections that end up intesecting.
-  selectDown: (rowCount) ->
-    @expandSelectionsForward (selection) -> selection.selectDown(rowCount)
-
-  # Essential: Move the cursor of each selection one character leftward while
-  # preserving the selection's tail position.
-  #
-  # * `columnCount` (optional) {Number} number of columns to select (default: 1)
-  #
-  # This method may merge selections that end up intesecting.
-  selectLeft: (columnCount) ->
-    @expandSelectionsBackward (selection) -> selection.selectLeft(columnCount)
-
-  # Essential: Move the cursor of each selection one character rightward while
-  # preserving the selection's tail position.
-  #
-  # * `columnCount` (optional) {Number} number of columns to select (default: 1)
-  #
-  # This method may merge selections that end up intesecting.
-  selectRight: (columnCount) ->
-    @expandSelectionsForward (selection) -> selection.selectRight(columnCount)
-
-  # Essential: Select from the top of the buffer to the end of the last selection
-  # in the buffer.
-  #
-  # This method merges multiple selections into a single selection.
-  selectToTop: ->
-    @expandSelectionsBackward (selection) -> selection.selectToTop()
-
-  # Essential: Selects from the top of the first selection in the buffer to the end
-  # of the buffer.
-  #
-  # This method merges multiple selections into a single selection.
-  selectToBottom: ->
-    @expandSelectionsForward (selection) -> selection.selectToBottom()
-
-  # Essential: Select all text in the buffer.
-  #
-  # This method merges multiple selections into a single selection.
-  selectAll: ->
-    @expandSelectionsForward (selection) -> selection.selectAll()
-
-  # Essential: Move the cursor of each selection to the beginning of its line
-  # while preserving the selection's tail position.
-  #
-  # This method may merge selections that end up intesecting.
-  selectToBeginningOfLine: ->
-    @expandSelectionsBackward (selection) -> selection.selectToBeginningOfLine()
-
-  # Essential: Move the cursor of each selection to the first non-whitespace
-  # character of its line while preserving the selection's tail position. If the
-  # cursor is already on the first character of the line, move it to the
-  # beginning of the line.
-  #
-  # This method may merge selections that end up intersecting.
-  selectToFirstCharacterOfLine: ->
-    @expandSelectionsBackward (selection) -> selection.selectToFirstCharacterOfLine()
-
-  # Essential: Move the cursor of each selection to the end of its line while
-  # preserving the selection's tail position.
-  #
-  # This method may merge selections that end up intersecting.
-  selectToEndOfLine: ->
-    @expandSelectionsForward (selection) -> selection.selectToEndOfLine()
-
-  # Essential: Expand selections to the beginning of their containing word.
-  #
-  # Operates on all selections. Moves the cursor to the beginning of the
-  # containing word while preserving the selection's tail position.
-  selectToBeginningOfWord: ->
-    @expandSelectionsBackward (selection) -> selection.selectToBeginningOfWord()
-
-  # Essential: Expand selections to the end of their containing word.
-  #
-  # Operates on all selections. Moves the cursor to the end of the containing
-  # word while preserving the selection's tail position.
-  selectToEndOfWord: ->
-    @expandSelectionsForward (selection) -> selection.selectToEndOfWord()
-
-  # Essential: For each cursor, select the containing line.
-  #
-  # This method merges selections on successive lines.
-  selectLinesContainingCursors: ->
-    @expandSelectionsForward (selection) -> selection.selectLine()
-  selectLine: ->
-    deprecate('Use Editor::selectLinesContainingCursors instead')
-    @selectLinesContainingCursors()
-
-  # Essential: Select the word surrounding each cursor.
-  selectWordsContainingCursors: ->
-    @expandSelectionsForward (selection) -> selection.selectWord()
-  selectWord: ->
-    deprecate('Use Editor::selectWordsContainingCursors instead')
-    @selectWordsContainingCursors()
-
-  # Selection Extended
-
-  # Extended: For each selection, move its cursor to the preceding word boundary
-  # while maintaining the selection's tail position.
-  #
-  # This method may merge selections that end up intersecting.
-  selectToPreviousWordBoundary: ->
-    @expandSelectionsBackward (selection) -> selection.selectToPreviousWordBoundary()
-
-  # Extended: For each selection, move its cursor to the next word boundary while
-  # maintaining the selection's tail position.
-  #
-  # This method may merge selections that end up intersecting.
-  selectToNextWordBoundary: ->
-    @expandSelectionsForward (selection) -> selection.selectToNextWordBoundary()
-
-  # Extended: Expand selections to the beginning of the next word.
-  #
-  # Operates on all selections. Moves the cursor to the beginning of the next
-  # word while preserving the selection's tail position.
-  selectToBeginningOfNextWord: ->
-    @expandSelectionsForward (selection) -> selection.selectToBeginningOfNextWord()
-
-  # Extended: Expand selections to the beginning of the next paragraph.
-  #
-  # Operates on all selections. Moves the cursor to the beginning of the next
-  # paragraph while preserving the selection's tail position.
-  selectToBeginningOfNextParagraph: ->
-    @expandSelectionsForward (selection) -> selection.selectToBeginningOfNextParagraph()
-
-  # Extended: Expand selections to the beginning of the next paragraph.
-  #
-  # Operates on all selections. Moves the cursor to the beginning of the next
-  # paragraph while preserving the selection's tail position.
-  selectToBeginningOfPreviousParagraph: ->
-    @expandSelectionsBackward (selection) -> selection.selectToBeginningOfPreviousParagraph()
-
-  # Extended: Select the range of the given marker if it is valid.
-  #
-  # * `marker` A {DisplayBufferMarker}
-  #
-  # Returns the selected {Range} or `undefined` if the marker is invalid.
-  selectMarker: (marker) ->
-    if marker.isValid()
-      range = marker.getBufferRange()
-      @setSelectedBufferRange(range)
-      range
-
-  # Extended: Get the most recently added {Selection}.
-  #
-  # Returns a {Selection}.
-  getLastSelection: ->
-    _.last(@selections)
-
-  # Deprecated:
-  getSelection: (index) ->
-    if index?
-      deprecate("Use Editor::getSelections()[index] instead when getting a specific selection")
-      @getSelections()[index]
-    else
-      deprecate("Use Editor::getLastSelection() instead")
-      @getLastSelection()
-
-  # Extended: Get current {Selection}s.
-  #
-  # Returns: An {Array} of {Selection}s.
-  getSelections: ->
-    selection for selection in @selections
-
-  # Extended: Get all {Selection}s, ordered by their position in the buffer
-  # instead of the order in which they were added.
-  #
-  # Returns an {Array} of {Selection}s.
-  getSelectionsOrderedByBufferPosition: ->
-    @getSelections().sort (a, b) -> a.compare(b)
-
-  # Extended: Determine if a given range in buffer coordinates intersects a
-  # selection.
-  #
-  # * `bufferRange` A {Range} or range-compatible {Array}.
-  #
-  # Returns a {Boolean}.
-  selectionIntersectsBufferRange: (bufferRange) ->
-    _.any @getSelections(), (selection) ->
-      selection.intersectsBufferRange(bufferRange)
-
-  # Selections Private
-
-  # Add a similarly-shaped selection to the next eligible line below
-  # each selection.
-  #
-  # Operates on all selections. If the selection is empty, adds an empty
-  # selection to the next following non-empty line as close to the current
-  # selection's column as possible. If the selection is non-empty, adds a
-  # selection to the next line that is long enough for a non-empty selection
-  # starting at the same column as the current selection to be added to it.
-  addSelectionBelow: ->
-    @expandSelectionsForward (selection) -> selection.addSelectionBelow()
-
-  # Add a similarly-shaped selection to the next eligible line above
-  # each selection.
-  #
-  # Operates on all selections. If the selection is empty, adds an empty
-  # selection to the next preceding non-empty line as close to the current
-  # selection's column as possible. If the selection is non-empty, adds a
-  # selection to the next line that is long enough for a non-empty selection
-  # starting at the same column as the current selection to be added to it.
-  addSelectionAbove: ->
-    @expandSelectionsBackward (selection) -> selection.addSelectionAbove()
-
-  # Calls the given function with each selection, then merges selections
-  expandSelectionsForward: (fn) ->
-    @mergeIntersectingSelections =>
-      fn(selection) for selection in @getSelections()
-
-  # Calls the given function with each selection, then merges selections in the
-  # reversed orientation
-  expandSelectionsBackward: (fn) ->
-    @mergeIntersectingSelections reversed: true, =>
-      fn(selection) for selection in @getSelections()
-
-  finalizeSelections: ->
-    selection.finalize() for selection in @getSelections()
-
-  selectionsForScreenRows: (startRow, endRow) ->
-    @getSelections().filter (selection) -> selection.intersectsScreenRowRange(startRow, endRow)
-
-  # Merges intersecting selections. If passed a function, it executes
-  # the function with merging suppressed, then merges intersecting selections
-  # afterward.
-  mergeIntersectingSelections: (args...) ->
-    fn = args.pop() if _.isFunction(_.last(args))
-    options = args.pop() ? {}
-
-    return fn?() if @suppressSelectionMerging
-
-    if fn?
-      @suppressSelectionMerging = true
-      result = fn()
-      @suppressSelectionMerging = false
-
-    reducer = (disjointSelections, selection) ->
-      intersectingSelection = _.find disjointSelections, (otherSelection) ->
-        exclusive = not selection.isEmpty() and not otherSelection.isEmpty()
-        intersects = otherSelection.intersectsWith(selection, exclusive)
-        intersects
-
-      if intersectingSelection?
-        intersectingSelection.merge(selection, options)
-        disjointSelections
-      else
-        disjointSelections.concat([selection])
-
-    _.reduce(@getSelections(), reducer, [])
-
-  # Add a {Selection} based on the given {DisplayBufferMarker}.
-  #
-  # * `marker` The {DisplayBufferMarker} to highlight
-  # * `options` (optional) An {Object} that pertains to the {Selection} constructor.
-  #
-  # Returns the new {Selection}.
-  addSelection: (marker, options={}) ->
-    unless marker.getAttributes().preserveFolds
-      @destroyFoldsIntersectingBufferRange(marker.getBufferRange())
-    cursor = @addCursor(marker)
-    selection = new Selection(_.extend({editor: this, marker, cursor}, options))
-    @selections.push(selection)
-    selectionBufferRange = selection.getBufferRange()
-    @mergeIntersectingSelections()
-    if selection.destroyed
-      for selection in @getSelections()
-        if selection.intersectsBufferRange(selectionBufferRange)
-          return selection
-    else
-      @emit 'selection-added', selection
-      selection
 
   # Remove the given selection.
   removeSelection: (selection) ->
