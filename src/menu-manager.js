const path = require('path');
const _ = require('underscore-plus');
const {ipcRenderer} = require('electron');
const CSON = require('season');
const fs = require('fs-plus');
const {Disposable} = require('event-kit');
const MenuHelpers = require('./menu-helpers');

const buildMetadata = require('../package.json');
var platformMenu;
if (buildMetadata) {
  platformMenu = (buildMetadata._atomMenu && buildMetadata._atomMenu.menu);
}

// Extended: Provides a registry for menu items that you'd like to appear in the
// application menu.
//
// An instance of this class is always available as the `atom.menu` global.
//
// ## Menu CSON Format
//
// Here is an example from the [tree-view](https://github.com/atom/tree-view/blob/master/menus/tree-view.cson):
//
// ```coffee
// [
//   {
//     'label': 'View'
//     'submenu': [
//       { 'label': 'Toggle Tree View', 'command': 'tree-view:toggle' }
//     ]
//   }
//   {
//     'label': 'Packages'
//     'submenu': [
//       'label': 'Tree View'
//       'submenu': [
//         { 'label': 'Focus', 'command': 'tree-view:toggle-focus' }
//         { 'label': 'Toggle', 'command': 'tree-view:toggle' }
//         { 'label': 'Reveal Active File', 'command': 'tree-view:reveal-active-file' }
//         { 'label': 'Toggle Tree Side', 'command': 'tree-view:toggle-side' }
//       ]
//     ]
//   }
// ]
// ```
//
// Use in your package's menu `.cson` file requires that you place your menu
// structure under a `menu` key.
//
// ```coffee
// 'menu': [
//   {
//     'label': 'View'
//     'submenu': [
//       { 'label': 'Toggle Tree View', 'command': 'tree-view:toggle' }
//     ]
//   }
// ]
// ```
//
// See {::add} for more info about adding menu's directly.
module.exports = MenuManager = class MenuManager {
  constructor({resourcePath, keymapManager, packageManager, i18n}) {
    this.resourcePath = resourcePath;
    this.keymapManager = keymapManager;
    this.packageManager = packageManager;
    this.i18n = i18n;
    this.initialized = false;
    this.pendingUpdateOperation = null;
    this.template = [];
    this.keymapManager.onDidLoadBundledKeymaps(() => this.loadPlatformItems());
    this.packageManager.onDidActivateInitialPackages(() => this.sortPackagesMenu());
  }

  initialize({resourcePath}) {
    this.resourcePath = resourcePath;
    this.keymapManager.onDidReloadKeymap(() => this.update());
    this.update();
    this.initialized = true;
  }

  // Public: Adds the given items to the application menu.
  //
  // ## Examples
  // ```javascript
  //   atom.menu.add([
  //     {
  //       label: 'Hello'
  //       submenu : [{label: 'World!', id: 'World!', command: 'hello:world'}]
  //     }
  //   ]);
  // ```
  //
  // * `items` An {Array} of menu item {Object}s containing the keys:
  //   * `label` The {String} menu label.
  //   * `submenu` An optional {Array} of sub menu items.
  //   * `command` An optional {String} command to trigger when the item is
  //     clicked.
  //
  //   * `id` (internal) A {String} containing the menu item's id.
  // Returns a {Disposable} on which `.dispose()` can be called to remove the
  // added menu items.
  add(items) {
    items = _.deepClone(items);
    for (let i = 0; i < items.length; i++) {
      const item = items[i];
      if (item.label == null) {
        continue; // TODO: Should we emit a warning here?
      }

      // Localize item label
      if (this.i18n.isAutoTranslateLabel(item.label)) {
        item.label = this.i18n.translateLabel(item.label);
      }
<<<<<<< HEAD

=======
>>>>>>> 6db52cc9
      const translateAutoLabelSubmenu = (menuObject) => {
        if (Array.isArray(menuObject.submenu)) {
          for (let y = 0; y < menuObject.submenu.length; y++) {
            if (this.i18n.isAutoTranslateLabel(menuObject.submenu[y].label)) {
              menuObject.submenu[y].label = this.i18n.translateLabel(menuObject.submenu[y].label);
            }
            translateAutoLabelSubmenu(menuObject.submenu[y]);
          }
        }
      };

      // Translate submenus recursively
      translateAutoLabelSubmenu(item);

      this.merge(this.template, item);
    }
    this.update();
    return new Disposable(() => this.remove(items));
  }

  remove(items) {
    for (let i = 0; i < items.length; i++) {
      const item = items[i];
      this.unmerge(this.template, item);
    }
    return this.update();
  }

  clear() {
    this.template = [];
    return this.update();
  }

  // Should the binding for the given selector be included in the menu
  // commands.
  //
  // * `selector` A {String} selector to check.
  //
  // Returns a {Boolean}, true to include the selector, false otherwise.
  includeSelector(selector) {
    try {
      if (document.body.webkitMatchesSelector(selector)) {
        return true;
      }
    } catch (error) {
      // Selector isn't valid
      return false;
    }
    // Simulate an atom-text-editor element attached to a atom-workspace element attached
    // to a body element that has the same classes as the current body element.
    if (this.testEditor == null) {
      // Use new document so that custom elements don't actually get created
      const testDocument = document.implementation.createDocument(document.namespaceURI, 'html');
      const testBody = testDocument.createElement('body');
      testBody.classList.add(...this.classesForElement(document.body));
      const testWorkspace = testDocument.createElement('atom-workspace');
      let workspaceClasses = this.classesForElement(document.body.querySelector('atom-workspace'));
      if (workspaceClasses.length === 0) {
        workspaceClasses = ['workspace'];
      }
      testWorkspace.classList.add(...workspaceClasses);
      testBody.appendChild(testWorkspace);
      this.testEditor = testDocument.createElement('atom-text-editor');
      this.testEditor.classList.add('editor');
      testWorkspace.appendChild(this.testEditor);
    }
    let element = this.testEditor;
    while (element) {
      if (element.webkitMatchesSelector(selector)) {
        return true;
      }
      element = element.parentElement;
    }
    return false;
  }

  // Public: Refreshes the currently visible menu.
  update() {
    if (!this.initialized) {
      return;
    }
    if (this.pendingUpdateOperation != null) {
      clearTimeout(this.pendingUpdateOperation);
    }
    this.pendingUpdateOperation = setTimeout(() => {
      const unsetKeystrokes = new Set();
      for (let binding of this.keymapManager.getKeyBindings()) {
        if (binding.command === 'unset!') {
          unsetKeystrokes.add(binding.keystrokes);
        }
      }
      const keystrokesByCommand = {};
      for (let binding of this.keymapManager.getKeyBindings()) {
        if (!this.includeSelector(binding.selector)) {
          continue;
        }
        if (unsetKeystrokes.has(binding.keystrokes)) {
          continue;
        }
        if (process.platform === 'darwin' && /^alt-(shift-)?.$/.test(binding.keystrokes)) {
          continue;
        }
        if (process.platform === 'win32' && /^ctrl-alt-(shift-)?.$/.test(binding.keystrokes)) {
          continue;
        }
        if (keystrokesByCommand[binding.command] == null) {
          keystrokesByCommand[binding.command] = [];
        }
        keystrokesByCommand[binding.command].unshift(binding.keystrokes);
      }
      this.sendToBrowserProcess(this.template, keystrokesByCommand);
    }, 1);
  }

  loadPlatformItems() {
    if (platformMenu != null) {
      return this.add(platformMenu);
    } else {
      const menusDirPath = path.join(this.resourcePath, 'menus');
      const platformMenuPath = fs.resolve(menusDirPath, process.platform, ['cson', 'json']);
      const {menu} = CSON.readFileSync(platformMenuPath);
      return this.add(menu);
    }
  }

  // Merges an item in a submenu aware way such that new items are always
  // appended to the bottom of existing menus where possible.
  merge(menu, item) {
    MenuHelpers.merge(menu, item);
  }

  unmerge(menu, item) {
    MenuHelpers.unmerge(menu, item);
  }

  sendToBrowserProcess(template, keystrokesByCommand) {
    ipcRenderer.send('update-application-menu', template, keystrokesByCommand);
  }

  // Get an {Array} of {String} classes for the given element.
  classesForElement(element) {
    var classList;
    if (element && element.classList) {
      return Array.prototype.slice.apply(element.classList);
    } else {
      return [];
    }
  }

  sortPackagesMenu() {
    const packagesMenu = _.find(this.template, ({id}) => MenuHelpers.normalizeLabel(id) === 'Packages');
    if (!(packagesMenu && packagesMenu.submenu != null)) {
      return;
    }
    packagesMenu.submenu.sort((item1, item2) => {
      if (item1.label && item2.label) {
        return MenuHelpers.normalizeLabel(item1.label).localeCompare(MenuHelpers.normalizeLabel(item2.label));
      } else {
        return 0;
      }
    });
    return this.update();
  }

};<|MERGE_RESOLUTION|>--- conflicted
+++ resolved
@@ -112,10 +112,6 @@
       if (this.i18n.isAutoTranslateLabel(item.label)) {
         item.label = this.i18n.translateLabel(item.label);
       }
-<<<<<<< HEAD
-
-=======
->>>>>>> 6db52cc9
       const translateAutoLabelSubmenu = (menuObject) => {
         if (Array.isArray(menuObject.submenu)) {
           for (let y = 0; y < menuObject.submenu.length; y++) {
