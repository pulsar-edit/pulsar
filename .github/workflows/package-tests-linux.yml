--- conflicted
+++ resolved
@@ -144,19 +144,10 @@
     steps:
     - name: Checkout the latest code
       uses: actions/checkout@v2
-<<<<<<< HEAD
-
-    - name: Setup node
-      uses: actions/setup-node@v2-beta
-      with:
-        node-version: 16
-
-=======
     - name: Setup NodeJS
       uses: actions/setup-node@v3
       with:
         node-version: 16
->>>>>>> 75083faa
     - name: Install Dependencies
       run: yarn install || yarn install
 
