env:
  PYTHON_VERSION: 3.10

linux_task:
  alias: linux
  container:
    image: node:16-slim
    memory: 8G
<<<<<<< HEAD
  install_deps_script:
=======
  prepare_script:
>>>>>>> fe893875
    - apt-get update
    - export DEBIAN_FRONTEND="noninteractive"
    - apt-get install -y
                ffmpeg
                rpm
                build-essential
                git
                libsecret-1-dev
                fakeroot
                libx11-dev
                libxkbfile-dev
                libgdk-pixbuf2.0-dev
                libgtk-3-dev
                libxss-dev
                libasound2-dev
                libnss3
                xvfb
    - git submodule init
    - git submodule update
    - sed -i -e "s/[0-9]*-dev/`date -u +%Y%m%d%H`/g" package.json
  install_script:
    - yarn install --ignore-engines || yarn install --ignore-engines
  build_script:
    - yarn build
    - yarn run build:apm
  build_binary_script:
    - yarn dist || yarn dist
  binary_artifacts:
    path: ./binaries/*
  test_script:
<<<<<<< HEAD
    - Xvfb :99 & DISPLAY=:99 PLAYWRIGHT_JUNIT_OUTPUT_NAME=report.xml npx playwright test --reporter=junit,list
=======
    - rm -R node_modules/electron; yarn install --check-files
    - ./binaries/*AppImage --appimage-extract
    - export BINARY_NAME='squashfs-root/pulsar'
    - mkdir -p ./tests/videos
    - Xvfb -screen 0 1024x768x24+32 :99 & nohup ffmpeg -video_size 1024x768 -f x11grab -i :99.0 ./tests/videos/out.mpg & DISPLAY=:99 PLAYWRIGHT_JUNIT_OUTPUT_NAME=report.xml npx playwright test --reporter=junit,list
>>>>>>> fe893875
  always:
    videos_artifacts:
      path: ./tests/videos/**
    junit_artifacts:
      path: report.xml
      type: text/xml
      format: junit
<<<<<<< HEAD
=======

arm_linux_task:
  alias: linux
  arm_container:
    image: node:16-slim
    memory: 8G
  env:
    USE_SYSTEM_FPM: 'true'
  prepare_script:
    - apt-get update
    - export DEBIAN_FRONTEND="noninteractive"
    - apt-get install -y
                gnupg2
                procps
                curl
                rpm
                build-essential
                git
                libsecret-1-dev
                fakeroot
                libx11-dev
                libxkbfile-dev
                libgdk-pixbuf2.0-dev
                libgtk-3-dev
                libxss-dev
                libasound2-dev
                libnss3
                xvfb
    - gpg2 --recv-keys 409B6B1796C275462A1703113804BB82D39DC0E3 7D2BAF1CF37B13E2069D6956105BD0E739499BDB
    - \curl -sSL https://get.rvm.io | bash -s stable
    - source /etc/profile.d/rvm.sh
    - rvm install ruby
    - gem install fpm
    - git submodule init
    - git submodule update
    - sed -i -e "s/[0-9]*-dev/`date -u +%Y%m%d%H`/g" package.json
  install_script:
    - yarn install --ignore-engines || yarn install --ignore-engines
  build_script:
    - yarn build
    - yarn run build:apm
  build_binary_script:
    - source /etc/profile.d/rvm.sh
    - yarn dist || yarn dist
  binary_artifacts:
    path: ./binaries/*
  test_script:
    - rm -R node_modules/electron; yarn install --check-files
    - ./binaries/*AppImage --appimage-extract
    - export BINARY_NAME='squashfs-root/pulsar'
    - Xvfb :99 & DISPLAY=:99 PLAYWRIGHT_JUNIT_OUTPUT_NAME=report.xml npx playwright test --reporter=junit,list
  always:
    videos_artifacts:
      path: ./tests/videos/**
    junit_artifacts:
      path: report.xml
      type: text/xml
      format: junit
>>>>>>> fe893875

macos_task:
  alias: mac
  macos_instance:
    image: ghcr.io/cirruslabs/macos-monterey-xcode:14
    memory: 8G
<<<<<<< HEAD
  install_deps_script:
    - sed -i -e "s/[0-9]*-dev/`date -u +%Y%m%d%H`/g" package.json
    - brew install node@16 yarn git python
=======
  env:
    CSC_LINK: ENCRYPTED[0078015a03bb6cfdbd80113ae5bbb6f448fd4bbbc40efd81bf2cb1554373046b475a4d7c77e3e3e82ac1ce2f7e3d2da5]
    CSC_KEY_PASSWORD: ENCRYPTED[82bb72653d39578035ed1860ab4978703d50bd326d925a146ff08782f987ceb37ac2d8dbace52dec2b0e2ef92debf097]
    APPLEID: ENCRYPTED[549ce052bd5666dba5245f4180bf93b74ed206fe5e6e7c8f67a8596d3767c1f682b84e347b326ac318c62a07c8844a57]
    APPLEID_PASSWORD: ENCRYPTED[774c3307fd3b62660ecf5beb8537a24498c76e8d90d7f28e5bc816742fd8954a34ffed13f9aa2d1faf66ce08b4496e6f]
    TEAM_ID: ENCRYPTED[11f3fedfbaf4aff1859bf6c105f0437ace23d84f5420a2c1cea884fbfa43b115b7834a463516d50cb276d4c4d9128b49]
  prepare_script:
    - brew install node@16 yarn git python@$PYTHON_VERSION
>>>>>>> fe893875
    - git submodule init
    - git submodule update
    - ln -s /opt/homebrew/bin/python$PYTHON_VERSION /opt/homebrew/bin/python
    - export PATH="/opt/homebrew/bin:/opt/homebrew/opt/node@16/bin:$PATH"
    - sed -i -e "s/[0-9]*-dev/`date -u +%Y%m%d%H`/g" package.json
  install_script:
    - export PATH="/opt/homebrew/bin:/opt/homebrew/opt/node@16/bin:$PATH"
    - yarn install --ignore-engines || yarn install --ignore-engines
  build_script:
    - export PATH="/opt/homebrew/bin:/opt/homebrew/opt/node@16/bin:$PATH"
    - yarn build
    - yarn run build:apm
<<<<<<< HEAD
  build_arm_binary_script:
    - export PATH="/opt/homebrew/bin:/opt/homebrew/opt/node@16/bin:$PATH"
    - yarn dist || yarn dist
  arm_binary_artifacts:
    path: ./binaries/*
  test_script:
=======
  build_binary_script:
    - export PATH="/opt/homebrew/bin:/opt/homebrew/opt/node@16/bin:$PATH"
    - yarn dist || yarn dist
  binary_artifacts:
    path: ./binaries/*
  test_script:
    - export PATH="/opt/homebrew/bin:/opt/homebrew/opt/node@16/bin:$PATH"
    - rm -R node_modules/electron; yarn install --check-files
    - hdiutil mount binaries/Pulsar*dmg
    - export BINARY_NAME=`ls /Volumes/Pulsar*/Pulsar.app/Contents/MacOS/Pulsar`
>>>>>>> fe893875
    - PLAYWRIGHT_JUNIT_OUTPUT_NAME=report.xml npx playwright test --reporter=junit,list
  always:
    videos_artifacts:
      path: ./tests/videos/**
    junit_artifacts:
      path: report.xml
      type: text/xml
      format: junit
<<<<<<< HEAD
  build_x86_dependencies_script:
=======

intel_mac_task:
  alias: mac
  macos_instance:
    image: ghcr.io/cirruslabs/macos-monterey-xcode:14
    memory: 8G
  env:
    CSC_LINK: ENCRYPTED[0078015a03bb6cfdbd80113ae5bbb6f448fd4bbbc40efd81bf2cb1554373046b475a4d7c77e3e3e82ac1ce2f7e3d2da5]
    CSC_KEY_PASSWORD: ENCRYPTED[82bb72653d39578035ed1860ab4978703d50bd326d925a146ff08782f987ceb37ac2d8dbace52dec2b0e2ef92debf097]
    APPLEID: ENCRYPTED[549ce052bd5666dba5245f4180bf93b74ed206fe5e6e7c8f67a8596d3767c1f682b84e347b326ac318c62a07c8844a57]
    APPLEID_PASSWORD: ENCRYPTED[774c3307fd3b62660ecf5beb8537a24498c76e8d90d7f28e5bc816742fd8954a34ffed13f9aa2d1faf66ce08b4496e6f]
    TEAM_ID: ENCRYPTED[11f3fedfbaf4aff1859bf6c105f0437ace23d84f5420a2c1cea884fbfa43b115b7834a463516d50cb276d4c4d9128b49]
  prepare_script:
    - sudo rm -rf /Library/Developer/CommandLineTools
>>>>>>> fe893875
    - echo A | softwareupdate --install-rosetta
    - arch -x86_64 xcode-select --install
    - arch -x86_64 /bin/bash -c "$(curl -fsSL https://raw.githubusercontent.com/Homebrew/install/master/install.sh)"
    - export PATH="/usr/local/opt/node@16/bin:/usr/local/bin:$PATH"
    - arch -x86_64 brew install node@16 yarn git python@$PYTHON_VERSION
    - ln -s /usr/local/bin/python$PYTHON_VERSION /usr/local/bin/python
    - git submodule init
    - git submodule update
    - sed -i -e "s/[0-9]*-dev/`date -u +%Y%m%d%H`/g" package.json
  install_script:
    - export PATH="/usr/local/opt/node@16/bin:/usr/local/bin:$PATH"
    - arch -x86_64 npx yarn install --ignore-engines || arch -x86_64 npx yarn install --ignore-engines
  build_script:
    - export PATH="/usr/local/opt/node@16/bin:/usr/local/bin:$PATH"
    - arch -x86_64 npx yarn build
    - arch -x86_64 yarn run build:apm
  build_binary_script:
    - export PATH="/usr/local/opt/node@16/bin:/usr/local/bin:$PATH"
    - arch -x86_64 npx yarn dist || arch -x86_64 npx yarn dist
  x86_binary_artifacts:
    path: ./binaries/*
  test_script:
    - export PATH="/usr/local/opt/node@16/bin:/usr/local/bin:$PATH"
    - rm -R node_modules/electron; yarn install --check-files
    - hdiutil mount binaries/Pulsar*dmg
    - export BINARY_NAME=`ls /Volumes/Pulsar*/Pulsar.app/Contents/MacOS/Pulsar`
    - PLAYWRIGHT_JUNIT_OUTPUT_NAME=report.xml arch -x86_64 npx playwright test --reporter=junit,list
  always:
    videos_artifacts:
      path: ./tests/videos/**
    junit_artifacts:
      path: report.xml
      type: text/xml
      format: junit

windows_task:
  alias: windows
  timeout_in: 90m
  windows_container:
    image: cirrusci/windowsservercore:visualstudio2022-2022.06.23
  env:
    CIRRUS_SHELL: bash
    PATH: C:\Python310\Scripts\;C:\Python310\;%PATH%;C:\Program Files\nodejs\;C:\Program Files\Git\cmd;C:\Users\User\AppData\Local\Microsoft\WindowsApps;C:\Users\User\AppData\Roaming\npm;C:\Program Files\Microsoft Visual Studio\2022\Community\Msbuild\Current\Bin\
  prepare_script:
    - choco install nodejs --version=16.16.0 -y
    - choco install python --version=3.10.3	-y
    - choco install git visualstudio2019-workload-vctools -y
    - git submodule init
    - git submodule update
    - npm config set python 'C:\Python310\python.exe'
  install_script:
    - npx yarn install --ignore-engines
      || rm -R node_modules && npx yarn install --ignore-engines
      || rm -R node_modules && npx yarn install --ignore-engines
  build_script:
    - npx yarn build:apm
    - npx yarn build || npx yarn build || npx yarn build
  build_binary_script:
    - sed -i -e "s/[0-9]*-dev/`date -u +%Y%m%d%H`/g" package.json
    - npx yarn dist || npx yarn dist || npx yarn dist
  binary_artifacts:
    path: .\binaries\*
  test_script:
    - mkdir extracted; tar -xf binaries/*zip -C ./extracted/
    - export BINARY_NAME=./extracted/Pulsar.exe
    - PLAYWRIGHT_JUNIT_OUTPUT_NAME=report.xml npx playwright test --reporter=junit,list || echo "Yeah, tests failed, Windows is like this"
  always:
    videos_artifacts:
      path: ./tests/videos/**
    junit_artifacts:
      path: report.xml
      type: text/xml
      format: junit<|MERGE_RESOLUTION|>--- conflicted
+++ resolved
@@ -6,11 +6,7 @@
   container:
     image: node:16-slim
     memory: 8G
-<<<<<<< HEAD
-  install_deps_script:
-=======
-  prepare_script:
->>>>>>> fe893875
+  prepare_script:
     - apt-get update
     - export DEBIAN_FRONTEND="noninteractive"
     - apt-get install -y
@@ -41,24 +37,18 @@
   binary_artifacts:
     path: ./binaries/*
   test_script:
-<<<<<<< HEAD
-    - Xvfb :99 & DISPLAY=:99 PLAYWRIGHT_JUNIT_OUTPUT_NAME=report.xml npx playwright test --reporter=junit,list
-=======
     - rm -R node_modules/electron; yarn install --check-files
     - ./binaries/*AppImage --appimage-extract
     - export BINARY_NAME='squashfs-root/pulsar'
     - mkdir -p ./tests/videos
     - Xvfb -screen 0 1024x768x24+32 :99 & nohup ffmpeg -video_size 1024x768 -f x11grab -i :99.0 ./tests/videos/out.mpg & DISPLAY=:99 PLAYWRIGHT_JUNIT_OUTPUT_NAME=report.xml npx playwright test --reporter=junit,list
->>>>>>> fe893875
-  always:
-    videos_artifacts:
-      path: ./tests/videos/**
-    junit_artifacts:
-      path: report.xml
-      type: text/xml
-      format: junit
-<<<<<<< HEAD
-=======
+  always:
+    videos_artifacts:
+      path: ./tests/videos/**
+    junit_artifacts:
+      path: report.xml
+      type: text/xml
+      format: junit
 
 arm_linux_task:
   alias: linux
@@ -117,18 +107,12 @@
       path: report.xml
       type: text/xml
       format: junit
->>>>>>> fe893875
-
-macos_task:
+
+silicon_mac_task:
   alias: mac
   macos_instance:
     image: ghcr.io/cirruslabs/macos-monterey-xcode:14
     memory: 8G
-<<<<<<< HEAD
-  install_deps_script:
-    - sed -i -e "s/[0-9]*-dev/`date -u +%Y%m%d%H`/g" package.json
-    - brew install node@16 yarn git python
-=======
   env:
     CSC_LINK: ENCRYPTED[0078015a03bb6cfdbd80113ae5bbb6f448fd4bbbc40efd81bf2cb1554373046b475a4d7c77e3e3e82ac1ce2f7e3d2da5]
     CSC_KEY_PASSWORD: ENCRYPTED[82bb72653d39578035ed1860ab4978703d50bd326d925a146ff08782f987ceb37ac2d8dbace52dec2b0e2ef92debf097]
@@ -137,7 +121,6 @@
     TEAM_ID: ENCRYPTED[11f3fedfbaf4aff1859bf6c105f0437ace23d84f5420a2c1cea884fbfa43b115b7834a463516d50cb276d4c4d9128b49]
   prepare_script:
     - brew install node@16 yarn git python@$PYTHON_VERSION
->>>>>>> fe893875
     - git submodule init
     - git submodule update
     - ln -s /opt/homebrew/bin/python$PYTHON_VERSION /opt/homebrew/bin/python
@@ -150,14 +133,6 @@
     - export PATH="/opt/homebrew/bin:/opt/homebrew/opt/node@16/bin:$PATH"
     - yarn build
     - yarn run build:apm
-<<<<<<< HEAD
-  build_arm_binary_script:
-    - export PATH="/opt/homebrew/bin:/opt/homebrew/opt/node@16/bin:$PATH"
-    - yarn dist || yarn dist
-  arm_binary_artifacts:
-    path: ./binaries/*
-  test_script:
-=======
   build_binary_script:
     - export PATH="/opt/homebrew/bin:/opt/homebrew/opt/node@16/bin:$PATH"
     - yarn dist || yarn dist
@@ -168,7 +143,6 @@
     - rm -R node_modules/electron; yarn install --check-files
     - hdiutil mount binaries/Pulsar*dmg
     - export BINARY_NAME=`ls /Volumes/Pulsar*/Pulsar.app/Contents/MacOS/Pulsar`
->>>>>>> fe893875
     - PLAYWRIGHT_JUNIT_OUTPUT_NAME=report.xml npx playwright test --reporter=junit,list
   always:
     videos_artifacts:
@@ -177,9 +151,6 @@
       path: report.xml
       type: text/xml
       format: junit
-<<<<<<< HEAD
-  build_x86_dependencies_script:
-=======
 
 intel_mac_task:
   alias: mac
@@ -194,7 +165,6 @@
     TEAM_ID: ENCRYPTED[11f3fedfbaf4aff1859bf6c105f0437ace23d84f5420a2c1cea884fbfa43b115b7834a463516d50cb276d4c4d9128b49]
   prepare_script:
     - sudo rm -rf /Library/Developer/CommandLineTools
->>>>>>> fe893875
     - echo A | softwareupdate --install-rosetta
     - arch -x86_64 xcode-select --install
     - arch -x86_64 /bin/bash -c "$(curl -fsSL https://raw.githubusercontent.com/Homebrew/install/master/install.sh)"
@@ -214,7 +184,7 @@
   build_binary_script:
     - export PATH="/usr/local/opt/node@16/bin:/usr/local/bin:$PATH"
     - arch -x86_64 npx yarn dist || arch -x86_64 npx yarn dist
-  x86_binary_artifacts:
+  binary_artifacts:
     path: ./binaries/*
   test_script:
     - export PATH="/usr/local/opt/node@16/bin:/usr/local/bin:$PATH"
