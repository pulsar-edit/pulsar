--- conflicted
+++ resolved
@@ -3,58 +3,6 @@
   GITHUB_TOKEN: ENCRYPTED[!b0ff4671044672be50914a3a10b49af642bd8e0e681a6f4e5855ec5230a5cf9afbc53d9e90239b8d2c79455f014f383f!]
   # The above token, is a GitHub API Token, that allows us to download RipGrep without concern of API limits
 
-<<<<<<< HEAD
-linux_task:
-  alias: linux
-  container:
-    image: node:16-slim
-    memory: 8G
-  prepare_script:
-    - apt-get update
-    - export DEBIAN_FRONTEND="noninteractive"
-    - apt-get install -y
-                ffmpeg
-                rpm
-                build-essential
-                git
-                libsecret-1-dev
-                fakeroot
-                libx11-dev
-                libxkbfile-dev
-                libgdk-pixbuf2.0-dev
-                libgtk-3-dev
-                libxss-dev
-                libasound2-dev
-                libnss3
-                xvfb
-    - git submodule init
-    - git submodule update
-    - sed -i -e "s/[0-9]*-dev/`date -u +%Y%m%d%H`/g" package.json
-  install_script:
-    - yarn install --ignore-engines || yarn install --ignore-engines
-  build_script:
-    - yarn build
-    - yarn run build:apm
-  build_binary_script:
-    - yarn dist || yarn dist
-  rename_binary_script:
-    - node script/rename.js "Linux"
-  binary_artifacts:
-    path: ./binaries/*
-  test_script:
-    - rm -R node_modules/electron; yarn install --check-files
-    - ./binaries/*AppImage --appimage-extract
-    - export BINARY_NAME='squashfs-root/pulsar'
-    - mkdir -p ./tests/videos
-    - Xvfb -screen 0 1024x768x24+32 :99 & nohup ffmpeg -video_size 1024x768 -f x11grab -i :99.0 ./tests/videos/out.mpg & DISPLAY=:99 PLAYWRIGHT_JUNIT_OUTPUT_NAME=report.xml npx playwright test --reporter=junit,list
-  always:
-    videos_artifacts:
-      path: ./tests/videos/**
-    junit_artifacts:
-      path: report.xml
-      type: text/xml
-      format: junit
-=======
 # linux_task:
 #   alias: linux
 #   container:
@@ -88,6 +36,8 @@
 #     - yarn run build:apm
 #   build_binary_script:
 #     - yarn dist || yarn dist
+#   rename_binary_script:
+#     - node script/rename.js "Linux"
 #   binary_artifacts:
 #     path: ./binaries/*
 #   test_script:
@@ -103,7 +53,6 @@
 #       path: report.xml
 #       type: text/xml
 #       format: junit
->>>>>>> f922b106
 
 arm_linux_task:
   alias: linux
@@ -221,99 +170,6 @@
       type: text/xml
       format: junit
 
-<<<<<<< HEAD
-intel_mac_task:
-  alias: mac
-  macos_instance:
-    image: ghcr.io/cirruslabs/macos-monterey-xcode:14
-    memory: 8G
-  env:
-    CSC_LINK: ENCRYPTED[0078015a03bb6cfdbd80113ae5bbb6f448fd4bbbc40efd81bf2cb1554373046b475a4d7c77e3e3e82ac1ce2f7e3d2da5]
-    CSC_KEY_PASSWORD: ENCRYPTED[82bb72653d39578035ed1860ab4978703d50bd326d925a146ff08782f987ceb37ac2d8dbace52dec2b0e2ef92debf097]
-    APPLEID: ENCRYPTED[549ce052bd5666dba5245f4180bf93b74ed206fe5e6e7c8f67a8596d3767c1f682b84e347b326ac318c62a07c8844a57]
-    APPLEID_PASSWORD: ENCRYPTED[774c3307fd3b62660ecf5beb8537a24498c76e8d90d7f28e5bc816742fd8954a34ffed13f9aa2d1faf66ce08b4496e6f]
-    TEAM_ID: ENCRYPTED[11f3fedfbaf4aff1859bf6c105f0437ace23d84f5420a2c1cea884fbfa43b115b7834a463516d50cb276d4c4d9128b49]
-  prepare_script:
-    - sudo rm -rf /Library/Developer/CommandLineTools
-    - echo A | softwareupdate --install-rosetta
-    - arch -x86_64 xcode-select --install
-    - arch -x86_64 /bin/bash -c "$(curl -fsSL https://raw.githubusercontent.com/Homebrew/install/master/install.sh)"
-    - export PATH="/usr/local/opt/node@16/bin:/usr/local/bin:$PATH"
-    - arch -x86_64 brew install node@16 yarn git python@$PYTHON_VERSION
-    - ln -s /usr/local/bin/python$PYTHON_VERSION /usr/local/bin/python
-    - git submodule init
-    - git submodule update
-    - sed -i -e "s/[0-9]*-dev/`date -u +%Y%m%d%H`/g" package.json
-  install_script:
-    - export PATH="/usr/local/opt/node@16/bin:/usr/local/bin:$PATH"
-    - arch -x86_64 npx yarn install --ignore-engines || arch -x86_64 npx yarn install --ignore-engines
-  build_script:
-    - export PATH="/usr/local/opt/node@16/bin:/usr/local/bin:$PATH"
-    - arch -x86_64 npx yarn build
-    - arch -x86_64 yarn run build:apm
-  build_binary_script:
-    - export PATH="/usr/local/opt/node@16/bin:/usr/local/bin:$PATH"
-    - arch -x86_64 npx yarn dist || arch -x86_64 npx yarn dist
-  rename_binary_script:
-    - export PATH="/usr/local/opt/node@16/bin:/usr/local/bin:$PATH"
-    - node script/rename.js "Intel.Mac"
-  binary_artifacts:
-    path: ./binaries/*
-  test_script:
-    - export PATH="/usr/local/opt/node@16/bin:/usr/local/bin:$PATH"
-    - rm -R node_modules/electron; yarn install --check-files
-    - hdiutil mount binaries/*Pulsar*dmg
-    - export BINARY_NAME=`ls /Volumes/Pulsar*/Pulsar.app/Contents/MacOS/Pulsar`
-    - PLAYWRIGHT_JUNIT_OUTPUT_NAME=report.xml arch -x86_64 npx playwright test --reporter=junit,list
-  always:
-    videos_artifacts:
-      path: ./tests/videos/**
-    junit_artifacts:
-      path: report.xml
-      type: text/xml
-      format: junit
-
-windows_task:
-  alias: windows
-  timeout_in: 90m
-  windows_container:
-    image: cirrusci/windowsservercore:visualstudio2022-2022.06.23
-  env:
-    CIRRUS_SHELL: bash
-    PATH: C:\Python310\Scripts\;C:\Python310\;%PATH%;C:\Program Files\nodejs\;C:\Program Files\Git\cmd;C:\Users\User\AppData\Local\Microsoft\WindowsApps;C:\Users\User\AppData\Roaming\npm;C:\Program Files\Microsoft Visual Studio\2022\Community\Msbuild\Current\Bin\
-  prepare_script:
-    - choco install nodejs --version=16.16.0 -y
-    - choco install python --version=3.10.3	-y
-    - choco install git visualstudio2019-workload-vctools -y
-    - git submodule init
-    - git submodule update
-    - npm config set python 'C:\Python310\python.exe'
-  install_script:
-    - npx yarn install --ignore-engines
-      || rm -R node_modules && npx yarn install --ignore-engines
-      || rm -R node_modules && npx yarn install --ignore-engines
-  build_script:
-    - npx yarn build:apm
-    - npx yarn build || npx yarn build || npx yarn build
-  build_binary_script:
-    - sed -i -e "s/[0-9]*-dev/`date -u +%Y%m%d%H`/g" package.json
-    - npx yarn dist || npx yarn dist || npx yarn dist
-  rename_binary_script:
-    - node script/rename.js "Windows"
-  binary_artifacts:
-    path: .\binaries\*
-  test_script:
-    - mkdir extracted; tar -xf binaries/*zip -C ./extracted/
-    - export BINARY_NAME=./extracted/Pulsar.exe
-    - PLAYWRIGHT_JUNIT_OUTPUT_NAME=report.xml npx playwright test --reporter=junit,list || echo "Yeah, tests failed, Windows is like this"
-  always:
-    videos_artifacts:
-      path: ./tests/videos/**
-    junit_artifacts:
-      path: report.xml
-      type: text/xml
-      format: junit
-=======
 # intel_mac_task:
 #   alias: mac
 #   macos_instance:
@@ -346,12 +202,15 @@
 #   build_binary_script:
 #     - export PATH="/usr/local/opt/node@16/bin:/usr/local/bin:$PATH"
 #     - arch -x86_64 npx yarn dist || arch -x86_64 npx yarn dist
+#   rename_binary_script:
+#     - export PATH="/usr/local/opt/node@16/bin:/usr/local/bin:$PATH"
+#     - node script/rename.js "Intel.Mac"
 #   binary_artifacts:
 #     path: ./binaries/*
 #   test_script:
 #     - export PATH="/usr/local/opt/node@16/bin:/usr/local/bin:$PATH"
 #     - rm -R node_modules/electron; yarn install --check-files
-#     - hdiutil mount binaries/Pulsar*dmg
+#     - hdiutil mount binaries/*Pulsar*dmg
 #     - export BINARY_NAME=`ls /Volumes/Pulsar*/Pulsar.app/Contents/MacOS/Pulsar`
 #     - PLAYWRIGHT_JUNIT_OUTPUT_NAME=report.xml arch -x86_64 npx playwright test --reporter=junit,list
 #   always:
@@ -387,6 +246,8 @@
 #   build_binary_script:
 #     - sed -i -e "s/[0-9]*-dev/`date -u +%Y%m%d%H`/g" package.json
 #     - npx yarn dist || npx yarn dist || npx yarn dist
+#   rename_binary_script:
+#     - node script/rename.js "Windows"
 #   binary_artifacts:
 #     path: .\binaries\*
 #   test_script:
@@ -399,5 +260,4 @@
 #     junit_artifacts:
 #       path: report.xml
 #       type: text/xml
-#       format: junit
->>>>>>> f922b106
+#       format: junit