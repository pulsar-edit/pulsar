--- conflicted
+++ resolved
@@ -9,10 +9,7 @@
     "markdown-preview.css",
     "command-panel.css",
     "command-logger.css",
-<<<<<<< HEAD
     "blurred.css"
-=======
     "bracket-matcher.css"
->>>>>>> 35140488
   ]
 }