--- conflicted
+++ resolved
@@ -31,11 +31,7 @@
     "pathwatcher": "0.9.0",
     "pegjs": "0.7.0",
     "q": "0.9.7",
-<<<<<<< HEAD
-    "scandal": "0.6.3",
-=======
     "scandal": "0.6.4",
->>>>>>> 6485e4f5
     "season": "0.14.0",
     "semver": "1.1.4",
     "space-pen": "2.0.0",
