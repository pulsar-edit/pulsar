--- conflicted
+++ resolved
@@ -1,10 +1,6 @@
 {
   "name": "language-typescript",
-<<<<<<< HEAD
-  "version": "0.4.5-0",
-=======
   "version": "0.4.5",
->>>>>>> c21efc6f
   "description": "TypeScript language support in Atom",
   "engines": {
     "atom": ">=1.19.1",
