{
  "name": "atom",
  "productName": "Atom",
  "version": "1.33.0-dev",
  "description": "A hackable text editor for the 21st Century.",
  "main": "./src/main-process/main.js",
  "repository": {
    "type": "git",
    "url": "https://github.com/atom/atom.git"
  },
  "bugs": {
    "url": "https://github.com/atom/atom/issues"
  },
  "license": "MIT",
  "electronVersion": "2.0.9",
  "dependencies": {
    "@atom/nsfw": "1.0.18",
    "@atom/source-map-support": "^0.3.4",
    "@atom/watcher": "1.0.8",
    "about": "file:packages/about",
    "archive-view": "https://www.atom.io/api/packages/archive-view/versions/0.65.1/tarball",
    "async": "0.2.6",
    "atom-dark-syntax": "file:packages/atom-dark-syntax",
    "atom-dark-ui": "file:packages/atom-dark-ui",
    "atom-keymap": "8.2.11",
<<<<<<< HEAD
    "atom-light-syntax": "https://www.atom.io/api/packages/atom-light-syntax/versions/0.29.1/tarball",
    "atom-light-ui": "file:packages/atom-light-ui",
=======
    "atom-light-syntax": "file:packages/atom-light-syntax",
    "atom-light-ui": "https://www.atom.io/api/packages/atom-light-ui/versions/0.46.3/tarball",
>>>>>>> 363af81b
    "atom-select-list": "^0.7.2",
    "atom-ui": "0.4.1",
    "autocomplete-atom-api": "https://www.atom.io/api/packages/autocomplete-atom-api/versions/0.10.7/tarball",
    "autocomplete-css": "https://www.atom.io/api/packages/autocomplete-css/versions/0.17.5/tarball",
    "autocomplete-html": "https://www.atom.io/api/packages/autocomplete-html/versions/0.8.6/tarball",
    "autocomplete-plus": "https://www.atom.io/api/packages/autocomplete-plus/versions/2.41.0/tarball",
    "autocomplete-snippets": "https://www.atom.io/api/packages/autocomplete-snippets/versions/1.12.0/tarball",
    "autoflow": "file:packages/autoflow",
    "autosave": "https://www.atom.io/api/packages/autosave/versions/0.24.6/tarball",
    "babel-core": "5.8.38",
    "background-tips": "https://www.atom.io/api/packages/background-tips/versions/0.28.0/tarball",
    "base16-tomorrow-dark-theme": "https://www.atom.io/api/packages/base16-tomorrow-dark-theme/versions/1.6.0/tarball",
    "base16-tomorrow-light-theme": "https://www.atom.io/api/packages/base16-tomorrow-light-theme/versions/1.6.0/tarball",
    "bookmarks": "https://www.atom.io/api/packages/bookmarks/versions/0.45.1/tarball",
    "bracket-matcher": "https://www.atom.io/api/packages/bracket-matcher/versions/0.89.3/tarball",
    "cached-run-in-this-context": "0.5.0",
    "chai": "3.5.0",
    "chart.js": "^2.3.0",
    "clear-cut": "^2.0.2",
    "coffee-script": "1.12.7",
    "color": "^0.7.3",
    "command-palette": "https://www.atom.io/api/packages/command-palette/versions/0.43.5/tarball",
    "dalek": "https://www.atom.io/api/packages/dalek/versions/0.2.2/tarball",
    "dedent": "^0.7.0",
    "deprecation-cop": "https://www.atom.io/api/packages/deprecation-cop/versions/0.56.9/tarball",
    "dev-live-reload": "https://www.atom.io/api/packages/dev-live-reload/versions/0.48.1/tarball",
    "devtron": "1.3.0",
    "encoding-selector": "https://www.atom.io/api/packages/encoding-selector/versions/0.23.9/tarball",
    "etch": "^0.12.6",
    "event-kit": "^2.5.1",
    "exception-reporting": "https://www.atom.io/api/packages/exception-reporting/versions/0.43.1/tarball",
    "find-and-replace": "https://www.atom.io/api/packages/find-and-replace/versions/0.215.14/tarball",
    "find-parent-dir": "^0.3.0",
    "first-mate": "7.1.3",
    "focus-trap": "2.4.5",
    "fs-admin": "^0.1.7",
    "fs-plus": "^3.0.1",
    "fstream": "0.1.24",
    "fuzzaldrin": "^2.1",
    "fuzzy-finder": "https://www.atom.io/api/packages/fuzzy-finder/versions/1.8.2/tarball",
    "git-diff": "file:packages/git-diff",
    "git-utils": "5.2.1",
    "github": "https://www.atom.io/api/packages/github/versions/0.20.0/tarball",
    "glob": "^7.1.1",
    "go-to-line": "https://www.atom.io/api/packages/go-to-line/versions/0.33.0/tarball",
    "grammar-selector": "https://www.atom.io/api/packages/grammar-selector/versions/0.50.1/tarball",
    "grim": "1.5.0",
    "image-view": "https://www.atom.io/api/packages/image-view/versions/0.63.1/tarball",
    "incompatible-packages": "https://www.atom.io/api/packages/incompatible-packages/versions/0.27.3/tarball",
    "jasmine-json": "~0.0",
    "jasmine-reporters": "1.1.0",
    "jasmine-tagged": "^1.1.4",
    "key-path-helpers": "^0.4.0",
    "keybinding-resolver": "https://www.atom.io/api/packages/keybinding-resolver/versions/0.38.4/tarball",
    "language-c": "https://www.atom.io/api/packages/language-c/versions/0.60.5/tarball",
    "language-clojure": "https://www.atom.io/api/packages/language-clojure/versions/0.22.7/tarball",
    "language-coffee-script": "https://www.atom.io/api/packages/language-coffee-script/versions/0.49.3/tarball",
    "language-csharp": "https://www.atom.io/api/packages/language-csharp/versions/1.1.0/tarball",
    "language-css": "https://www.atom.io/api/packages/language-css/versions/0.42.11/tarball",
    "language-gfm": "https://www.atom.io/api/packages/language-gfm/versions/0.90.5/tarball",
    "language-git": "https://www.atom.io/api/packages/language-git/versions/0.19.1/tarball",
    "language-go": "https://www.atom.io/api/packages/language-go/versions/0.46.3/tarball",
    "language-html": "https://www.atom.io/api/packages/language-html/versions/0.51.5/tarball",
    "language-hyperlink": "https://www.atom.io/api/packages/language-hyperlink/versions/0.16.3/tarball",
    "language-java": "https://www.atom.io/api/packages/language-java/versions/0.30.0/tarball",
    "language-javascript": "https://www.atom.io/api/packages/language-javascript/versions/0.129.9/tarball",
    "language-json": "https://www.atom.io/api/packages/language-json/versions/0.19.2/tarball",
    "language-less": "https://www.atom.io/api/packages/language-less/versions/0.34.2/tarball",
    "language-make": "https://www.atom.io/api/packages/language-make/versions/0.22.3/tarball",
    "language-mustache": "https://www.atom.io/api/packages/language-mustache/versions/0.14.5/tarball",
    "language-objective-c": "https://www.atom.io/api/packages/language-objective-c/versions/0.15.1/tarball",
    "language-perl": "https://www.atom.io/api/packages/language-perl/versions/0.38.1/tarball",
    "language-php": "https://www.atom.io/api/packages/language-php/versions/0.44.0/tarball",
    "language-property-list": "https://www.atom.io/api/packages/language-property-list/versions/0.9.1/tarball",
    "language-python": "https://www.atom.io/api/packages/language-python/versions/0.51.5/tarball",
    "language-ruby": "https://www.atom.io/api/packages/language-ruby/versions/0.72.9/tarball",
    "language-ruby-on-rails": "https://www.atom.io/api/packages/language-ruby-on-rails/versions/0.25.3/tarball",
    "language-sass": "https://www.atom.io/api/packages/language-sass/versions/0.62.0/tarball",
    "language-shellscript": "https://www.atom.io/api/packages/language-shellscript/versions/0.27.5/tarball",
    "language-source": "https://www.atom.io/api/packages/language-source/versions/0.9.0/tarball",
    "language-sql": "https://www.atom.io/api/packages/language-sql/versions/0.25.10/tarball",
    "language-text": "https://www.atom.io/api/packages/language-text/versions/0.7.4/tarball",
    "language-todo": "https://www.atom.io/api/packages/language-todo/versions/0.29.4/tarball",
    "language-toml": "https://www.atom.io/api/packages/language-toml/versions/0.18.2/tarball",
    "language-typescript": "https://www.atom.io/api/packages/language-typescript/versions/0.4.6/tarball",
    "language-xml": "https://www.atom.io/api/packages/language-xml/versions/0.35.2/tarball",
    "language-yaml": "https://www.atom.io/api/packages/language-yaml/versions/0.32.0/tarball",
    "less-cache": "1.1.0",
    "line-ending-selector": "https://www.atom.io/api/packages/line-ending-selector/versions/0.7.7/tarball",
    "line-top-index": "0.3.1",
    "link": "https://www.atom.io/api/packages/link/versions/0.31.6/tarball",
    "markdown-preview": "https://www.atom.io/api/packages/markdown-preview/versions/0.159.25/tarball",
    "marked": "^0.3.12",
    "metrics": "https://www.atom.io/api/packages/metrics/versions/1.6.2/tarball",
    "minimatch": "^3.0.3",
    "mocha": "2.5.1",
    "mocha-junit-reporter": "^1.13.0",
    "mocha-multi-reporters": "^1.1.4",
    "mock-spawn": "^0.2.6",
    "normalize-package-data": "^2.0.0",
    "notifications": "https://www.atom.io/api/packages/notifications/versions/0.70.5/tarball",
    "nslog": "^3",
    "one-dark-syntax": "file:packages/one-dark-syntax",
    "one-dark-ui": "file:packages/one-dark-ui",
    "one-light-syntax": "file:packages/one-light-syntax",
    "one-light-ui": "file:packages/one-light-ui",
    "open-on-github": "https://www.atom.io/api/packages/open-on-github/versions/1.3.1/tarball",
    "package-generator": "https://www.atom.io/api/packages/package-generator/versions/1.3.0/tarball",
    "pathwatcher": "8.0.1",
    "postcss": "5.2.4",
    "postcss-selector-parser": "2.2.1",
    "property-accessors": "^1.1.3",
    "random-words": "0.0.1",
    "resolve": "^1.1.6",
    "scandal": "^3.1.0",
    "scoped-property-store": "^0.17.0",
    "scrollbar-style": "^3.2",
    "season": "^6.0.2",
    "semver": "^4.3.3",
    "service-hub": "^0.7.4",
    "settings-view": "https://www.atom.io/api/packages/settings-view/versions/0.256.1/tarball",
    "sinon": "1.17.4",
    "snippets": "https://www.atom.io/api/packages/snippets/versions/1.3.5/tarball",
    "solarized-dark-syntax": "https://www.atom.io/api/packages/solarized-dark-syntax/versions/1.2.0/tarball",
    "solarized-light-syntax": "https://www.atom.io/api/packages/solarized-light-syntax/versions/1.2.0/tarball",
    "spell-check": "https://www.atom.io/api/packages/spell-check/versions/0.74.1/tarball",
    "status-bar": "https://www.atom.io/api/packages/status-bar/versions/1.8.15/tarball",
    "styleguide": "https://www.atom.io/api/packages/styleguide/versions/0.49.12/tarball",
    "symbols-view": "https://www.atom.io/api/packages/symbols-view/versions/0.118.2/tarball",
    "tabs": "https://www.atom.io/api/packages/tabs/versions/0.109.2/tarball",
    "temp": "^0.8.3",
    "text-buffer": "13.14.9",
    "timecop": "https://www.atom.io/api/packages/timecop/versions/0.36.2/tarball",
    "tree-sitter": "0.13.15",
    "tree-view": "https://www.atom.io/api/packages/tree-view/versions/0.224.2/tarball",
    "typescript-simple": "1.0.0",
    "underscore-plus": "^1.6.8",
    "update-package-dependencies": "https://www.atom.io/api/packages/update-package-dependencies/versions/0.13.1/tarball",
    "welcome": "https://www.atom.io/api/packages/welcome/versions/0.36.7/tarball",
    "whitespace": "https://www.atom.io/api/packages/whitespace/versions/0.37.7/tarball",
    "winreg": "^1.2.1",
    "wrap-guide": "https://www.atom.io/api/packages/wrap-guide/versions/0.40.3/tarball",
    "yargs": "^3.23.0"
  },
  "packageDependencies": {
    "atom-dark-syntax": "file:./packages/atom-dark-syntax",
    "atom-dark-ui": "file:./packages/atom-dark-ui",
<<<<<<< HEAD
    "atom-light-syntax": "0.29.1",
    "atom-light-ui": "file:./packages/atom-light-ui",
=======
    "atom-light-syntax": "file:./packages/atom-light-syntax",
    "atom-light-ui": "0.46.3",
>>>>>>> 363af81b
    "base16-tomorrow-dark-theme": "1.6.0",
    "base16-tomorrow-light-theme": "1.6.0",
    "one-dark-ui": "file:./packages/one-dark-ui",
    "one-light-ui": "file:./packages/one-light-ui",
    "one-dark-syntax": "file:./packages/one-dark-syntax",
    "one-light-syntax": "file:./packages/one-light-syntax",
    "solarized-dark-syntax": "1.2.0",
    "solarized-light-syntax": "1.2.0",
    "about": "file:./packages/about",
    "archive-view": "0.65.1",
    "autocomplete-atom-api": "0.10.7",
    "autocomplete-css": "0.17.5",
    "autocomplete-html": "0.8.6",
    "autocomplete-plus": "2.41.0",
    "autocomplete-snippets": "1.12.0",
    "autoflow": "file:./packages/autoflow",
    "autosave": "0.24.6",
    "background-tips": "0.28.0",
    "bookmarks": "0.45.1",
    "bracket-matcher": "0.89.3",
    "command-palette": "0.43.5",
    "dalek": "0.2.2",
    "deprecation-cop": "0.56.9",
    "dev-live-reload": "0.48.1",
    "encoding-selector": "0.23.9",
    "exception-reporting": "0.43.1",
    "find-and-replace": "0.215.14",
    "fuzzy-finder": "1.8.2",
    "github": "0.20.0",
    "git-diff": "file:./packages/git-diff",
    "go-to-line": "0.33.0",
    "grammar-selector": "0.50.1",
    "image-view": "0.63.1",
    "incompatible-packages": "0.27.3",
    "keybinding-resolver": "0.38.4",
    "line-ending-selector": "0.7.7",
    "link": "0.31.6",
    "markdown-preview": "0.159.25",
    "metrics": "1.6.2",
    "notifications": "0.70.5",
    "open-on-github": "1.3.1",
    "package-generator": "1.3.0",
    "settings-view": "0.256.1",
    "snippets": "1.3.5",
    "spell-check": "0.74.1",
    "status-bar": "1.8.15",
    "styleguide": "0.49.12",
    "symbols-view": "0.118.2",
    "tabs": "0.109.2",
    "timecop": "0.36.2",
    "tree-view": "0.224.2",
    "update-package-dependencies": "0.13.1",
    "welcome": "0.36.7",
    "whitespace": "0.37.7",
    "wrap-guide": "0.40.3",
    "language-c": "0.60.5",
    "language-clojure": "0.22.7",
    "language-coffee-script": "0.49.3",
    "language-csharp": "1.1.0",
    "language-css": "0.42.11",
    "language-gfm": "0.90.5",
    "language-git": "0.19.1",
    "language-go": "0.46.3",
    "language-html": "0.51.5",
    "language-hyperlink": "0.16.3",
    "language-java": "0.30.0",
    "language-javascript": "0.129.9",
    "language-json": "0.19.2",
    "language-less": "0.34.2",
    "language-make": "0.22.3",
    "language-mustache": "0.14.5",
    "language-objective-c": "0.15.1",
    "language-perl": "0.38.1",
    "language-php": "0.44.0",
    "language-property-list": "0.9.1",
    "language-python": "0.51.5",
    "language-ruby": "0.72.9",
    "language-ruby-on-rails": "0.25.3",
    "language-sass": "0.62.0",
    "language-shellscript": "0.27.5",
    "language-source": "0.9.0",
    "language-sql": "0.25.10",
    "language-text": "0.7.4",
    "language-todo": "0.29.4",
    "language-toml": "0.18.2",
    "language-typescript": "0.4.6",
    "language-xml": "0.35.2",
    "language-yaml": "0.32.0"
  },
  "private": true,
  "scripts": {
    "preinstall": "node -e 'process.exit(0)'",
    "test": "node script/test"
  },
  "standard": {
    "env": {
      "atomtest": true,
      "browser": true,
      "jasmine": true,
      "node": true
    },
    "globals": [
      "atom",
      "snapshotResult"
    ]
  }
}<|MERGE_RESOLUTION|>--- conflicted
+++ resolved
@@ -23,13 +23,8 @@
     "atom-dark-syntax": "file:packages/atom-dark-syntax",
     "atom-dark-ui": "file:packages/atom-dark-ui",
     "atom-keymap": "8.2.11",
-<<<<<<< HEAD
-    "atom-light-syntax": "https://www.atom.io/api/packages/atom-light-syntax/versions/0.29.1/tarball",
-    "atom-light-ui": "file:packages/atom-light-ui",
-=======
     "atom-light-syntax": "file:packages/atom-light-syntax",
-    "atom-light-ui": "https://www.atom.io/api/packages/atom-light-ui/versions/0.46.3/tarball",
->>>>>>> 363af81b
+    "atom-light-ui": "file:packages/atom-light-ui",    
     "atom-select-list": "^0.7.2",
     "atom-ui": "0.4.1",
     "autocomplete-atom-api": "https://www.atom.io/api/packages/autocomplete-atom-api/versions/0.10.7/tarball",
@@ -177,13 +172,8 @@
   "packageDependencies": {
     "atom-dark-syntax": "file:./packages/atom-dark-syntax",
     "atom-dark-ui": "file:./packages/atom-dark-ui",
-<<<<<<< HEAD
-    "atom-light-syntax": "0.29.1",
+    "atom-light-syntax": "file:./packages/atom-light-syntax",    
     "atom-light-ui": "file:./packages/atom-light-ui",
-=======
-    "atom-light-syntax": "file:./packages/atom-light-syntax",
-    "atom-light-ui": "0.46.3",
->>>>>>> 363af81b
     "base16-tomorrow-dark-theme": "1.6.0",
     "base16-tomorrow-light-theme": "1.6.0",
     "one-dark-ui": "file:./packages/one-dark-ui",
