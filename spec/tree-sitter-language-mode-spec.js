const {it, fit, ffit, fffit, beforeEach, afterEach} = require('./async-spec-helpers')

const dedent = require('dedent')
const TextBuffer = require('text-buffer')
const {Point} = TextBuffer
const TextEditor = require('../src/text-editor')
const TreeSitterGrammar = require('../src/tree-sitter-grammar')
const TreeSitterLanguageMode = require('../src/tree-sitter-language-mode')

const cGrammarPath = require.resolve('language-c/grammars/tree-sitter-c.cson')
const pythonGrammarPath = require.resolve('language-python/grammars/tree-sitter-python.cson')
const jsGrammarPath = require.resolve('language-javascript/grammars/tree-sitter-javascript.cson')
const htmlGrammarPath = require.resolve('language-html/grammars/tree-sitter-html.cson')

describe('TreeSitterLanguageMode', () => {
  let editor, buffer

  beforeEach(async () => {
    editor = await atom.workspace.open('')
    buffer = editor.getBuffer()
  })

  describe('highlighting', () => {
    it('applies the most specific scope mapping to each node in the syntax tree', async () => {
      const grammar = new TreeSitterGrammar(atom.grammars, jsGrammarPath, {
        parser: 'tree-sitter-javascript',
        scopes: {
          'program': 'source',
          'call_expression > identifier': 'function',
          'property_identifier': 'property',
          'call_expression > member_expression > property_identifier': 'method'
        }
      })

      buffer.setText('aa.bbb = cc(d.eee());')

      const languageMode = new TreeSitterLanguageMode({buffer, grammar})
      buffer.setLanguageMode(languageMode)
      await languageMode.reparsePromise

      expectTokensToEqual(editor, [[
        {text: 'aa.', scopes: ['source']},
        {text: 'bbb', scopes: ['source', 'property']},
        {text: ' = ', scopes: ['source']},
        {text: 'cc', scopes: ['source', 'function']},
        {text: '(d.', scopes: ['source']},
        {text: 'eee', scopes: ['source', 'method']},
        {text: '());', scopes: ['source']}
      ]])
    })

    it('can start or end multiple scopes at the same position', async () => {
      const grammar = new TreeSitterGrammar(atom.grammars, jsGrammarPath, {
        parser: 'tree-sitter-javascript',
        scopes: {
          'program': 'source',
          'call_expression': 'call',
          'member_expression': 'member',
          'identifier': 'variable',
          '"("': 'open-paren',
          '")"': 'close-paren',
        }
      })

      buffer.setText('a = bb.ccc();')

      const languageMode = new TreeSitterLanguageMode({buffer, grammar})
      buffer.setLanguageMode(languageMode)
      await languageMode.reparsePromise

      expectTokensToEqual(editor, [[
        {text: 'a', scopes: ['source', 'variable']},
        {text: ' = ', scopes: ['source']},
        {text: 'bb', scopes: ['source', 'call', 'member', 'variable']},
        {text: '.ccc', scopes: ['source', 'call', 'member']},
        {text: '(', scopes: ['source', 'call', 'open-paren']},
        {text: ')', scopes: ['source', 'call', 'close-paren']},
        {text: ';', scopes: ['source']}
      ]])
    })

    it('can resume highlighting on a line that starts with whitespace', async () => {
      const grammar = new TreeSitterGrammar(atom.grammars, jsGrammarPath, {
        parser: 'tree-sitter-javascript',
        scopes: {
          'call_expression > member_expression > property_identifier': 'function',
          'property_identifier': 'member',
          'identifier': 'variable'
        }
      })

      buffer.setText('a\n  .b();')

      const languageMode = new TreeSitterLanguageMode({buffer, grammar})
      buffer.setLanguageMode(languageMode)
      await languageMode.reparsePromise

      expectTokensToEqual(editor, [
        [
          {text: 'a', scopes: ['variable']},
        ],
        [
          {text: '  ', scopes: ['whitespace']},
          {text: '.', scopes: []},
          {text: 'b', scopes: ['function']},
          {text: '();', scopes: []}
        ]
      ])
    })

    it('correctly skips over tokens with zero size', async () => {
      const grammar = new TreeSitterGrammar(atom.grammars, jsGrammarPath, {
        parser: 'tree-sitter-c',
        scopes: {
          'primitive_type': 'type',
          'identifier': 'variable',
        }
      })

      buffer.setText('int main() {\n  int a\n  int b;\n}');

      const languageMode = new TreeSitterLanguageMode({buffer, grammar})
      buffer.setLanguageMode(languageMode)
      await languageMode.reparsePromise

      editor.screenLineForScreenRow(0)
      expect(
        languageMode.tree.rootNode.descendantForPosition(Point(1, 2), Point(1, 6)).toString()
      ).toBe('(declaration (primitive_type) (identifier) (MISSING))')

      expectTokensToEqual(editor, [
        [
          {text: 'int', scopes: ['type']},
          {text: ' ', scopes: []},
          {text: 'main', scopes: ['variable']},
          {text: '() {', scopes: []}
        ],
        [
          {text: '  ', scopes: ['whitespace']},
          {text: 'int', scopes: ['type']},
          {text: ' ', scopes: []},
          {text: 'a', scopes: ['variable']}
        ],
        [
          {text: '  ', scopes: ['whitespace']},
          {text: 'int', scopes: ['type']},
          {text: ' ', scopes: []},
          {text: 'b', scopes: ['variable']},
          {text: ';', scopes: []}
        ],
        [
          {text: '}', scopes: []}
        ]
      ])
    })

    it('updates lines\' highlighting when they are affected by distant changes', async () => {
      const grammar = new TreeSitterGrammar(atom.grammars, jsGrammarPath, {
        parser: 'tree-sitter-javascript',
        scopes: {
          'call_expression > identifier': 'function',
          'property_identifier': 'member'
        }
      })

      buffer.setText('a(\nb,\nc\n')

      const languageMode = new TreeSitterLanguageMode({buffer, grammar})
      buffer.setLanguageMode(languageMode)
      await languageMode.reparsePromise

      // missing closing paren
      expectTokensToEqual(editor, [
        [{text: 'a(', scopes: []}],
        [{text: 'b,', scopes: []}],
        [{text: 'c', scopes: []}],
        [{text: '', scopes: []}]
      ])

      buffer.append(')')
      await languageMode.reparsePromise
      expectTokensToEqual(editor, [
        [
          {text: 'a', scopes: ['function']},
          {text: '(', scopes: []}
        ],
        [{text: 'b,', scopes: []}],
        [{text: 'c', scopes: []}],
        [{text: ')', scopes: []}]
      ])
    })

    it('handles edits after tokens that end between CR and LF characters (regression)', async () => {
      const grammar = new TreeSitterGrammar(atom.grammars, jsGrammarPath, {
        parser: 'tree-sitter-javascript',
        scopes: {
          'comment': 'comment',
          'string': 'string',
          'property_identifier': 'property',
        }
      })

      buffer.setText([
        '// abc',
        '',
        'a("b").c'
      ].join('\r\n'))

      const languageMode = new TreeSitterLanguageMode({buffer, grammar})
      buffer.setLanguageMode(languageMode)
      await languageMode.reparsePromise

      expectTokensToEqual(editor, [
        [{text: '// abc', scopes: ['comment']}],
        [{text: '', scopes: []}],
        [
          {text: 'a(', scopes: []},
          {text: '"b"', scopes: ['string']},
          {text: ').', scopes: []},
          {text: 'c', scopes: ['property']}
        ]
      ])

      buffer.insert([2, 0], '  ')
      await languageMode.reparsePromise
      expectTokensToEqual(editor, [
        [{text: '// abc', scopes: ['comment']}],
        [{text: '', scopes: []}],
        [
          {text: '  ', scopes: ['whitespace']},
          {text: 'a(', scopes: []},
          {text: '"b"', scopes: ['string']},
          {text: ').', scopes: []},
          {text: 'c', scopes: ['property']}
        ]
      ])
    })

    it('handles multi-line nodes with children on different lines (regression)', async () => {
      const grammar = new TreeSitterGrammar(atom.grammars, jsGrammarPath, {
        parser: 'tree-sitter-javascript',
        scopes: {
          'template_string': 'string',
          '"${"': 'interpolation',
          '"}"': 'interpolation'
        }
      });

      buffer.setText('`\na${1}\nb${2}\n`;')
      const languageMode = new TreeSitterLanguageMode({buffer, grammar})
      buffer.setLanguageMode(languageMode)
      await languageMode.reparsePromise

      expectTokensToEqual(editor, [
        [
          {text: '`', scopes: ['string']}
        ], [
          {text: 'a', scopes: ['string']},
          {text: '${', scopes: ['string', 'interpolation']},
          {text: '1', scopes: ['string']},
          {text: '}', scopes: ['string', 'interpolation']}
        ], [
          {text: 'b', scopes: ['string']},
          {text: '${', scopes: ['string', 'interpolation']},
          {text: '2', scopes: ['string']},
          {text: '}', scopes: ['string', 'interpolation']}
        ],
        [
          {text: '`', scopes: ['string']},
          {text: ';', scopes: []}
        ]
      ])
    })

    describe('when the buffer changes during a parse', () => {
      it('immediately parses again when the current parse completes', async () => {
        const grammar = new TreeSitterGrammar(atom.grammars, jsGrammarPath, {
          parser: 'tree-sitter-javascript',
          scopes: {
            'identifier': 'variable',
            'call_expression > identifier': 'function',
            'new_expression > call_expression > identifier': 'constructor'
          }
        })

        buffer.setText('abc;');

        const languageMode = new TreeSitterLanguageMode({buffer, grammar})
        buffer.setLanguageMode(languageMode)
        await languageMode.reparsePromise

        expectTokensToEqual(editor, [
          [
            {text: 'abc', scopes: ['variable']},
            {text: ';', scopes: []}
          ],
        ])

        buffer.setTextInRange([[0, 3], [0, 3]], '()');
        expectTokensToEqual(editor, [
          [
            {text: 'abc()', scopes: ['variable']},
            {text: ';', scopes: []}
          ],
        ])

        buffer.setTextInRange([[0, 0], [0, 0]], 'new ');
        expectTokensToEqual(editor, [
          [
            {text: 'new ', scopes: []},
            {text: 'abc()', scopes: ['variable']},
            {text: ';', scopes: []}
          ],
        ])

        await languageMode.reparsePromise
        expect(languageMode.reparsePromise).not.toBeNull()
        expectTokensToEqual(editor, [
          [
            {text: 'new ', scopes: []},
            {text: 'abc', scopes: ['function']},
            {text: '();', scopes: []}
          ],
        ])

        await languageMode.reparsePromise
        expect(languageMode.reparsePromise).toBeNull()
        expectTokensToEqual(editor, [
          [
            {text: 'new ', scopes: []},
            {text: 'abc', scopes: ['constructor']},
            {text: '();', scopes: []}
          ],
        ])
      })
    })

<<<<<<< HEAD
    describe('injections', () => {
      fit('works', async () => {
        const jsGrammar = new TreeSitterGrammar(atom.grammars, jsGrammarPath, {
=======
    describe('injectionPoints and injectionPatterns', () => {
      let jsGrammar, htmlGrammar

      beforeEach(() => {
        jsGrammar = new TreeSitterGrammar(atom.grammars, jsGrammarPath, {
          id: 'javascript',
>>>>>>> e16e6809
          parser: 'tree-sitter-javascript',
          scopes: {
            'property_identifier': 'property',
            'call_expression > identifier': 'function',
<<<<<<< HEAD
            'template_string': 'string'
          },
          injectionPoints: {
            taggedTemplateLiterals: {
              type: 'call_expression',
              language: node => {
                getTemplateTag(node)
              },
              content: node => node.child('template_string')
            }
          }
        })

        const htmlGrammar = new TreeSitterGrammar(atom.grammars, htmlGrammarPath, {
          parser: 'tree-sitter-html',
          scopes: {
            tag_name: 'tag',
            attribute_name: 'attr'
          },
          injections: [
            name => name.toLowerCase().includes('html')
          ]
        })

        atom.grammars.addGrammar(htmlGrammar)

        const languageMode = new TreeSitterLanguageMode({buffer, grammar: jsGrammar, grammars: atom.grammars})
        buffer.setLanguageMode(languageMode)
        buffer.setText('node.innerHTML = html `<img src="x">`;')

=======
            'template_string': 'string',
            'template_substitution > "${"': 'interpolation',
            'template_substitution > "}"': 'interpolation'
          },
          injectionRegExp: 'javascript',
          injectionPoints: [{
            type: 'call_expression',
            language (node) {
              if (node.lastChild.type === 'template_string' && node.firstChild.type === 'identifier') {
                return node.firstChild.text
              }
            },
            content (node) {
              return node.lastChild
            }
          }]
        })

        htmlGrammar = new TreeSitterGrammar(atom.grammars, htmlGrammarPath, {
          id: 'html',
          parser: 'tree-sitter-html',
          scopes: {
            fragment: 'html',
            tag_name: 'tag',
            attribute_name: 'attr'
          },
          injectionRegExp: 'html',
          injectionPoints: [{
            type: 'raw_element',
            language () { return 'javascript' },
            content (node) { return node.child(1) }
          }]
        })
      })

      it('highlights code inside of injection points', async () => {
        atom.grammars.addGrammar(jsGrammar)
        atom.grammars.addGrammar(htmlGrammar)
        buffer.setText('node.innerHTML = html `\na ${b}<img src="d">\n`;')

        const languageMode = new TreeSitterLanguageMode({buffer, grammar: jsGrammar, grammars: atom.grammars})
        buffer.setLanguageMode(languageMode)
        await languageMode.reparsePromise

        expectTokensToEqual(editor, [
          [
            {text: 'node.', scopes: []},
            {text: 'innerHTML', scopes: ['property']},
            {text: ' = ', scopes: []},
            {text: 'html', scopes: ['function']},
            {text: ' ', scopes: []},
            {text: '`', scopes: ['string']},
            {text: '', scopes: ['string', 'html']}
          ], [
            {text: 'a ', scopes: ['string', 'html']},
            {text: '${', scopes: ['string', 'html', 'interpolation']},
            {text: 'b', scopes: ['string', 'html']},
            {text: '}', scopes: ['string', 'html', 'interpolation']},
            {text: '<', scopes: ['string', 'html']},
            {text: 'img', scopes: ['string', 'html', 'tag']},
            {text: ' ', scopes: ['string', 'html']},
            {text: 'src', scopes: ['string', 'html', 'attr']},
            {text: '="d">', scopes: ['string', 'html']}
          ], [
            {text: '`', scopes: ['string']},
            {text: ';', scopes: []},
          ],
        ])

        const range = buffer.findSync('html')
        buffer.setTextInRange(range, 'xml')
        await languageMode.reparsePromise

        expectTokensToEqual(editor, [
          [
            {text: 'node.', scopes: []},
            {text: 'innerHTML', scopes: ['property']},
            {text: ' = ', scopes: []},
            {text: 'xml', scopes: ['function']},
            {text: ' ', scopes: []},
            {text: '`', scopes: ['string']}
          ], [
            {text: 'a ', scopes: ['string']},
            {text: '${', scopes: ['string', 'interpolation']},
            {text: 'b', scopes: ['string']},
            {text: '}', scopes: ['string', 'interpolation']},
            {text: '<img src="d">', scopes: ['string']},
          ], [
            {text: '`', scopes: ['string']},
            {text: ';', scopes: []},
          ],
        ])
      })

      it('highlights the content after injections', async () => {
        atom.grammars.addGrammar(jsGrammar)
        atom.grammars.addGrammar(htmlGrammar)
        buffer.setText('<script>\nhello();\n</script>\n<div>\n</div>')

        const languageMode = new TreeSitterLanguageMode({buffer, grammar: htmlGrammar, grammars: atom.grammars})
        buffer.setLanguageMode(languageMode)
>>>>>>> e16e6809
        await languageMode.reparsePromise

        expectTokensToEqual(editor, [
          [
<<<<<<< HEAD
=======
            {text: '<', scopes: ['html']},
            {text: 'script', scopes: ['html', 'tag']},
            {text: '>', scopes: ['html']},
          ],
          [
            {text: 'hello', scopes: ['html', 'function']},
            {text: '();', scopes: ['html']},
          ],
          [
            {text: '</', scopes: ['html']},
            {text: 'script', scopes: ['html', 'tag']},
            {text: '>', scopes: ['html']},
          ],
          [
            {text: '<', scopes: ['html']},
            {text: 'div', scopes: ['html', 'tag']},
            {text: '>', scopes: ['html']},
          ],
          [
            {text: '</', scopes: ['html']},
            {text: 'div', scopes: ['html', 'tag']},
            {text: '>', scopes: ['html']},
          ]
        ])
      })

      it('updates buffers highlighting when a grammar with injectionRegExp is added', async () => {
        atom.grammars.addGrammar(jsGrammar)

        buffer.setText('node.innerHTML = html `\na ${b}<img src="d">\n`;')
        const languageMode = new TreeSitterLanguageMode({buffer, grammar: jsGrammar, grammars: atom.grammars})
        buffer.setLanguageMode(languageMode)
        await languageMode.reparsePromise
          expectTokensToEqual(editor, [
          [
            {text: 'node.', scopes: []},
            {text: 'innerHTML', scopes: ['property']},
            {text: ' = ', scopes: []},
            {text: 'html', scopes: ['function']},
            {text: ' ', scopes: []},
            {text: '`', scopes: ['string']}
          ], [
            {text: 'a ', scopes: ['string']},
            {text: '${', scopes: ['string', 'interpolation']},
            {text: 'b', scopes: ['string']},
            {text: '}', scopes: ['string', 'interpolation']},
            {text: '<img src="d">', scopes: ['string']},
          ], [
            {text: '`', scopes: ['string']},
            {text: ';', scopes: []},
          ],
        ])

        atom.grammars.addGrammar(htmlGrammar)
        await languageMode.reparsePromise
        expectTokensToEqual(editor, [
          [
>>>>>>> e16e6809
            {text: 'node.', scopes: []},
            {text: 'innerHTML', scopes: ['property']},
            {text: ' = ', scopes: []},
            {text: 'html', scopes: ['function']},
            {text: ' ', scopes: []},
<<<<<<< HEAD
            {text: '`<', scopes: ['string']},
            {text: 'img', scopes: ['string', 'tag']},
            {text: ' ', scopes: ['string']},
            {text: 'src', scopes: ['string', 'attr']},
            {text: '="x">`', scopes: ['string']},
=======
            {text: '`', scopes: ['string']},
            {text: '', scopes: ['string', 'html']}
          ], [
            {text: 'a ', scopes: ['string', 'html']},
            {text: '${', scopes: ['string', 'html', 'interpolation']},
            {text: 'b', scopes: ['string', 'html']},
            {text: '}', scopes: ['string', 'html', 'interpolation']},
            {text: '<', scopes: ['string', 'html']},
            {text: 'img', scopes: ['string', 'html', 'tag']},
            {text: ' ', scopes: ['string', 'html']},
            {text: 'src', scopes: ['string', 'html', 'attr']},
            {text: '="d">', scopes: ['string', 'html']}
          ], [
            {text: '`', scopes: ['string']},
>>>>>>> e16e6809
            {text: ';', scopes: []},
          ],
        ])
      })
    })
  })

  describe('folding', () => {
    beforeEach(() => {
      editor.displayLayer.reset({foldCharacter: '…'})
    })

    it('can fold nodes that start and end with specified tokens', async () => {
      const grammar = new TreeSitterGrammar(atom.grammars, jsGrammarPath, {
        parser: 'tree-sitter-javascript',
        folds: [
          {
            start: {type: '{', index: 0},
            end: {type: '}', index: -1}
          },
          {
            start: {type: '(', index: 0},
            end: {type: ')', index: -1}
          }
        ]
      })

      buffer.setText(dedent `
        module.exports =
        class A {
          getB (c,
                d,
                e) {
            return this.f(g)
          }
        }
      `)

      const languageMode = new TreeSitterLanguageMode({buffer, grammar})
      buffer.setLanguageMode(languageMode)
      await languageMode.reparsePromise

      editor.screenLineForScreenRow(0)

      expect(editor.isFoldableAtBufferRow(0)).toBe(false)
      expect(editor.isFoldableAtBufferRow(1)).toBe(true)
      expect(editor.isFoldableAtBufferRow(2)).toBe(true)
      expect(editor.isFoldableAtBufferRow(3)).toBe(false)
      expect(editor.isFoldableAtBufferRow(4)).toBe(true)
      expect(editor.isFoldableAtBufferRow(5)).toBe(false)

      editor.foldBufferRow(2)
      expect(getDisplayText(editor)).toBe(dedent `
        module.exports =
        class A {
          getB (…) {
            return this.f(g)
          }
        }
      `)

      editor.foldBufferRow(4)
      expect(getDisplayText(editor)).toBe(dedent `
        module.exports =
        class A {
          getB (…) {…}
        }
      `)
    })

    it('can fold nodes of specified types', async () => {
      const grammar = new TreeSitterGrammar(atom.grammars, jsGrammarPath, {
        parser: 'tree-sitter-javascript',
        folds: [
          // Start the fold after the first child (the opening tag) and end it at the last child
          // (the closing tag).
          {
            type: 'jsx_element',
            start: {index: 0},
            end: {index: -1}
          },

          // End the fold at the *second* to last child of the self-closing tag: the `/`.
          {
            type: 'jsx_self_closing_element',
            start: {index: 1},
            end: {index: -2}
          }
        ]
      })

      buffer.setText(dedent `
        const element1 = <Element
          className='submit'
          id='something' />

        const element2 = <Element>
          <span>hello</span>
          <span>world</span>
        </Element>
      `)

      const languageMode = new TreeSitterLanguageMode({buffer, grammar})
      buffer.setLanguageMode(languageMode)
      await languageMode.reparsePromise

      editor.screenLineForScreenRow(0)

      expect(editor.isFoldableAtBufferRow(0)).toBe(true)
      expect(editor.isFoldableAtBufferRow(1)).toBe(false)
      expect(editor.isFoldableAtBufferRow(2)).toBe(false)
      expect(editor.isFoldableAtBufferRow(3)).toBe(false)
      expect(editor.isFoldableAtBufferRow(4)).toBe(true)
      expect(editor.isFoldableAtBufferRow(5)).toBe(false)

      editor.foldBufferRow(0)
      expect(getDisplayText(editor)).toBe(dedent `
        const element1 = <Element…/>

        const element2 = <Element>
          <span>hello</span>
          <span>world</span>
        </Element>
      `)

      editor.foldBufferRow(4)
      expect(getDisplayText(editor)).toBe(dedent `
        const element1 = <Element…/>

        const element2 = <Element>…
        </Element>
      `)
    })

    it('can fold entire nodes when no start or end parameters are specified', async () => {
      const grammar = new TreeSitterGrammar(atom.grammars, jsGrammarPath, {
        parser: 'tree-sitter-javascript',
        folds: [
          // By default, for a node with no children, folds are started at the *end* of the first
          // line of a node, and ended at the *beginning* of the last line.
          {type: 'comment'}
        ]
      })

      buffer.setText(dedent `
        /**
         * Important
         */
        const x = 1 /*
          Also important
        */
      `)

      const languageMode = new TreeSitterLanguageMode({buffer, grammar})
      buffer.setLanguageMode(languageMode)
      await languageMode.reparsePromise

      editor.screenLineForScreenRow(0)

      expect(editor.isFoldableAtBufferRow(0)).toBe(true)
      expect(editor.isFoldableAtBufferRow(1)).toBe(false)
      expect(editor.isFoldableAtBufferRow(2)).toBe(false)
      expect(editor.isFoldableAtBufferRow(3)).toBe(true)
      expect(editor.isFoldableAtBufferRow(4)).toBe(false)

      editor.foldBufferRow(0)
      expect(getDisplayText(editor)).toBe(dedent `
        /**… */
        const x = 1 /*
          Also important
        */
      `)

      editor.foldBufferRow(3)
      expect(getDisplayText(editor)).toBe(dedent `
        /**… */
        const x = 1 /*…*/
      `)
    })

    it('tries each folding strategy for a given node in the order specified', async () => {
      const grammar = new TreeSitterGrammar(atom.grammars, cGrammarPath, {
        parser: 'tree-sitter-c',
        folds: [
          // If the #ifdef has an `#else` clause, then end the fold there.
          {
            type: ['preproc_ifdef', 'preproc_elif'],
            start: {index: 1},
            end: {type: ['preproc_else', 'preproc_elif']}
          },

          // Otherwise, end the fold at the last child - the `#endif`.
          {
            type: 'preproc_ifdef',
            start: {index: 1},
            end: {index: -1}
          },

          // When folding an `#else` clause, the fold extends to the end of the clause.
          {
            type: 'preproc_else',
            start: {index: 0}
          }
        ]
      })

      buffer.setText(dedent `
        #ifndef FOO_H_
        #define FOO_H_

        #ifdef _WIN32

        #include <windows.h>
        const char *path_separator = "\\";

        #elif defined MACOS

        #include <carbon.h>
        const char *path_separator = "/";

        #else

        #include <dirent.h>
        const char *path_separator = "/";

        #endif

        #endif
      `)

      const languageMode = new TreeSitterLanguageMode({buffer, grammar})
      buffer.setLanguageMode(languageMode)
      await languageMode.reparsePromise

      editor.screenLineForScreenRow(0)

      editor.foldBufferRow(3)
      expect(getDisplayText(editor)).toBe(dedent `
        #ifndef FOO_H_
        #define FOO_H_

        #ifdef _WIN32…
        #elif defined MACOS

        #include <carbon.h>
        const char *path_separator = "/";

        #else

        #include <dirent.h>
        const char *path_separator = "/";

        #endif

        #endif
      `)

      editor.foldBufferRow(8)
      expect(getDisplayText(editor)).toBe(dedent `
        #ifndef FOO_H_
        #define FOO_H_

        #ifdef _WIN32…
        #elif defined MACOS…
        #else

        #include <dirent.h>
        const char *path_separator = "/";

        #endif

        #endif
      `)

      editor.foldBufferRow(0)
      expect(getDisplayText(editor)).toBe(dedent `
        #ifndef FOO_H_…
        #endif
      `)

      editor.foldAllAtIndentLevel(1)
      expect(getDisplayText(editor)).toBe(dedent `
        #ifndef FOO_H_
        #define FOO_H_

        #ifdef _WIN32…
        #elif defined MACOS…
        #else…

        #endif

        #endif
      `)
    })

    it('does not fold when the start and end parameters match the same child', async () => {
      const grammar = new TreeSitterGrammar(atom.grammars, htmlGrammarPath, {
        parser: 'tree-sitter-html',
        folds: [
          {
            type: 'element',
            start: {index: 0},
            end: {index: -1}
          }
        ]
      })

      buffer.setText(dedent `
        <head>
        <meta name='key-1', content='value-1'>
        <meta name='key-2', content='value-2'>
        </head>
      `)

      const languageMode = new TreeSitterLanguageMode({buffer, grammar})
      buffer.setLanguageMode(languageMode)
      await languageMode.reparsePromise

      // Void elements have only one child
      expect(editor.isFoldableAtBufferRow(1)).toBe(false)
      expect(editor.isFoldableAtBufferRow(2)).toBe(false)

      editor.foldBufferRow(0)
      expect(getDisplayText(editor)).toBe(dedent `
        <head>…
        </head>
      `)
    })

    describe('when folding a node that ends with a line break', () => {
      it('ends the fold at the end of the previous line', async () => {
        const grammar = new TreeSitterGrammar(atom.grammars, pythonGrammarPath, {
          parser: 'tree-sitter-python',
          folds: [
            {
              type: 'function_definition',
              start: {type: ':'}
            }
          ]
        })

        buffer.setText(dedent `
          def ab():
            print 'a'
            print 'b'

          def cd():
            print 'c'
            print 'd'
        `)

        buffer.setLanguageMode(new TreeSitterLanguageMode({buffer, grammar}))
        await buffer.getLanguageMode().reparsePromise

        editor.screenLineForScreenRow(0)

        editor.foldBufferRow(0)
        expect(getDisplayText(editor)).toBe(dedent `
          def ab():…

          def cd():
            print 'c'
            print 'd'
        `)
      })
    })
  })

  describe('.scopeDescriptorForPosition', () => {
    it('returns a scope descriptor representing the given position in the syntax tree', async () => {
      const grammar = new TreeSitterGrammar(atom.grammars, jsGrammarPath, {
        id: 'javascript',
        parser: 'tree-sitter-javascript'
      })

      buffer.setText('foo({bar: baz});')

      buffer.setLanguageMode(new TreeSitterLanguageMode({buffer, grammar}))
      await buffer.getLanguageMode().reparsePromise

      editor.screenLineForScreenRow(0)
      expect(editor.scopeDescriptorForBufferPosition([0, 6]).getScopesArray()).toEqual([
        'javascript',
        'program',
        'expression_statement',
        'call_expression',
        'arguments',
        'object',
        'pair',
        'property_identifier'
      ])
    })
  })

  describe('TextEditor.selectLargerSyntaxNode and .selectSmallerSyntaxNode', () => {
    it('expands and contract the selection based on the syntax tree', async () => {
      const grammar = new TreeSitterGrammar(atom.grammars, jsGrammarPath, {
        parser: 'tree-sitter-javascript',
        scopes: {'program': 'source'}
      })

      buffer.setText(dedent `
        function a (b, c, d) {
          eee.f()
          g()
        }
      `)

      buffer.setLanguageMode(new TreeSitterLanguageMode({buffer, grammar}))
      await buffer.getLanguageMode().reparsePromise

      editor.screenLineForScreenRow(0)

      editor.setCursorBufferPosition([1, 3])
      editor.selectLargerSyntaxNode()
      expect(editor.getSelectedText()).toBe('eee')
      editor.selectLargerSyntaxNode()
      expect(editor.getSelectedText()).toBe('eee.f')
      editor.selectLargerSyntaxNode()
      expect(editor.getSelectedText()).toBe('eee.f()')
      editor.selectLargerSyntaxNode()
      expect(editor.getSelectedText()).toBe('{\n  eee.f()\n  g()\n}')
      editor.selectLargerSyntaxNode()
      expect(editor.getSelectedText()).toBe('function a (b, c, d) {\n  eee.f()\n  g()\n}')

      editor.selectSmallerSyntaxNode()
      expect(editor.getSelectedText()).toBe('{\n  eee.f()\n  g()\n}')
      editor.selectSmallerSyntaxNode()
      expect(editor.getSelectedText()).toBe('eee.f()')
      editor.selectSmallerSyntaxNode()
      expect(editor.getSelectedText()).toBe('eee.f')
      editor.selectSmallerSyntaxNode()
      expect(editor.getSelectedText()).toBe('eee')
      editor.selectSmallerSyntaxNode()
      expect(editor.getSelectedBufferRange()).toEqual([[1, 3], [1, 3]])
    })
  })
})

function getDisplayText (editor) {
  return editor.displayLayer.getText()
}

function expectTokensToEqual (editor, expectedTokenLines) {
  const lastRow = editor.getLastScreenRow()

  // Assert that the correct tokens are returned regardless of which row
  // the highlighting iterator starts on.
  for (let startRow = 0; startRow <= lastRow; startRow++) {

    // Clear the screen line cache between iterations, but not on the first
    // iteration, so that the first iteration tests that the cache has been
    // correctly invalidated by any changes.
    if (startRow > 0) {
      editor.displayLayer.clearSpatialIndex()
    }

    editor.displayLayer.getScreenLines(startRow, Infinity)

    const tokenLines = []
    for (let row = startRow; row <= lastRow; row++) {
      tokenLines[row] = editor.tokensForScreenRow(row).map(({text, scopes}) => ({
        text,
        scopes: scopes.map(scope => scope
          .split(' ')
          .map(className => className.slice('syntax--'.length))
          .join(' '))
      }))
    }

    for (let row = startRow; row <= lastRow; row++) {
      const tokenLine = tokenLines[row]
      const expectedTokenLine = expectedTokenLines[row]

      expect(tokenLine.length).toEqual(expectedTokenLine.length)
      for (let i = 0; i < tokenLine.length; i++) {
        expect(tokenLine[i]).toEqual(expectedTokenLine[i], `Token ${i}, startRow: ${startRow}`)
      }
    }
  }

  // Fully populate the screen line cache again so that cache invalidation
  // due to subsequent edits can be tested.
  editor.displayLayer.getScreenLines(0, Infinity)
}<|MERGE_RESOLUTION|>--- conflicted
+++ resolved
@@ -335,54 +335,16 @@
       })
     })
 
-<<<<<<< HEAD
-    describe('injections', () => {
-      fit('works', async () => {
-        const jsGrammar = new TreeSitterGrammar(atom.grammars, jsGrammarPath, {
-=======
     describe('injectionPoints and injectionPatterns', () => {
       let jsGrammar, htmlGrammar
 
       beforeEach(() => {
         jsGrammar = new TreeSitterGrammar(atom.grammars, jsGrammarPath, {
           id: 'javascript',
->>>>>>> e16e6809
           parser: 'tree-sitter-javascript',
           scopes: {
             'property_identifier': 'property',
             'call_expression > identifier': 'function',
-<<<<<<< HEAD
-            'template_string': 'string'
-          },
-          injectionPoints: {
-            taggedTemplateLiterals: {
-              type: 'call_expression',
-              language: node => {
-                getTemplateTag(node)
-              },
-              content: node => node.child('template_string')
-            }
-          }
-        })
-
-        const htmlGrammar = new TreeSitterGrammar(atom.grammars, htmlGrammarPath, {
-          parser: 'tree-sitter-html',
-          scopes: {
-            tag_name: 'tag',
-            attribute_name: 'attr'
-          },
-          injections: [
-            name => name.toLowerCase().includes('html')
-          ]
-        })
-
-        atom.grammars.addGrammar(htmlGrammar)
-
-        const languageMode = new TreeSitterLanguageMode({buffer, grammar: jsGrammar, grammars: atom.grammars})
-        buffer.setLanguageMode(languageMode)
-        buffer.setText('node.innerHTML = html `<img src="x">`;')
-
-=======
             'template_string': 'string',
             'template_substitution > "${"': 'interpolation',
             'template_substitution > "}"': 'interpolation'
@@ -484,13 +446,10 @@
 
         const languageMode = new TreeSitterLanguageMode({buffer, grammar: htmlGrammar, grammars: atom.grammars})
         buffer.setLanguageMode(languageMode)
->>>>>>> e16e6809
         await languageMode.reparsePromise
 
         expectTokensToEqual(editor, [
           [
-<<<<<<< HEAD
-=======
             {text: '<', scopes: ['html']},
             {text: 'script', scopes: ['html', 'tag']},
             {text: '>', scopes: ['html']},
@@ -548,19 +507,11 @@
         await languageMode.reparsePromise
         expectTokensToEqual(editor, [
           [
->>>>>>> e16e6809
             {text: 'node.', scopes: []},
             {text: 'innerHTML', scopes: ['property']},
             {text: ' = ', scopes: []},
             {text: 'html', scopes: ['function']},
             {text: ' ', scopes: []},
-<<<<<<< HEAD
-            {text: '`<', scopes: ['string']},
-            {text: 'img', scopes: ['string', 'tag']},
-            {text: ' ', scopes: ['string']},
-            {text: 'src', scopes: ['string', 'attr']},
-            {text: '="x">`', scopes: ['string']},
-=======
             {text: '`', scopes: ['string']},
             {text: '', scopes: ['string', 'html']}
           ], [
@@ -575,7 +526,6 @@
             {text: '="d">', scopes: ['string', 'html']}
           ], [
             {text: '`', scopes: ['string']},
->>>>>>> e16e6809
             {text: ';', scopes: []},
           ],
         ])
