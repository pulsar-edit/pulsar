--- conflicted
+++ resolved
@@ -76,26 +76,34 @@
         assert.deepEqual(await getTreeViewRootDirectories(app2Window2), [tempDirPath2])
       })
 
-      it('when windows already exist, opens a new window with a single untitled buffer', async () => {
+      it('when windows already exist, opens a new window with a single untitled, pending buffer', async () => {
         const atomApplication = buildAtomApplication()
         const [window1] = await atomApplication.launch(parseCommandLine([]))
         await focusWindow(window1)
         const window1EditorTitle = await evalInWebContents(window1.browserWindow.webContents, sendBackToMainProcess => {
           sendBackToMainProcess(atom.workspace.getActiveTextEditor().getTitle())
         })
+				const window1EditorPending = await evalInWebContents(window1.browserWindow.webContents, function (sendBackToMainProcess) {
+        	sendBackToMainProcess(atom.workspace.getActivePane().getPendingItem().getTitle())
+      	})
         assert.equal(window1EditorTitle, 'untitled')
+				assert.equal(window1EditorPending, 'untitled')
 
         const window2 = atomApplication.openWithOptions(parseCommandLine([]))
         await window2.loadedPromise
-        const window2EditorTitle = await evalInWebContents(window1.browserWindow.webContents, sendBackToMainProcess => {
+        const window2EditorTitle = await evalInWebContents(window2.browserWindow.webContents, sendBackToMainProcess => {
           sendBackToMainProcess(atom.workspace.getActiveTextEditor().getTitle())
         })
+				const window2EditorPending = await evalInWebContents(window2.browserWindow.webContents, function (sendBackToMainProcess) {
+        	sendBackToMainProcess(atom.workspace.getActivePane().getPendingItem().getTitle())
+      	})
         assert.equal(window2EditorTitle, 'untitled')
+				assert.equal(window2EditorPending, 'untitled')
 
         assert.deepEqual(atomApplication.getAllWindows(), [window2, window1])
       })
 
-      it('when no windows are open but --new-window is passed, opens a new window with a single untitled buffer', async () => {
+      it('when no windows are open but --new-window is passed, opens a new window with a single untitled, pending buffer', async () => {
         // Populate some saved state
         const tempDirPath1 = makeTempDir()
         const tempDirPath2 = makeTempDir()
@@ -118,10 +126,14 @@
         assert.lengthOf(appWindows2, 1)
         const [appWindow2] = appWindows2
         await appWindow2.loadedPromise
-        const window2EditorTitle = await evalInWebContents(appWindow2.browserWindow.webContents, sendBackToMainProcess => {
+				const window2EditorTitle = await evalInWebContents(appWindow2.browserWindow.webContents, sendBackToMainProcess => {
           sendBackToMainProcess(atom.workspace.getActiveTextEditor().getTitle())
         })
+				const window2EditorPending = await evalInWebContents(appWindow2.browserWindow.webContents, function (sendBackToMainProcess) {
+        	sendBackToMainProcess(atom.workspace.getActivePane().getPendingItem().getTitle())
+      	})
         assert.equal(window2EditorTitle, 'untitled')
+				assert.equal(window2EditorPending, 'untitled')
       })
 
       it('does not open an empty editor if core.openEmptyEditorOnStart is false', async () => {
@@ -135,7 +147,7 @@
         const [window1] = await atomApplication.launch(parseCommandLine([]))
         await focusWindow(window1)
 
-       // wait a bit just to make sure we don't pass due to querying the render process before it loads
+        // wait a bit just to make sure we don't pass due to querying the render process before it loads
         await timeoutPromise(1000)
 
         const itemCount = await evalInWebContents(window1.browserWindow.webContents, sendBackToMainProcess => {
@@ -318,97 +330,7 @@
       assert.equal(window2Text, 'Hello World! How are you?')
     })
 
-<<<<<<< HEAD
-    it('shows all directories in the tree view when multiple directory paths are passed to Atom', async function () {
-      const dirAPath = makeTempDir("a")
-      const dirBPath = makeTempDir("b")
-      const dirBSubdirPath = path.join(dirBPath, 'c')
-      fs.mkdirSync(dirBSubdirPath)
-
-      const atomApplication = buildAtomApplication()
-      const window1 = atomApplication.launch(parseCommandLine([dirAPath, dirBPath]))
-      await focusWindow(window1)
-
-      assert.deepEqual(await getTreeViewRootDirectories(window1), [dirAPath, dirBPath])
-    })
-
-    it('reuses windows with no project paths to open directories', async function () {
-      const tempDirPath = makeTempDir()
-      const atomApplication = buildAtomApplication()
-      const window1 = atomApplication.launch(parseCommandLine([]))
-      await focusWindow(window1)
-
-      const reusedWindow = atomApplication.launch(parseCommandLine([tempDirPath]))
-      assert.equal(reusedWindow, window1)
-      await conditionPromise(async () => (await getTreeViewRootDirectories(reusedWindow)).length > 0)
-    })
-
-    it('opens a new window with a single untitled, pending buffer when launched with no path, even if windows already exist', async function () {
-      const atomApplication = buildAtomApplication()
-      const window1 = atomApplication.launch(parseCommandLine([]))
-      await focusWindow(window1)
-      const window1EditorTitle = await evalInWebContents(window1.browserWindow.webContents, function (sendBackToMainProcess) {
-        sendBackToMainProcess(atom.workspace.getActiveTextEditor().getTitle())
-      })
-      const window1EditorPending = await evalInWebContents(window1.browserWindow.webContents, function (sendBackToMainProcess) {
-        sendBackToMainProcess(atom.workspace.getActivePane().getPendingItem().getTitle())
-      })
-      assert.equal(window1EditorTitle, 'untitled')
-      assert.equal(window1EditorPending, 'untitled')
-
-      const window2 = atomApplication.openWithOptions(parseCommandLine([]))
-      await focusWindow(window2)
-      const window2EditorTitle = await evalInWebContents(window1.browserWindow.webContents, function (sendBackToMainProcess) {
-        sendBackToMainProcess(atom.workspace.getActiveTextEditor().getTitle())
-      })
-      const window2EditorPending = await evalInWebContents(window1.browserWindow.webContents, function (sendBackToMainProcess) {
-        sendBackToMainProcess(atom.workspace.getActivePane().getPendingItem().getTitle())
-      })
-      assert.equal(window2EditorTitle, 'untitled')
-      assert.equal(window2EditorPending, 'untitled')
-
-      assert.deepEqual(atomApplication.windows, [window1, window2])
-    })
-
-    it('does not open an empty editor when opened with no path if the core.openEmptyEditorOnStart config setting is false', async function () {
-      const configPath = path.join(process.env.ATOM_HOME, 'config.cson')
-      const config = season.readFileSync(configPath)
-      if (!config['*'].core) config['*'].core = {}
-      config['*'].core.openEmptyEditorOnStart = false
-      season.writeFileSync(configPath, config)
-
-      const atomApplication = buildAtomApplication()
-      const window1 = atomApplication.launch(parseCommandLine([]))
-      await focusWindow(window1)
-
-      // wait a bit just to make sure we don't pass due to querying the render process before it loads
-      await timeoutPromise(1000)
-
-      const itemCount = await evalInWebContents(window1.browserWindow.webContents, function (sendBackToMainProcess) {
-        sendBackToMainProcess(atom.workspace.getActivePane().getItems().length)
-      })
-      assert.equal(itemCount, 0)
-    })
-
-    it('opens an empty text editor and loads its parent directory in the tree-view when launched with a new file path', async function () {
-      const atomApplication = buildAtomApplication()
-      const newFilePath = path.join(makeTempDir(), 'new-file')
-      const window = atomApplication.launch(parseCommandLine([newFilePath]))
-      await focusWindow(window)
-      const {editorTitle, editorText} = await evalInWebContents(window.browserWindow.webContents, function (sendBackToMainProcess) {
-        atom.workspace.observeTextEditors(function (editor) {
-          sendBackToMainProcess({editorTitle: editor.getTitle(), editorText: editor.getText()})
-        })
-      })
-      assert.equal(editorTitle, path.basename(newFilePath))
-      assert.equal(editorText, '')
-      assert.deepEqual(await getTreeViewRootDirectories(window), [path.dirname(newFilePath)])
-    })
-
-    it('adds a remote directory to the project when launched with a remote directory', async function () {
-=======
     it('adds a remote directory to the project when launched with a remote directory', async () => {
->>>>>>> c3fe8da9
       const packagePath = path.join(__dirname, '..', 'fixtures', 'packages', 'package-with-directory-provider')
       const packagesDirPath = path.join(process.env.ATOM_HOME, 'packages')
       fs.mkdirSync(packagesDirPath)
