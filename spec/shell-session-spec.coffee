--- conflicted
+++ resolved
@@ -11,10 +11,7 @@
   it "parses the grammar", ->
     expect(grammar).toBeDefined()
     expect(grammar.scopeName).toBe "text.shell-session"
-<<<<<<< HEAD
-=======
 
->>>>>>> 8248b76e
   it "tokenizes prompts", ->
     prompts = [">", "$", "#", "%"]
 
