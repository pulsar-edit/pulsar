--- conflicted
+++ resolved
@@ -32,64 +32,9 @@
     expect(tokens[4]).toEqual value: 'echo', scopes: ['text.shell-session', 'source.shell', 'support.function.builtin.shell']
 
   it "tokenizes shell output", ->
-<<<<<<< HEAD
-    tokens = grammar_session.tokenizeLines('$ echo $FOO\nfoo')
-    temporaryScopeHack(tokens)
-
-    expect(tokens[1][0].value).toBe 'foo'
-    expect(tokens[1][0].scopes).toEqual ['text.shell-session', 'meta.output.shell-session']
-
-  it "tokenizes strings inside variable constructs", ->
-    {tokens} = grammar.tokenizeLine("${'root'}")
-    temporaryScopeHack(tokens)
-
-    expect(tokens[0]).toEqual value: '${', scopes: ['source.shell', 'variable.other.bracket.shell', 'punctuation.definition.variable.shell']
-    expect(tokens[1]).toEqual value: "'", scopes: ['source.shell', 'variable.other.bracket.shell', 'string.quoted.single.shell', 'punctuation.definition.string.begin.shell']
-    expect(tokens[2]).toEqual value: "root", scopes: ['source.shell', 'variable.other.bracket.shell', 'string.quoted.single.shell']
-    expect(tokens[3]).toEqual value: "'", scopes: ['source.shell', 'variable.other.bracket.shell', 'string.quoted.single.shell', 'punctuation.definition.string.end.shell']
-    expect(tokens[4]).toEqual value: '}', scopes: ['source.shell', 'variable.other.bracket.shell', 'punctuation.definition.variable.shell']
-
-  it "tokenizes if correctly when it's a parameter", ->
-    {tokens} = grammar.tokenizeLine('dd if=/dev/random of=/dev/null')
-    temporaryScopeHack(tokens)
-
-    expect(tokens[0]).toEqual value: 'dd if=/dev/random of=/dev/null', scopes: ['source.shell']
-
-  it "tokenizes if contruct", ->
-    {tokens} = grammar.tokenizeLine('if [ -f /var/log/messages ]')
-    temporaryScopeHack(tokens)
-
-    expect(tokens[0]).toEqual value: 'if', scopes: ['source.shell', 'meta.scope.if-block.shell', 'keyword.control.shell']
-    expect(tokens[1]).toEqual value: ' [ -f /var/log/messages ]', scopes: ['source.shell', 'meta.scope.if-block.shell']
-
-  it "doesn't tokenize keywords when they're part of a phrase", ->
-    {tokens} = grammar.tokenizeLine('grep --ignore-case "something"')
-    temporaryScopeHack(tokens)
-
-    expect(tokens[0]).toEqual value: 'grep --ignore-case ', scopes: ['source.shell']
-    expect(tokens[1]).toEqual value: '"', scopes: ['source.shell', 'string.quoted.double.shell', 'punctuation.definition.string.begin.shell']
-
-    {tokens} = grammar.tokenizeLine('iffy')
-    temporaryScopeHack(tokens)
-
-    expect(tokens[0]).toEqual value: 'iffy', scopes: ['source.shell']
-
-  it "tokenizes herestrings", ->
-    delimsByScope =
-      "string.quoted.double.shell": '"'
-      "string.quoted.single.shell": "'"
-
-    for scope, delim of delimsByScope
-      tokens = grammar.tokenizeLines """
-      $cmd <<<#{delim}
-      lorem ipsum#{delim}
-      """
-      temporaryScopeHack(tokens)
-=======
     tokens = grammar.tokenizeLines """
       $ echo $FOO
       foo
     """
->>>>>>> 8248b76e
 
     expect(tokens[1][0]).toEqual value: 'foo', scopes: ['text.shell-session', 'meta.output.shell-session']