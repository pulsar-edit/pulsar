const {it, fit, ffit, fffit, beforeEach, afterEach, conditionPromise, timeoutPromise} = require('./async-spec-helpers')

const fs = require('fs')
const path = require('path')
const temp = require('temp').track()
const dedent = require('dedent')
const clipboard = require('../src/safe-clipboard')
const TextEditor = require('../src/text-editor')
const TextBuffer = require('text-buffer')
const TextMateLanguageMode = require('../src/text-mate-language-mode')

describe('TextEditor', () => {
  let buffer, editor, lineLengths

  beforeEach(async () => {
    editor = await atom.workspace.open('sample.js')
    buffer = editor.buffer
    editor.update({autoIndent: false})
    lineLengths = buffer.getLines().map(line => line.length)
    await atom.packages.activatePackage('language-javascript')
  })

  describe('when the editor is deserialized', () => {
    it('restores selections and folds based on markers in the buffer', async () => {
      editor.setSelectedBufferRange([[1, 2], [3, 4]])
      editor.addSelectionForBufferRange([[5, 6], [7, 5]], {reversed: true})
      editor.foldBufferRow(4)
      expect(editor.isFoldedAtBufferRow(4)).toBeTruthy()

      const buffer2 = await TextBuffer.deserialize(editor.buffer.serialize())
      const editor2 = TextEditor.deserialize(editor.serialize(), {
        assert: atom.assert,
        textEditors: atom.textEditors,
        project: {bufferForIdSync () { return buffer2 }}
      })

      expect(editor2.id).toBe(editor.id)
      expect(editor2.getBuffer().getPath()).toBe(editor.getBuffer().getPath())
      expect(editor2.getSelectedBufferRanges()).toEqual([[[1, 2], [3, 4]], [[5, 6], [7, 5]]])
      expect(editor2.getSelections()[1].isReversed()).toBeTruthy()
      expect(editor2.isFoldedAtBufferRow(4)).toBeTruthy()
      editor2.destroy()
    })

    it("restores the editor's layout configuration", async () => {
      editor.update({
        softTabs: true,
        atomicSoftTabs: false,
        tabLength: 12,
        softWrapped: true,
        softWrapAtPreferredLineLength: true,
        softWrapHangingIndentLength: 8,
        invisibles: {space: 'S'},
        showInvisibles: true,
        editorWidthInChars: 120
      })

      // Force buffer and display layer to be deserialized as well, rather than
      // reusing the same buffer instance
      const buffer2 = await TextBuffer.deserialize(editor.buffer.serialize())
      const editor2 = TextEditor.deserialize(editor.serialize(), {
        assert: atom.assert,
        textEditors: atom.textEditors,
        project: {bufferForIdSync () { return buffer2 }}
      })

      expect(editor2.getSoftTabs()).toBe(editor.getSoftTabs())
      expect(editor2.hasAtomicSoftTabs()).toBe(editor.hasAtomicSoftTabs())
      expect(editor2.getTabLength()).toBe(editor.getTabLength())
      expect(editor2.getSoftWrapColumn()).toBe(editor.getSoftWrapColumn())
      expect(editor2.getSoftWrapHangingIndentLength()).toBe(editor.getSoftWrapHangingIndentLength())
      expect(editor2.getInvisibles()).toEqual(editor.getInvisibles())
      expect(editor2.getEditorWidthInChars()).toBe(editor.getEditorWidthInChars())
      expect(editor2.displayLayer.tabLength).toBe(editor2.getTabLength())
      expect(editor2.displayLayer.softWrapColumn).toBe(editor2.getSoftWrapColumn())
    })

    it('ignores buffers with retired IDs', () => {
      const editor2 = TextEditor.deserialize(editor.serialize(), {
        assert: atom.assert,
        textEditors: atom.textEditors,
        project: {bufferForIdSync () { return null }}
      })

      expect(editor2).toBeNull()
    })
  })

<<<<<<< HEAD
  describe('when the editor is readonly', () => {
    it('overrides TextBuffer.isModified to return false', async () => {
      const editor = await atom.workspace.open(null, {readOnly: true})
      editor.setText('I am altering the buffer, pray I do not alter it any further')
      expect(editor.isModified()).toBe(false)
      editor.setReadOnly(false)
      expect(editor.isModified()).toBe(true)
    })
    it('clears the readonly status when saved', async () => {
      const editor = await atom.workspace.open(null, {readOnly: true})
      editor.setText('I am altering the buffer, pray I do not alter it any further')
      expect(editor.isReadOnly()).toBe(true)
      await editor.saveAs(temp.openSync('was-readonly').path)
      expect(editor.isReadOnly()).toBe(false)
    })
  })

  describe('when the editor is constructed with the largeFileMode option set to true', () => {
    it("loads the editor but doesn't tokenize", async () => {
      editor = await atom.workspace.openTextFile('sample.js', {largeFileMode: true})
      buffer = editor.getBuffer()
      expect(editor.lineTextForScreenRow(0)).toBe(buffer.lineForRow(0))
      expect(editor.tokensForScreenRow(0).length).toBe(1)
      expect(editor.tokensForScreenRow(1).length).toBe(2) // soft tab
      expect(editor.lineTextForScreenRow(12)).toBe(buffer.lineForRow(12))
      expect(editor.getCursorScreenPosition()).toEqual([0, 0])

      editor.insertText('hey"')
      expect(editor.tokensForScreenRow(0).length).toBe(1)
      expect(editor.tokensForScreenRow(1).length).toBe(2)
    })
  })

=======
>>>>>>> 4f73e810
  describe('.copy()', () => {
    it('returns a different editor with the same initial state', () => {
      expect(editor.getAutoHeight()).toBeFalsy()
      expect(editor.getAutoWidth()).toBeFalsy()
      expect(editor.getShowCursorOnSelection()).toBeTruthy()

      const element = editor.getElement()
      element.setHeight(100)
      element.setWidth(100)
      jasmine.attachToDOM(element)

      editor.update({showCursorOnSelection: false})
      editor.setSelectedBufferRange([[1, 2], [3, 4]])
      editor.addSelectionForBufferRange([[5, 6], [7, 8]], {reversed: true})
      editor.setScrollTopRow(3)
      expect(editor.getScrollTopRow()).toBe(3)
      editor.setScrollLeftColumn(4)
      expect(editor.getScrollLeftColumn()).toBe(4)
      editor.foldBufferRow(4)
      expect(editor.isFoldedAtBufferRow(4)).toBeTruthy()

      const editor2 = editor.copy()
      const element2 = editor2.getElement()
      element2.setHeight(100)
      element2.setWidth(100)
      jasmine.attachToDOM(element2)
      expect(editor2.id).not.toBe(editor.id)
      expect(editor2.getSelectedBufferRanges()).toEqual(editor.getSelectedBufferRanges())
      expect(editor2.getSelections()[1].isReversed()).toBeTruthy()
      expect(editor2.getScrollTopRow()).toBe(3)
      expect(editor2.getScrollLeftColumn()).toBe(4)
      expect(editor2.isFoldedAtBufferRow(4)).toBeTruthy()
      expect(editor2.getAutoWidth()).toBe(false)
      expect(editor2.getAutoHeight()).toBe(false)
      expect(editor2.getShowCursorOnSelection()).toBeFalsy()

      // editor2 can now diverge from its origin edit session
      editor2.getLastSelection().setBufferRange([[2, 1], [4, 3]])
      expect(editor2.getSelectedBufferRanges()).not.toEqual(editor.getSelectedBufferRanges())
      editor2.unfoldBufferRow(4)
      expect(editor2.isFoldedAtBufferRow(4)).not.toBe(editor.isFoldedAtBufferRow(4))
    })
  })

  describe('.update()', () => {
    it('updates the editor with the supplied config parameters', () => {
      let changeSpy
      const { element } = editor // force element initialization
      element.setUpdatedSynchronously(false)
      editor.update({showInvisibles: true})
      editor.onDidChange(changeSpy = jasmine.createSpy('onDidChange'))

      const returnedPromise = editor.update({
        tabLength: 6,
        softTabs: false,
        softWrapped: true,
        editorWidthInChars: 40,
        showInvisibles: false,
        mini: false,
        lineNumberGutterVisible: false,
        scrollPastEnd: true,
        autoHeight: false,
        maxScreenLineLength: 1000
      })

      expect(returnedPromise).toBe(element.component.getNextUpdatePromise())
      expect(changeSpy.callCount).toBe(1)
      expect(editor.getTabLength()).toBe(6)
      expect(editor.getSoftTabs()).toBe(false)
      expect(editor.isSoftWrapped()).toBe(true)
      expect(editor.getEditorWidthInChars()).toBe(40)
      expect(editor.getInvisibles()).toEqual({})
      expect(editor.isMini()).toBe(false)
      expect(editor.isLineNumberGutterVisible()).toBe(false)
      expect(editor.getScrollPastEnd()).toBe(true)
      expect(editor.getAutoHeight()).toBe(false)
    })
  })

  describe('title', () => {
    describe('.getTitle()', () => {
      it("uses the basename of the buffer's path as its title, or 'untitled' if the path is undefined", () => {
        expect(editor.getTitle()).toBe('sample.js')
        buffer.setPath(undefined)
        expect(editor.getTitle()).toBe('untitled')
      })
    })

    describe('.getLongTitle()', () => {
      it('returns file name when there is no opened file with identical name', () => {
        expect(editor.getLongTitle()).toBe('sample.js')
        buffer.setPath(undefined)
        expect(editor.getLongTitle()).toBe('untitled')
      })

      it("returns '<filename> — <parent-directory>' when opened files have identical file names", async () => {
        const editor1 = await atom.workspace.open(path.join('sample-theme-1', 'readme'))
        const editor2 = await atom.workspace.open(path.join('sample-theme-2', 'readme'))
        expect(editor1.getLongTitle()).toBe('readme \u2014 sample-theme-1')
        expect(editor2.getLongTitle()).toBe('readme \u2014 sample-theme-2')
      })

      it("returns '<filename> — <parent-directories>' when opened files have identical file names in subdirectories", async () => {
        const path1 = path.join('sample-theme-1', 'src', 'js')
        const path2 = path.join('sample-theme-2', 'src', 'js')
        const editor1 = await atom.workspace.open(path.join(path1, 'main.js'))
        const editor2 = await atom.workspace.open(path.join(path2, 'main.js'))
        expect(editor1.getLongTitle()).toBe(`main.js \u2014 ${path1}`)
        expect(editor2.getLongTitle()).toBe(`main.js \u2014 ${path2}`)
      })

      it("returns '<filename> — <parent-directories>' when opened files have identical file and same parent dir name", async () => {
        const editor1 = await atom.workspace.open(path.join('sample-theme-2', 'src', 'js', 'main.js'))
        const editor2 = await atom.workspace.open(path.join('sample-theme-2', 'src', 'js', 'plugin', 'main.js'))
        expect(editor1.getLongTitle()).toBe('main.js \u2014 js')
        expect(editor2.getLongTitle()).toBe(`main.js \u2014 ${path.join('js', 'plugin')}`)
      })

      it('returns the filename when the editor is not in the workspace', async () => {
        editor.onDidDestroy(() => {
          expect(editor.getLongTitle()).toBe('sample.js')
        })

        await atom.workspace.getActivePane().close()
        expect(editor.isDestroyed()).toBe(true)
      })
    })

    it('notifies ::onDidChangeTitle observers when the underlying buffer path changes', () => {
      const observed = []
      editor.onDidChangeTitle(title => observed.push(title))

      buffer.setPath('/foo/bar/baz.txt')
      buffer.setPath(undefined)

      expect(observed).toEqual(['baz.txt', 'untitled'])
    })
  })

  describe('path', () => {
    it('notifies ::onDidChangePath observers when the underlying buffer path changes', () => {
      const observed = []
      editor.onDidChangePath(filePath => observed.push(filePath))

      buffer.setPath(__filename)
      buffer.setPath(undefined)

      expect(observed).toEqual([__filename, undefined])
    })
  })

  describe('encoding', () => {
    it('notifies ::onDidChangeEncoding observers when the editor encoding changes', () => {
      const observed = []
      editor.onDidChangeEncoding(encoding => observed.push(encoding))

      editor.setEncoding('utf16le')
      editor.setEncoding('utf16le')
      editor.setEncoding('utf16be')
      editor.setEncoding()
      editor.setEncoding()

      expect(observed).toEqual(['utf16le', 'utf16be', 'utf8'])
    })
  })

  describe('cursor', () => {
    describe('.getLastCursor()', () => {
      it('returns the most recently created cursor', () => {
        editor.addCursorAtScreenPosition([1, 0])
        const lastCursor = editor.addCursorAtScreenPosition([2, 0])
        expect(editor.getLastCursor()).toBe(lastCursor)
      })

      it('creates a new cursor at (0, 0) if the last cursor has been destroyed', () => {
        editor.getLastCursor().destroy()
        expect(editor.getLastCursor().getBufferPosition()).toEqual([0, 0])
      })
    })

    describe('.getCursors()', () => {
      it('creates a new cursor at (0, 0) if the last cursor has been destroyed', () => {
        editor.getLastCursor().destroy()
        expect(editor.getCursors()[0].getBufferPosition()).toEqual([0, 0])
      })
    })

    describe('when the cursor moves', () => {
      it('clears a goal column established by vertical movement', () => {
        editor.setText('b')
        editor.setCursorBufferPosition([0, 0])
        editor.insertNewline()
        editor.moveUp()
        editor.insertText('a')
        editor.moveDown()
        expect(editor.getCursorBufferPosition()).toEqual([1, 1])
      })

      it('emits an event with the old position, new position, and the cursor that moved', () => {
        const cursorCallback = jasmine.createSpy('cursor-changed-position')
        const editorCallback = jasmine.createSpy('editor-changed-cursor-position')

        editor.getLastCursor().onDidChangePosition(cursorCallback)
        editor.onDidChangeCursorPosition(editorCallback)

        editor.setCursorBufferPosition([2, 4])

        expect(editorCallback).toHaveBeenCalled()
        expect(cursorCallback).toHaveBeenCalled()
        const eventObject = editorCallback.mostRecentCall.args[0]
        expect(cursorCallback.mostRecentCall.args[0]).toEqual(eventObject)

        expect(eventObject.oldBufferPosition).toEqual([0, 0])
        expect(eventObject.oldScreenPosition).toEqual([0, 0])
        expect(eventObject.newBufferPosition).toEqual([2, 4])
        expect(eventObject.newScreenPosition).toEqual([2, 4])
        expect(eventObject.cursor).toBe(editor.getLastCursor())
      })
    })

    describe('.setCursorScreenPosition(screenPosition)', () => {
      it('clears a goal column established by vertical movement', () => {
        // set a goal column by moving down
        editor.setCursorScreenPosition({row: 3, column: lineLengths[3]})
        editor.moveDown()
        expect(editor.getCursorScreenPosition().column).not.toBe(6)

        // clear the goal column by explicitly setting the cursor position
        editor.setCursorScreenPosition([4, 6])
        expect(editor.getCursorScreenPosition().column).toBe(6)

        editor.moveDown()
        expect(editor.getCursorScreenPosition().column).toBe(6)
      })

      it('merges multiple cursors', () => {
        editor.setCursorScreenPosition([0, 0])
        editor.addCursorAtScreenPosition([0, 1])
        const [cursor1, cursor2] = editor.getCursors()
        editor.setCursorScreenPosition([4, 7])
        expect(editor.getCursors().length).toBe(1)
        expect(editor.getCursors()).toEqual([cursor1])
        expect(editor.getCursorScreenPosition()).toEqual([4, 7])
      })

      describe('when soft-wrap is enabled and code is folded', () => {
        beforeEach(() => {
          editor.setSoftWrapped(true)
          editor.setDefaultCharWidth(1)
          editor.setEditorWidthInChars(50)
          editor.foldBufferRowRange(2, 3)
        })

        it('positions the cursor at the buffer position that corresponds to the given screen position', () => {
          editor.setCursorScreenPosition([9, 0])
          expect(editor.getCursorBufferPosition()).toEqual([8, 11])
        })
      })
    })

    describe('.moveUp()', () => {
      it('moves the cursor up', () => {
        editor.setCursorScreenPosition([2, 2])
        editor.moveUp()
        expect(editor.getCursorScreenPosition()).toEqual([1, 2])
      })

      it('retains the goal column across lines of differing length', () => {
        expect(lineLengths[6]).toBeGreaterThan(32)
        editor.setCursorScreenPosition({row: 6, column: 32})

        editor.moveUp()
        expect(editor.getCursorScreenPosition().column).toBe(lineLengths[5])

        editor.moveUp()
        expect(editor.getCursorScreenPosition().column).toBe(lineLengths[4])

        editor.moveUp()
        expect(editor.getCursorScreenPosition().column).toBe(32)
      })

      describe('when the cursor is on the first line', () => {
        it('moves the cursor to the beginning of the line, but retains the goal column', () => {
          editor.setCursorScreenPosition([0, 4])
          editor.moveUp()
          expect(editor.getCursorScreenPosition()).toEqual([0, 0])

          editor.moveDown()
          expect(editor.getCursorScreenPosition()).toEqual([1, 4])
        })
      })

      describe('when there is a selection', () => {
        beforeEach(() => editor.setSelectedBufferRange([[4, 9], [5, 10]]))

        it('moves above the selection', () => {
          const cursor = editor.getLastCursor()
          editor.moveUp()
          expect(cursor.getBufferPosition()).toEqual([3, 9])
        })
      })

      it('merges cursors when they overlap', () => {
        editor.addCursorAtScreenPosition([1, 0])
        const [cursor1, cursor2] = editor.getCursors()

        editor.moveUp()
        expect(editor.getCursors()).toEqual([cursor1])
        expect(cursor1.getBufferPosition()).toEqual([0, 0])
      })

      describe('when the cursor was moved down from the beginning of an indented soft-wrapped line', () => {
        it('moves to the beginning of the previous line', () => {
          editor.setSoftWrapped(true)
          editor.setDefaultCharWidth(1)
          editor.setEditorWidthInChars(50)

          editor.setCursorScreenPosition([3, 0])
          editor.moveDown()
          editor.moveDown()
          editor.moveUp()
          expect(editor.getCursorScreenPosition()).toEqual([4, 4])
        })
      })
    })

    describe('.moveDown()', () => {
      it('moves the cursor down', () => {
        editor.setCursorScreenPosition([2, 2])
        editor.moveDown()
        expect(editor.getCursorScreenPosition()).toEqual([3, 2])
      })

      it('retains the goal column across lines of differing length', () => {
        editor.setCursorScreenPosition({row: 3, column: lineLengths[3]})

        editor.moveDown()
        expect(editor.getCursorScreenPosition().column).toBe(lineLengths[4])

        editor.moveDown()
        expect(editor.getCursorScreenPosition().column).toBe(lineLengths[5])

        editor.moveDown()
        expect(editor.getCursorScreenPosition().column).toBe(lineLengths[3])
      })

      describe('when the cursor is on the last line', () => {
        it('moves the cursor to the end of line, but retains the goal column when moving back up', () => {
          const lastLineIndex = buffer.getLines().length - 1
          const lastLine = buffer.lineForRow(lastLineIndex)
          expect(lastLine.length).toBeGreaterThan(0)

          editor.setCursorScreenPosition({row: lastLineIndex, column: editor.getTabLength()})
          editor.moveDown()
          expect(editor.getCursorScreenPosition()).toEqual({row: lastLineIndex, column: lastLine.length})

          editor.moveUp()
          expect(editor.getCursorScreenPosition().column).toBe(editor.getTabLength())
        })

        it('retains a goal column of 0 when moving back up', () => {
          const lastLineIndex = buffer.getLines().length - 1
          const lastLine = buffer.lineForRow(lastLineIndex)
          expect(lastLine.length).toBeGreaterThan(0)

          editor.setCursorScreenPosition({row: lastLineIndex, column: 0})
          editor.moveDown()
          editor.moveUp()
          expect(editor.getCursorScreenPosition().column).toBe(0)
        })
      })

      describe('when the cursor is at the beginning of an indented soft-wrapped line', () => {
        it("moves to the beginning of the line's continuation on the next screen row", () => {
          editor.setSoftWrapped(true)
          editor.setDefaultCharWidth(1)
          editor.setEditorWidthInChars(50)

          editor.setCursorScreenPosition([3, 0])
          editor.moveDown()
          expect(editor.getCursorScreenPosition()).toEqual([4, 4])
        })
      })

      describe('when there is a selection', () => {
        beforeEach(() => editor.setSelectedBufferRange([[4, 9], [5, 10]]))

        it('moves below the selection', () => {
          const cursor = editor.getLastCursor()
          editor.moveDown()
          expect(cursor.getBufferPosition()).toEqual([6, 10])
        })
      })

      it('merges cursors when they overlap', () => {
        editor.setCursorScreenPosition([12, 2])
        editor.addCursorAtScreenPosition([11, 2])
        const [cursor1, cursor2] = editor.getCursors()

        editor.moveDown()
        expect(editor.getCursors()).toEqual([cursor1])
        expect(cursor1.getBufferPosition()).toEqual([12, 2])
      })
    })

    describe('.moveLeft()', () => {
      it('moves the cursor by one column to the left', () => {
        editor.setCursorScreenPosition([1, 8])
        editor.moveLeft()
        expect(editor.getCursorScreenPosition()).toEqual([1, 7])
      })

      it('moves the cursor by n columns to the left', () => {
        editor.setCursorScreenPosition([1, 8])
        editor.moveLeft(4)
        expect(editor.getCursorScreenPosition()).toEqual([1, 4])
      })

      it('moves the cursor by two rows up when the columnCount is longer than an entire line', () => {
        editor.setCursorScreenPosition([2, 2])
        editor.moveLeft(34)
        expect(editor.getCursorScreenPosition()).toEqual([0, 29])
      })

      it('moves the cursor to the beginning columnCount is longer than the position in the buffer', () => {
        editor.setCursorScreenPosition([1, 0])
        editor.moveLeft(100)
        expect(editor.getCursorScreenPosition()).toEqual([0, 0])
      })

      describe('when the cursor is in the first column', () => {
        describe('when there is a previous line', () => {
          it('wraps to the end of the previous line', () => {
            editor.setCursorScreenPosition({row: 1, column: 0})
            editor.moveLeft()
            expect(editor.getCursorScreenPosition()).toEqual({row: 0, column: buffer.lineForRow(0).length})
          })

          it('moves the cursor by one row up and n columns to the left', () => {
            editor.setCursorScreenPosition([1, 0])
            editor.moveLeft(4)
            expect(editor.getCursorScreenPosition()).toEqual([0, 26])
          })
        })

        describe('when the next line is empty', () => {
          it('wraps to the beginning of the previous line', () => {
            editor.setCursorScreenPosition([11, 0])
            editor.moveLeft()
            expect(editor.getCursorScreenPosition()).toEqual([10, 0])
          })
        })

        describe('when line is wrapped and follow previous line indentation', () => {
          beforeEach(() => {
            editor.setSoftWrapped(true)
            editor.setDefaultCharWidth(1)
            editor.setEditorWidthInChars(50)
          })

          it('wraps to the end of the previous line', () => {
            editor.setCursorScreenPosition([4, 4])
            editor.moveLeft()
            expect(editor.getCursorScreenPosition()).toEqual([3, 46])
          })
        })

        describe('when the cursor is on the first line', () => {
          it('remains in the same position (0,0)', () => {
            editor.setCursorScreenPosition({row: 0, column: 0})
            editor.moveLeft()
            expect(editor.getCursorScreenPosition()).toEqual({row: 0, column: 0})
          })

          it('remains in the same position (0,0) when columnCount is specified', () => {
            editor.setCursorScreenPosition([0, 0])
            editor.moveLeft(4)
            expect(editor.getCursorScreenPosition()).toEqual([0, 0])
          })
        })
      })

      describe('when softTabs is enabled and the cursor is preceded by leading whitespace', () => {
        it('skips tabLength worth of whitespace at a time', () => {
          editor.setCursorBufferPosition([5, 6])

          editor.moveLeft()
          expect(editor.getCursorBufferPosition()).toEqual([5, 4])
        })
      })

      describe('when there is a selection', () => {
        beforeEach(() => editor.setSelectedBufferRange([[5, 22], [5, 27]]))

        it('moves to the left of the selection', () => {
          const cursor = editor.getLastCursor()
          editor.moveLeft()
          expect(cursor.getBufferPosition()).toEqual([5, 22])

          editor.moveLeft()
          expect(cursor.getBufferPosition()).toEqual([5, 21])
        })
      })

      it('merges cursors when they overlap', () => {
        editor.setCursorScreenPosition([0, 0])
        editor.addCursorAtScreenPosition([0, 1])

        const [cursor1, cursor2] = editor.getCursors()
        editor.moveLeft()
        expect(editor.getCursors()).toEqual([cursor1])
        expect(cursor1.getBufferPosition()).toEqual([0, 0])
      })
    })

    describe('.moveRight()', () => {
      it('moves the cursor by one column to the right', () => {
        editor.setCursorScreenPosition([3, 3])
        editor.moveRight()
        expect(editor.getCursorScreenPosition()).toEqual([3, 4])
      })

      it('moves the cursor by n columns to the right', () => {
        editor.setCursorScreenPosition([3, 7])
        editor.moveRight(4)
        expect(editor.getCursorScreenPosition()).toEqual([3, 11])
      })

      it('moves the cursor by two rows down when the columnCount is longer than an entire line', () => {
        editor.setCursorScreenPosition([0, 29])
        editor.moveRight(34)
        expect(editor.getCursorScreenPosition()).toEqual([2, 2])
      })

      it('moves the cursor to the end of the buffer when columnCount is longer than the number of characters following the cursor position', () => {
        editor.setCursorScreenPosition([11, 5])
        editor.moveRight(100)
        expect(editor.getCursorScreenPosition()).toEqual([12, 2])
      })

      describe('when the cursor is on the last column of a line', () => {
        describe('when there is a subsequent line', () => {
          it('wraps to the beginning of the next line', () => {
            editor.setCursorScreenPosition([0, buffer.lineForRow(0).length])
            editor.moveRight()
            expect(editor.getCursorScreenPosition()).toEqual([1, 0])
          })

          it('moves the cursor by one row down and n columns to the right', () => {
            editor.setCursorScreenPosition([0, buffer.lineForRow(0).length])
            editor.moveRight(4)
            expect(editor.getCursorScreenPosition()).toEqual([1, 3])
          })
        })

        describe('when the next line is empty', () => {
          it('wraps to the beginning of the next line', () => {
            editor.setCursorScreenPosition([9, 4])
            editor.moveRight()
            expect(editor.getCursorScreenPosition()).toEqual([10, 0])
          })
        })

        describe('when the cursor is on the last line', () => {
          it('remains in the same position', () => {
            const lastLineIndex = buffer.getLines().length - 1
            const lastLine = buffer.lineForRow(lastLineIndex)
            expect(lastLine.length).toBeGreaterThan(0)

            const lastPosition = {row: lastLineIndex, column: lastLine.length}
            editor.setCursorScreenPosition(lastPosition)
            editor.moveRight()

            expect(editor.getCursorScreenPosition()).toEqual(lastPosition)
          })
        })
      })

      describe('when there is a selection', () => {
        beforeEach(() => editor.setSelectedBufferRange([[5, 22], [5, 27]]))

        it('moves to the left of the selection', () => {
          const cursor = editor.getLastCursor()
          editor.moveRight()
          expect(cursor.getBufferPosition()).toEqual([5, 27])

          editor.moveRight()
          expect(cursor.getBufferPosition()).toEqual([5, 28])
        })
      })

      it('merges cursors when they overlap', () => {
        editor.setCursorScreenPosition([12, 2])
        editor.addCursorAtScreenPosition([12, 1])
        const [cursor1, cursor2] = editor.getCursors()

        editor.moveRight()
        expect(editor.getCursors()).toEqual([cursor1])
        expect(cursor1.getBufferPosition()).toEqual([12, 2])
      })
    })

    describe('.moveToTop()', () => {
      it('moves the cursor to the top of the buffer', () => {
        editor.setCursorScreenPosition([11, 1])
        editor.addCursorAtScreenPosition([12, 0])
        editor.moveToTop()
        expect(editor.getCursors().length).toBe(1)
        expect(editor.getCursorBufferPosition()).toEqual([0, 0])
      })
    })

    describe('.moveToBottom()', () => {
      it('moves the cursor to the bottom of the buffer', () => {
        editor.setCursorScreenPosition([0, 0])
        editor.addCursorAtScreenPosition([1, 0])
        editor.moveToBottom()
        expect(editor.getCursors().length).toBe(1)
        expect(editor.getCursorBufferPosition()).toEqual([12, 2])
      })
    })

    describe('.moveToBeginningOfScreenLine()', () => {
      describe('when soft wrap is on', () => {
        it('moves cursor to the beginning of the screen line', () => {
          editor.setSoftWrapped(true)
          editor.setEditorWidthInChars(10)
          editor.setCursorScreenPosition([1, 2])
          editor.moveToBeginningOfScreenLine()
          const cursor = editor.getLastCursor()
          expect(cursor.getScreenPosition()).toEqual([1, 0])
        })
      })

      describe('when soft wrap is off', () => {
        it('moves cursor to the beginning of the line', () => {
          editor.setCursorScreenPosition([0, 5])
          editor.addCursorAtScreenPosition([1, 7])
          editor.moveToBeginningOfScreenLine()
          expect(editor.getCursors().length).toBe(2)
          const [cursor1, cursor2] = editor.getCursors()
          expect(cursor1.getBufferPosition()).toEqual([0, 0])
          expect(cursor2.getBufferPosition()).toEqual([1, 0])
        })
      })
    })

    describe('.moveToEndOfScreenLine()', () => {
      describe('when soft wrap is on', () => {
        it('moves cursor to the beginning of the screen line', () => {
          editor.setSoftWrapped(true)
          editor.setDefaultCharWidth(1)
          editor.setEditorWidthInChars(10)
          editor.setCursorScreenPosition([1, 2])
          editor.moveToEndOfScreenLine()
          const cursor = editor.getLastCursor()
          expect(cursor.getScreenPosition()).toEqual([1, 9])
        })
      })

      describe('when soft wrap is off', () => {
        it('moves cursor to the end of line', () => {
          editor.setCursorScreenPosition([0, 0])
          editor.addCursorAtScreenPosition([1, 0])
          editor.moveToEndOfScreenLine()
          expect(editor.getCursors().length).toBe(2)
          const [cursor1, cursor2] = editor.getCursors()
          expect(cursor1.getBufferPosition()).toEqual([0, 29])
          expect(cursor2.getBufferPosition()).toEqual([1, 30])
        })
      })
    })

    describe('.moveToBeginningOfLine()', () => {
      it('moves cursor to the beginning of the buffer line', () => {
        editor.setSoftWrapped(true)
        editor.setDefaultCharWidth(1)
        editor.setEditorWidthInChars(10)
        editor.setCursorScreenPosition([1, 2])
        editor.moveToBeginningOfLine()
        const cursor = editor.getLastCursor()
        expect(cursor.getScreenPosition()).toEqual([0, 0])
      })
    })

    describe('.moveToEndOfLine()', () => {
      it('moves cursor to the end of the buffer line', () => {
        editor.setSoftWrapped(true)
        editor.setDefaultCharWidth(1)
        editor.setEditorWidthInChars(10)
        editor.setCursorScreenPosition([0, 2])
        editor.moveToEndOfLine()
        const cursor = editor.getLastCursor()
        expect(cursor.getScreenPosition()).toEqual([4, 4])
      })
    })

    describe('.moveToFirstCharacterOfLine()', () => {
      describe('when soft wrap is on', () => {
        it("moves to the first character of the current screen line or the beginning of the screen line if it's already on the first character", () => {
          editor.setSoftWrapped(true)
          editor.setDefaultCharWidth(1)
          editor.setEditorWidthInChars(10)
          editor.setCursorScreenPosition([2, 5])
          editor.addCursorAtScreenPosition([8, 7])

          editor.moveToFirstCharacterOfLine()
          const [cursor1, cursor2] = editor.getCursors()
          expect(cursor1.getScreenPosition()).toEqual([2, 0])
          expect(cursor2.getScreenPosition()).toEqual([8, 2])

          editor.moveToFirstCharacterOfLine()
          expect(cursor1.getScreenPosition()).toEqual([2, 0])
          expect(cursor2.getScreenPosition()).toEqual([8, 2])
        })
      })

      describe('when soft wrap is off', () => {
        it("moves to the first character of the current line or the beginning of the line if it's already on the first character", () => {
          editor.setCursorScreenPosition([0, 5])
          editor.addCursorAtScreenPosition([1, 7])

          editor.moveToFirstCharacterOfLine()
          const [cursor1, cursor2] = editor.getCursors()
          expect(cursor1.getBufferPosition()).toEqual([0, 0])
          expect(cursor2.getBufferPosition()).toEqual([1, 2])

          editor.moveToFirstCharacterOfLine()
          expect(cursor1.getBufferPosition()).toEqual([0, 0])
          expect(cursor2.getBufferPosition()).toEqual([1, 0])
        })

        it('moves to the beginning of the line if it only contains whitespace ', () => {
          editor.setText('first\n    \nthird')
          editor.setCursorScreenPosition([1, 2])
          editor.moveToFirstCharacterOfLine()
          const cursor = editor.getLastCursor()
          expect(cursor.getBufferPosition()).toEqual([1, 0])
        })

        describe('when invisible characters are enabled with soft tabs', () => {
          it('moves to the first character of the current line without being confused by the invisible characters', () => {
            editor.update({showInvisibles: true})
            editor.setCursorScreenPosition([1, 7])
            editor.moveToFirstCharacterOfLine()
            expect(editor.getCursorBufferPosition()).toEqual([1, 2])
            editor.moveToFirstCharacterOfLine()
            expect(editor.getCursorBufferPosition()).toEqual([1, 0])
          })
        })

        describe('when invisible characters are enabled with hard tabs', () => {
          it('moves to the first character of the current line without being confused by the invisible characters', () => {
            editor.update({showInvisibles: true})
            buffer.setTextInRange([[1, 0], [1, Infinity]], '\t\t\ta', {normalizeLineEndings: false})

            editor.setCursorScreenPosition([1, 7])
            editor.moveToFirstCharacterOfLine()
            expect(editor.getCursorBufferPosition()).toEqual([1, 3])
            editor.moveToFirstCharacterOfLine()
            expect(editor.getCursorBufferPosition()).toEqual([1, 0])
          })
        })
      })
    })

    describe('.moveToBeginningOfWord()', () => {
      it('moves the cursor to the beginning of the word', () => {
        editor.setCursorBufferPosition([0, 8])
        editor.addCursorAtBufferPosition([1, 12])
        editor.addCursorAtBufferPosition([3, 0])
        const [cursor1, cursor2, cursor3] = editor.getCursors()

        editor.moveToBeginningOfWord()

        expect(cursor1.getBufferPosition()).toEqual([0, 4])
        expect(cursor2.getBufferPosition()).toEqual([1, 11])
        expect(cursor3.getBufferPosition()).toEqual([2, 39])
      })

      it('does not fail at position [0, 0]', () => {
        editor.setCursorBufferPosition([0, 0])
        editor.moveToBeginningOfWord()
      })

      it('treats lines with only whitespace as a word', () => {
        editor.setCursorBufferPosition([11, 0])
        editor.moveToBeginningOfWord()
        expect(editor.getCursorBufferPosition()).toEqual([10, 0])
      })

      it('treats lines with only whitespace as a word (CRLF line ending)', () => {
        editor.buffer.setText(buffer.getText().replace(/\n/g, '\r\n'))
        editor.setCursorBufferPosition([11, 0])
        editor.moveToBeginningOfWord()
        expect(editor.getCursorBufferPosition()).toEqual([10, 0])
      })

      it('works when the current line is blank', () => {
        editor.setCursorBufferPosition([10, 0])
        editor.moveToBeginningOfWord()
        expect(editor.getCursorBufferPosition()).toEqual([9, 2])
      })

      it('works when the current line is blank (CRLF line ending)', () => {
        editor.buffer.setText(buffer.getText().replace(/\n/g, '\r\n'))
        editor.setCursorBufferPosition([10, 0])
        editor.moveToBeginningOfWord()
        expect(editor.getCursorBufferPosition()).toEqual([9, 2])
        editor.buffer.setText(buffer.getText().replace(/\r\n/g, '\n'))
      })
    })

    describe('.moveToPreviousWordBoundary()', () => {
      it('moves the cursor to the previous word boundary', () => {
        editor.setCursorBufferPosition([0, 8])
        editor.addCursorAtBufferPosition([2, 0])
        editor.addCursorAtBufferPosition([2, 4])
        editor.addCursorAtBufferPosition([3, 14])
        const [cursor1, cursor2, cursor3, cursor4] = editor.getCursors()

        editor.moveToPreviousWordBoundary()

        expect(cursor1.getBufferPosition()).toEqual([0, 4])
        expect(cursor2.getBufferPosition()).toEqual([1, 30])
        expect(cursor3.getBufferPosition()).toEqual([2, 0])
        expect(cursor4.getBufferPosition()).toEqual([3, 13])
      })
    })

    describe('.moveToNextWordBoundary()', () => {
      it('moves the cursor to the previous word boundary', () => {
        editor.setCursorBufferPosition([0, 8])
        editor.addCursorAtBufferPosition([2, 40])
        editor.addCursorAtBufferPosition([3, 0])
        editor.addCursorAtBufferPosition([3, 30])
        const [cursor1, cursor2, cursor3, cursor4] = editor.getCursors()

        editor.moveToNextWordBoundary()

        expect(cursor1.getBufferPosition()).toEqual([0, 13])
        expect(cursor2.getBufferPosition()).toEqual([3, 0])
        expect(cursor3.getBufferPosition()).toEqual([3, 4])
        expect(cursor4.getBufferPosition()).toEqual([3, 31])
      })
    })

    describe('.moveToEndOfWord()', () => {
      it('moves the cursor to the end of the word', () => {
        editor.setCursorBufferPosition([0, 6])
        editor.addCursorAtBufferPosition([1, 10])
        editor.addCursorAtBufferPosition([2, 40])
        const [cursor1, cursor2, cursor3] = editor.getCursors()

        editor.moveToEndOfWord()

        expect(cursor1.getBufferPosition()).toEqual([0, 13])
        expect(cursor2.getBufferPosition()).toEqual([1, 12])
        expect(cursor3.getBufferPosition()).toEqual([3, 7])
      })

      it('does not blow up when there is no next word', () => {
        editor.setCursorBufferPosition([Infinity, Infinity])
        const endPosition = editor.getCursorBufferPosition()
        editor.moveToEndOfWord()
        expect(editor.getCursorBufferPosition()).toEqual(endPosition)
      })

      it('treats lines with only whitespace as a word', () => {
        editor.setCursorBufferPosition([9, 4])
        editor.moveToEndOfWord()
        expect(editor.getCursorBufferPosition()).toEqual([10, 0])
      })

      it('treats lines with only whitespace as a word (CRLF line ending)', () => {
        editor.buffer.setText(buffer.getText().replace(/\n/g, '\r\n'))
        editor.setCursorBufferPosition([9, 4])
        editor.moveToEndOfWord()
        expect(editor.getCursorBufferPosition()).toEqual([10, 0])
      })

      it('works when the current line is blank', () => {
        editor.setCursorBufferPosition([10, 0])
        editor.moveToEndOfWord()
        expect(editor.getCursorBufferPosition()).toEqual([11, 8])
      })

      it('works when the current line is blank (CRLF line ending)', () => {
        editor.buffer.setText(buffer.getText().replace(/\n/g, '\r\n'))
        editor.setCursorBufferPosition([10, 0])
        editor.moveToEndOfWord()
        expect(editor.getCursorBufferPosition()).toEqual([11, 8])
      })
    })

    describe('.moveToBeginningOfNextWord()', () => {
      it('moves the cursor before the first character of the next word', () => {
        editor.setCursorBufferPosition([0, 6])
        editor.addCursorAtBufferPosition([1, 11])
        editor.addCursorAtBufferPosition([2, 0])
        const [cursor1, cursor2, cursor3] = editor.getCursors()

        editor.moveToBeginningOfNextWord()

        expect(cursor1.getBufferPosition()).toEqual([0, 14])
        expect(cursor2.getBufferPosition()).toEqual([1, 13])
        expect(cursor3.getBufferPosition()).toEqual([2, 4])

        // When the cursor is on whitespace
        editor.setText('ab cde- ')
        editor.setCursorBufferPosition([0, 2])
        const cursor = editor.getLastCursor()
        editor.moveToBeginningOfNextWord()

        expect(cursor.getBufferPosition()).toEqual([0, 3])
      })

      it('does not blow up when there is no next word', () => {
        editor.setCursorBufferPosition([Infinity, Infinity])
        const endPosition = editor.getCursorBufferPosition()
        editor.moveToBeginningOfNextWord()
        expect(editor.getCursorBufferPosition()).toEqual(endPosition)
      })

      it('treats lines with only whitespace as a word', () => {
        editor.setCursorBufferPosition([9, 4])
        editor.moveToBeginningOfNextWord()
        expect(editor.getCursorBufferPosition()).toEqual([10, 0])
      })

      it('works when the current line is blank', () => {
        editor.setCursorBufferPosition([10, 0])
        editor.moveToBeginningOfNextWord()
        expect(editor.getCursorBufferPosition()).toEqual([11, 9])
      })
    })

    describe('.moveToPreviousSubwordBoundary', () => {
      it('does not move the cursor when there is no previous subword boundary', () => {
        editor.setText('')
        editor.moveToPreviousSubwordBoundary()
        expect(editor.getCursorBufferPosition()).toEqual([0, 0])
      })

      it('stops at word and underscore boundaries', () => {
        editor.setText('sub_word \n')
        editor.setCursorBufferPosition([0, 9])
        editor.moveToPreviousSubwordBoundary()
        expect(editor.getCursorBufferPosition()).toEqual([0, 8])

        editor.moveToPreviousSubwordBoundary()
        expect(editor.getCursorBufferPosition()).toEqual([0, 4])

        editor.moveToPreviousSubwordBoundary()
        expect(editor.getCursorBufferPosition()).toEqual([0, 0])

        editor.setText(' word\n')
        editor.setCursorBufferPosition([0, 3])
        editor.moveToPreviousSubwordBoundary()
        expect(editor.getCursorBufferPosition()).toEqual([0, 1])
      })

      it('stops at camelCase boundaries', () => {
        editor.setText(' getPreviousWord\n')
        editor.setCursorBufferPosition([0, 16])

        editor.moveToPreviousSubwordBoundary()
        expect(editor.getCursorBufferPosition()).toEqual([0, 12])

        editor.moveToPreviousSubwordBoundary()
        expect(editor.getCursorBufferPosition()).toEqual([0, 4])

        editor.moveToPreviousSubwordBoundary()
        expect(editor.getCursorBufferPosition()).toEqual([0, 1])
      })

      it('stops at camelCase boundaries with non-ascii characters', () => {
        editor.setText(' gétÁrevìôüsWord\n')
        editor.setCursorBufferPosition([0, 16])

        editor.moveToPreviousSubwordBoundary()
        expect(editor.getCursorBufferPosition()).toEqual([0, 12])

        editor.moveToPreviousSubwordBoundary()
        expect(editor.getCursorBufferPosition()).toEqual([0, 4])

        editor.moveToPreviousSubwordBoundary()
        expect(editor.getCursorBufferPosition()).toEqual([0, 1])
      })

      it('skips consecutive non-word characters', () => {
        editor.setText('e, => \n')
        editor.setCursorBufferPosition([0, 6])
        editor.moveToPreviousSubwordBoundary()
        expect(editor.getCursorBufferPosition()).toEqual([0, 3])

        editor.moveToPreviousSubwordBoundary()
        expect(editor.getCursorBufferPosition()).toEqual([0, 1])
      })

      it('skips consecutive uppercase characters', () => {
        editor.setText(' AAADF \n')
        editor.setCursorBufferPosition([0, 7])
        editor.moveToPreviousSubwordBoundary()
        expect(editor.getCursorBufferPosition()).toEqual([0, 6])

        editor.moveToPreviousSubwordBoundary()
        expect(editor.getCursorBufferPosition()).toEqual([0, 1])

        editor.setText('ALPhA\n')
        editor.setCursorBufferPosition([0, 4])
        editor.moveToPreviousSubwordBoundary()
        expect(editor.getCursorBufferPosition()).toEqual([0, 2])
      })

      it('skips consecutive uppercase non-ascii letters', () => {
        editor.setText(' ÀÁÅDF \n')
        editor.setCursorBufferPosition([0, 7])
        editor.moveToPreviousSubwordBoundary()
        expect(editor.getCursorBufferPosition()).toEqual([0, 6])

        editor.moveToPreviousSubwordBoundary()
        expect(editor.getCursorBufferPosition()).toEqual([0, 1])

        editor.setText('ALPhA\n')
        editor.setCursorBufferPosition([0, 4])
        editor.moveToPreviousSubwordBoundary()
        expect(editor.getCursorBufferPosition()).toEqual([0, 2])
      })

      it('skips consecutive numbers', () => {
        editor.setText(' 88 \n')
        editor.setCursorBufferPosition([0, 4])
        editor.moveToPreviousSubwordBoundary()
        expect(editor.getCursorBufferPosition()).toEqual([0, 3])

        editor.moveToPreviousSubwordBoundary()
        expect(editor.getCursorBufferPosition()).toEqual([0, 1])
      })

      it('works with multiple cursors', () => {
        editor.setText('curOp\ncursorOptions\n')
        editor.setCursorBufferPosition([0, 8])
        editor.addCursorAtBufferPosition([1, 13])
        const [cursor1, cursor2] = editor.getCursors()

        editor.moveToPreviousSubwordBoundary()

        expect(cursor1.getBufferPosition()).toEqual([0, 3])
        expect(cursor2.getBufferPosition()).toEqual([1, 6])
      })

      it('works with non-English characters', () => {
        editor.setText('supåTøåst \n')
        editor.setCursorBufferPosition([0, 9])
        editor.moveToPreviousSubwordBoundary()
        expect(editor.getCursorBufferPosition()).toEqual([0, 4])

        editor.setText('supaÖast \n')
        editor.setCursorBufferPosition([0, 8])
        editor.moveToPreviousSubwordBoundary()
        expect(editor.getCursorBufferPosition()).toEqual([0, 4])
      })
    })

    describe('.moveToNextSubwordBoundary', () => {
      it('does not move the cursor when there is no next subword boundary', () => {
        editor.setText('')
        editor.moveToNextSubwordBoundary()
        expect(editor.getCursorBufferPosition()).toEqual([0, 0])
      })

      it('stops at word and underscore boundaries', () => {
        editor.setText(' sub_word \n')
        editor.setCursorBufferPosition([0, 0])
        editor.moveToNextSubwordBoundary()
        expect(editor.getCursorBufferPosition()).toEqual([0, 1])

        editor.moveToNextSubwordBoundary()
        expect(editor.getCursorBufferPosition()).toEqual([0, 4])

        editor.moveToNextSubwordBoundary()
        expect(editor.getCursorBufferPosition()).toEqual([0, 9])

        editor.setText('word \n')
        editor.setCursorBufferPosition([0, 0])
        editor.moveToNextSubwordBoundary()
        expect(editor.getCursorBufferPosition()).toEqual([0, 4])
      })

      it('stops at camelCase boundaries', () => {
        editor.setText('getPreviousWord \n')
        editor.setCursorBufferPosition([0, 0])

        editor.moveToNextSubwordBoundary()
        expect(editor.getCursorBufferPosition()).toEqual([0, 3])

        editor.moveToNextSubwordBoundary()
        expect(editor.getCursorBufferPosition()).toEqual([0, 11])

        editor.moveToNextSubwordBoundary()
        expect(editor.getCursorBufferPosition()).toEqual([0, 15])
      })

      it('skips consecutive non-word characters', () => {
        editor.setText(', => \n')
        editor.setCursorBufferPosition([0, 0])
        editor.moveToNextSubwordBoundary()
        expect(editor.getCursorBufferPosition()).toEqual([0, 1])

        editor.moveToNextSubwordBoundary()
        expect(editor.getCursorBufferPosition()).toEqual([0, 4])
      })

      it('skips consecutive uppercase characters', () => {
        editor.setText(' AAADF \n')
        editor.setCursorBufferPosition([0, 0])
        editor.moveToNextSubwordBoundary()
        expect(editor.getCursorBufferPosition()).toEqual([0, 1])

        editor.moveToNextSubwordBoundary()
        expect(editor.getCursorBufferPosition()).toEqual([0, 6])

        editor.setText('ALPhA\n')
        editor.setCursorBufferPosition([0, 0])
        editor.moveToNextSubwordBoundary()
        expect(editor.getCursorBufferPosition()).toEqual([0, 2])
      })

      it('skips consecutive numbers', () => {
        editor.setText(' 88 \n')
        editor.setCursorBufferPosition([0, 0])
        editor.moveToNextSubwordBoundary()
        expect(editor.getCursorBufferPosition()).toEqual([0, 1])

        editor.moveToNextSubwordBoundary()
        expect(editor.getCursorBufferPosition()).toEqual([0, 3])
      })

      it('works with multiple cursors', () => {
        editor.setText('curOp\ncursorOptions\n')
        editor.setCursorBufferPosition([0, 0])
        editor.addCursorAtBufferPosition([1, 0])
        const [cursor1, cursor2] = editor.getCursors()

        editor.moveToNextSubwordBoundary()
        expect(cursor1.getBufferPosition()).toEqual([0, 3])
        expect(cursor2.getBufferPosition()).toEqual([1, 6])
      })

      it('works with non-English characters', () => {
        editor.setText('supåTøåst \n')
        editor.setCursorBufferPosition([0, 0])
        editor.moveToNextSubwordBoundary()
        expect(editor.getCursorBufferPosition()).toEqual([0, 4])

        editor.setText('supaÖast \n')
        editor.setCursorBufferPosition([0, 0])
        editor.moveToNextSubwordBoundary()
        expect(editor.getCursorBufferPosition()).toEqual([0, 4])
      })
    })

    describe('.moveToBeginningOfNextParagraph()', () => {
      it('moves the cursor before the first line of the next paragraph', () => {
        editor.setCursorBufferPosition([0, 6])
        editor.foldBufferRow(4)

        editor.moveToBeginningOfNextParagraph()
        expect(editor.getCursorBufferPosition()).toEqual([10, 0])

        editor.setText('')
        editor.setCursorBufferPosition([0, 0])
        editor.moveToBeginningOfNextParagraph()
        expect(editor.getCursorBufferPosition()).toEqual([0, 0])
      })

      it('moves the cursor before the first line of the next paragraph (CRLF line endings)', () => {
        editor.setText(editor.getText().replace(/\n/g, '\r\n'))

        editor.setCursorBufferPosition([0, 6])
        editor.foldBufferRow(4)

        editor.moveToBeginningOfNextParagraph()
        expect(editor.getCursorBufferPosition()).toEqual([10, 0])

        editor.setText('')
        editor.setCursorBufferPosition([0, 0])
        editor.moveToBeginningOfNextParagraph()
        expect(editor.getCursorBufferPosition()).toEqual([0, 0])
      })
    })

    describe('.moveToBeginningOfPreviousParagraph()', () => {
      it('moves the cursor before the first line of the previous paragraph', () => {
        editor.setCursorBufferPosition([10, 0])
        editor.foldBufferRow(4)

        editor.moveToBeginningOfPreviousParagraph()
        expect(editor.getCursorBufferPosition()).toEqual([0, 0])

        editor.setText('')
        editor.setCursorBufferPosition([0, 0])
        editor.moveToBeginningOfPreviousParagraph()
        expect(editor.getCursorBufferPosition()).toEqual([0, 0])
      })

      it('moves the cursor before the first line of the previous paragraph (CRLF line endings)', () => {
        editor.setText(editor.getText().replace(/\n/g, '\r\n'))

        editor.setCursorBufferPosition([10, 0])
        editor.foldBufferRow(4)

        editor.moveToBeginningOfPreviousParagraph()
        expect(editor.getCursorBufferPosition()).toEqual([0, 0])

        editor.setText('')
        editor.setCursorBufferPosition([0, 0])
        editor.moveToBeginningOfPreviousParagraph()
        expect(editor.getCursorBufferPosition()).toEqual([0, 0])
      })
    })

    describe('.getCurrentParagraphBufferRange()', () => {
      it('returns the buffer range of the current paragraph, delimited by blank lines or the beginning / end of the file', () => {
        buffer.setText('  ' + dedent`
          I am the first paragraph,
          bordered by the beginning of
          the file
          ${'   '}

            I am the second paragraph
          with blank lines above and below
          me.

          I am the last paragraph,
          bordered by the end of the file.\
        `)

        // in a paragraph
        editor.setCursorBufferPosition([1, 7])
        expect(editor.getCurrentParagraphBufferRange()).toEqual([[0, 0], [2, 8]])

        editor.setCursorBufferPosition([7, 1])
        expect(editor.getCurrentParagraphBufferRange()).toEqual([[5, 0], [7, 3]])

        editor.setCursorBufferPosition([9, 10])
        expect(editor.getCurrentParagraphBufferRange()).toEqual([[9, 0], [10, 32]])

        // between paragraphs
        editor.setCursorBufferPosition([3, 1])
        expect(editor.getCurrentParagraphBufferRange()).toBeUndefined()
      })

      it('will limit paragraph range to comments', () => {
        atom.grammars.assignLanguageMode(editor.getBuffer(), 'source.js')
        editor.setText(dedent`
          var quicksort = function () {
            /* Single line comment block */
            var sort = function(items) {};

            /*
            A multiline
            comment is here
            */
            var sort = function(items) {};

            // A comment
            //
            // Multiple comment
            // lines
            var sort = function(items) {};
            // comment line after fn

            var nosort = function(items) {
              item;
            }

          };\
        `)

        function paragraphBufferRangeForRow (row) {
          editor.setCursorBufferPosition([row, 0])
          return editor.getLastCursor().getCurrentParagraphBufferRange()
        }

        expect(paragraphBufferRangeForRow(0)).toEqual([[0, 0], [0, 29]])
        expect(paragraphBufferRangeForRow(1)).toEqual([[1, 0], [1, 33]])
        expect(paragraphBufferRangeForRow(2)).toEqual([[2, 0], [2, 32]])
        expect(paragraphBufferRangeForRow(3)).toBeFalsy()
        expect(paragraphBufferRangeForRow(4)).toEqual([[4, 0], [7, 4]])
        expect(paragraphBufferRangeForRow(5)).toEqual([[4, 0], [7, 4]])
        expect(paragraphBufferRangeForRow(6)).toEqual([[4, 0], [7, 4]])
        expect(paragraphBufferRangeForRow(7)).toEqual([[4, 0], [7, 4]])
        expect(paragraphBufferRangeForRow(8)).toEqual([[8, 0], [8, 32]])
        expect(paragraphBufferRangeForRow(9)).toBeFalsy()
        expect(paragraphBufferRangeForRow(10)).toEqual([[10, 0], [13, 10]])
        expect(paragraphBufferRangeForRow(11)).toEqual([[10, 0], [13, 10]])
        expect(paragraphBufferRangeForRow(12)).toEqual([[10, 0], [13, 10]])
        expect(paragraphBufferRangeForRow(14)).toEqual([[14, 0], [14, 32]])
        expect(paragraphBufferRangeForRow(15)).toEqual([[15, 0], [15, 26]])
        expect(paragraphBufferRangeForRow(18)).toEqual([[17, 0], [19, 3]])
      })
    })

    describe('getCursorAtScreenPosition(screenPosition)', () => {
      it('returns the cursor at the given screenPosition', () => {
        const cursor1 = editor.addCursorAtScreenPosition([0, 2])
        const cursor2 = editor.getCursorAtScreenPosition(cursor1.getScreenPosition())
        expect(cursor2).toBe(cursor1)
      })
    })

    describe('::getCursorScreenPositions()', () => {
      it('returns the cursor positions in the order they were added', () => {
        editor.foldBufferRow(4)
        const cursor1 = editor.addCursorAtBufferPosition([8, 5])
        const cursor2 = editor.addCursorAtBufferPosition([3, 5])
        expect(editor.getCursorScreenPositions()).toEqual([[0, 0], [5, 5], [3, 5]])
      })
    })

    describe('::getCursorsOrderedByBufferPosition()', () => {
      it('returns all cursors ordered by buffer positions', () => {
        const originalCursor = editor.getLastCursor()
        const cursor1 = editor.addCursorAtBufferPosition([8, 5])
        const cursor2 = editor.addCursorAtBufferPosition([4, 5])
        expect(editor.getCursorsOrderedByBufferPosition()).toEqual([originalCursor, cursor2, cursor1])
      })
    })

    describe('addCursorAtScreenPosition(screenPosition)', () => {
      describe('when a cursor already exists at the position', () => {
        it('returns the existing cursor', () => {
          const cursor1 = editor.addCursorAtScreenPosition([0, 2])
          const cursor2 = editor.addCursorAtScreenPosition([0, 2])
          expect(cursor2).toBe(cursor1)
        })
      })
    })

    describe('addCursorAtBufferPosition(bufferPosition)', () => {
      describe('when a cursor already exists at the position', () => {
        it('returns the existing cursor', () => {
          const cursor1 = editor.addCursorAtBufferPosition([1, 4])
          const cursor2 = editor.addCursorAtBufferPosition([1, 4])
          expect(cursor2.marker).toBe(cursor1.marker)
        })
      })
    })

    describe('.getCursorScope()', () => {
      it('returns the current scope', () => {
        const descriptor = editor.getCursorScope()
        expect(descriptor.scopes).toContain('source.js')
      })
    })
  })

  describe('selection', () => {
    let selection

    beforeEach(() => {
      selection = editor.getLastSelection()
    })

    describe('.getLastSelection()', () => {
      it('creates a new selection at (0, 0) if the last selection has been destroyed', () => {
        editor.getLastSelection().destroy()
        expect(editor.getLastSelection().getBufferRange()).toEqual([[0, 0], [0, 0]])
      })

      it("doesn't get stuck in a infinite loop when called from ::onDidAddCursor after the last selection has been destroyed (regression)", () => {
        let callCount = 0
        editor.getLastSelection().destroy()
        editor.onDidAddCursor(function (cursor) {
          callCount++
          editor.getLastSelection()
        })
        expect(editor.getLastSelection().getBufferRange()).toEqual([[0, 0], [0, 0]])
        expect(callCount).toBe(1)
      })
    })

    describe('.getSelections()', () => {
      it('creates a new selection at (0, 0) if the last selection has been destroyed', () => {
        editor.getLastSelection().destroy()
        expect(editor.getSelections()[0].getBufferRange()).toEqual([[0, 0], [0, 0]])
      })
    })

    describe('when the selection range changes', () => {
      it('emits an event with the old range, new range, and the selection that moved', () => {
        let rangeChangedHandler
        editor.setSelectedBufferRange([[3, 0], [4, 5]])

        editor.onDidChangeSelectionRange(rangeChangedHandler = jasmine.createSpy())
        editor.selectToBufferPosition([6, 2])

        expect(rangeChangedHandler).toHaveBeenCalled()
        const eventObject = rangeChangedHandler.mostRecentCall.args[0]

        expect(eventObject.oldBufferRange).toEqual([[3, 0], [4, 5]])
        expect(eventObject.oldScreenRange).toEqual([[3, 0], [4, 5]])
        expect(eventObject.newBufferRange).toEqual([[3, 0], [6, 2]])
        expect(eventObject.newScreenRange).toEqual([[3, 0], [6, 2]])
        expect(eventObject.selection).toBe(selection)
      })
    })

    describe('.selectUp/Down/Left/Right()', () => {
      it("expands each selection to its cursor's new location", () => {
        editor.setSelectedBufferRanges([[[0, 9], [0, 13]], [[3, 16], [3, 21]]])
        const [selection1, selection2] = editor.getSelections()

        editor.selectRight()
        expect(selection1.getBufferRange()).toEqual([[0, 9], [0, 14]])
        expect(selection2.getBufferRange()).toEqual([[3, 16], [3, 22]])

        editor.selectLeft()
        editor.selectLeft()
        expect(selection1.getBufferRange()).toEqual([[0, 9], [0, 12]])
        expect(selection2.getBufferRange()).toEqual([[3, 16], [3, 20]])

        editor.selectDown()
        expect(selection1.getBufferRange()).toEqual([[0, 9], [1, 12]])
        expect(selection2.getBufferRange()).toEqual([[3, 16], [4, 20]])

        editor.selectUp()
        expect(selection1.getBufferRange()).toEqual([[0, 9], [0, 12]])
        expect(selection2.getBufferRange()).toEqual([[3, 16], [3, 20]])
      })

      it('merges selections when they intersect when moving down', () => {
        editor.setSelectedBufferRanges([[[0, 9], [0, 13]], [[1, 10], [1, 20]], [[2, 15], [3, 25]]])
        const [selection1, selection2, selection3] = editor.getSelections()

        editor.selectDown()
        expect(editor.getSelections()).toEqual([selection1])
        expect(selection1.getScreenRange()).toEqual([[0, 9], [4, 25]])
        expect(selection1.isReversed()).toBeFalsy()
      })

      it('merges selections when they intersect when moving up', () => {
        editor.setSelectedBufferRanges([[[0, 9], [0, 13]], [[1, 10], [1, 20]]], {reversed: true})
        const [selection1, selection2] = editor.getSelections()

        editor.selectUp()
        expect(editor.getSelections().length).toBe(1)
        expect(editor.getSelections()).toEqual([selection1])
        expect(selection1.getScreenRange()).toEqual([[0, 0], [1, 20]])
        expect(selection1.isReversed()).toBeTruthy()
      })

      it('merges selections when they intersect when moving left', () => {
        editor.setSelectedBufferRanges([[[0, 9], [0, 13]], [[0, 13], [1, 20]]], {reversed: true})
        const [selection1, selection2] = editor.getSelections()

        editor.selectLeft()
        expect(editor.getSelections()).toEqual([selection1])
        expect(selection1.getScreenRange()).toEqual([[0, 8], [1, 20]])
        expect(selection1.isReversed()).toBeTruthy()
      })

      it('merges selections when they intersect when moving right', () => {
        editor.setSelectedBufferRanges([[[0, 9], [0, 14]], [[0, 14], [1, 20]]])
        const [selection1, selection2] = editor.getSelections()

        editor.selectRight()
        expect(editor.getSelections()).toEqual([selection1])
        expect(selection1.getScreenRange()).toEqual([[0, 9], [1, 21]])
        expect(selection1.isReversed()).toBeFalsy()
      })

      describe('when counts are passed into the selection functions', () => {
        it("expands each selection to its cursor's new location", () => {
          editor.setSelectedBufferRanges([[[0, 9], [0, 13]], [[3, 16], [3, 21]]])
          const [selection1, selection2] = editor.getSelections()

          editor.selectRight(2)
          expect(selection1.getBufferRange()).toEqual([[0, 9], [0, 15]])
          expect(selection2.getBufferRange()).toEqual([[3, 16], [3, 23]])

          editor.selectLeft(3)
          expect(selection1.getBufferRange()).toEqual([[0, 9], [0, 12]])
          expect(selection2.getBufferRange()).toEqual([[3, 16], [3, 20]])

          editor.selectDown(3)
          expect(selection1.getBufferRange()).toEqual([[0, 9], [3, 12]])
          expect(selection2.getBufferRange()).toEqual([[3, 16], [6, 20]])

          editor.selectUp(2)
          expect(selection1.getBufferRange()).toEqual([[0, 9], [1, 12]])
          expect(selection2.getBufferRange()).toEqual([[3, 16], [4, 20]])
        })
      })
    })

    describe('.selectToBufferPosition(bufferPosition)', () => {
      it('expands the last selection to the given position', () => {
        editor.setSelectedBufferRange([[3, 0], [4, 5]])
        editor.addCursorAtBufferPosition([5, 6])
        editor.selectToBufferPosition([6, 2])

        const selections = editor.getSelections()
        expect(selections.length).toBe(2)
        const [selection1, selection2] = selections
        expect(selection1.getBufferRange()).toEqual([[3, 0], [4, 5]])
        expect(selection2.getBufferRange()).toEqual([[5, 6], [6, 2]])
      })
    })

    describe('.selectToScreenPosition(screenPosition)', () => {
      it('expands the last selection to the given position', () => {
        editor.setSelectedBufferRange([[3, 0], [4, 5]])
        editor.addCursorAtScreenPosition([5, 6])
        editor.selectToScreenPosition([6, 2])

        const selections = editor.getSelections()
        expect(selections.length).toBe(2)
        const [selection1, selection2] = selections
        expect(selection1.getScreenRange()).toEqual([[3, 0], [4, 5]])
        expect(selection2.getScreenRange()).toEqual([[5, 6], [6, 2]])
      })

      describe('when selecting with an initial screen range', () => {
        it('switches the direction of the selection when selecting to positions before/after the start of the initial range', () => {
          editor.setCursorScreenPosition([5, 10])
          editor.selectWordsContainingCursors()
          editor.selectToScreenPosition([3, 0])
          expect(editor.getLastSelection().isReversed()).toBe(true)
          editor.selectToScreenPosition([9, 0])
          expect(editor.getLastSelection().isReversed()).toBe(false)
        })
      })
    })

    describe('.selectToBeginningOfNextParagraph()', () => {
      it('selects from the cursor to first line of the next paragraph', () => {
        editor.setSelectedBufferRange([[3, 0], [4, 5]])
        editor.addCursorAtScreenPosition([5, 6])
        editor.selectToScreenPosition([6, 2])

        editor.selectToBeginningOfNextParagraph()

        const selections = editor.getSelections()
        expect(selections.length).toBe(1)
        expect(selections[0].getScreenRange()).toEqual([[3, 0], [10, 0]])
      })
    })

    describe('.selectToBeginningOfPreviousParagraph()', () => {
      it('selects from the cursor to the first line of the previous paragraph', () => {
        editor.setSelectedBufferRange([[3, 0], [4, 5]])
        editor.addCursorAtScreenPosition([5, 6])
        editor.selectToScreenPosition([6, 2])

        editor.selectToBeginningOfPreviousParagraph()

        const selections = editor.getSelections()
        expect(selections.length).toBe(1)
        expect(selections[0].getScreenRange()).toEqual([[0, 0], [5, 6]])
      })

      it('merges selections if they intersect, maintaining the directionality of the last selection', () => {
        editor.setCursorScreenPosition([4, 10])
        editor.selectToScreenPosition([5, 27])
        editor.addCursorAtScreenPosition([3, 10])
        editor.selectToScreenPosition([6, 27])

        let selections = editor.getSelections()
        expect(selections.length).toBe(1)
        let [selection1] = selections
        expect(selection1.getScreenRange()).toEqual([[3, 10], [6, 27]])
        expect(selection1.isReversed()).toBeFalsy()

        editor.addCursorAtScreenPosition([7, 4])
        editor.selectToScreenPosition([4, 11])

        selections = editor.getSelections()
        expect(selections.length).toBe(1);
        [selection1] = selections
        expect(selection1.getScreenRange()).toEqual([[3, 10], [7, 4]])
        expect(selection1.isReversed()).toBeTruthy()
      })
    })

    describe('.selectToTop()', () => {
      it('selects text from cursor position to the top of the buffer', () => {
        editor.setCursorScreenPosition([11, 2])
        editor.addCursorAtScreenPosition([10, 0])
        editor.selectToTop()
        expect(editor.getCursors().length).toBe(1)
        expect(editor.getCursorBufferPosition()).toEqual([0, 0])
        expect(editor.getLastSelection().getBufferRange()).toEqual([[0, 0], [11, 2]])
        expect(editor.getLastSelection().isReversed()).toBeTruthy()
      })
    })

    describe('.selectToBottom()', () => {
      it('selects text from cursor position to the bottom of the buffer', () => {
        editor.setCursorScreenPosition([10, 0])
        editor.addCursorAtScreenPosition([9, 3])
        editor.selectToBottom()
        expect(editor.getCursors().length).toBe(1)
        expect(editor.getCursorBufferPosition()).toEqual([12, 2])
        expect(editor.getLastSelection().getBufferRange()).toEqual([[9, 3], [12, 2]])
        expect(editor.getLastSelection().isReversed()).toBeFalsy()
      })
    })

    describe('.selectAll()', () => {
      it('selects the entire buffer', () => {
        editor.selectAll()
        expect(editor.getLastSelection().getBufferRange()).toEqual(buffer.getRange())
      })
    })

    describe('.selectToBeginningOfLine()', () => {
      it('selects text from cursor position to beginning of line', () => {
        editor.setCursorScreenPosition([12, 2])
        editor.addCursorAtScreenPosition([11, 3])

        editor.selectToBeginningOfLine()

        expect(editor.getCursors().length).toBe(2)
        const [cursor1, cursor2] = editor.getCursors()
        expect(cursor1.getBufferPosition()).toEqual([12, 0])
        expect(cursor2.getBufferPosition()).toEqual([11, 0])

        expect(editor.getSelections().length).toBe(2)
        const [selection1, selection2] = editor.getSelections()
        expect(selection1.getBufferRange()).toEqual([[12, 0], [12, 2]])
        expect(selection1.isReversed()).toBeTruthy()
        expect(selection2.getBufferRange()).toEqual([[11, 0], [11, 3]])
        expect(selection2.isReversed()).toBeTruthy()
      })
    })

    describe('.selectToEndOfLine()', () => {
      it('selects text from cursor position to end of line', () => {
        editor.setCursorScreenPosition([12, 0])
        editor.addCursorAtScreenPosition([11, 3])

        editor.selectToEndOfLine()

        expect(editor.getCursors().length).toBe(2)
        const [cursor1, cursor2] = editor.getCursors()
        expect(cursor1.getBufferPosition()).toEqual([12, 2])
        expect(cursor2.getBufferPosition()).toEqual([11, 44])

        expect(editor.getSelections().length).toBe(2)
        const [selection1, selection2] = editor.getSelections()
        expect(selection1.getBufferRange()).toEqual([[12, 0], [12, 2]])
        expect(selection1.isReversed()).toBeFalsy()
        expect(selection2.getBufferRange()).toEqual([[11, 3], [11, 44]])
        expect(selection2.isReversed()).toBeFalsy()
      })
    })

    describe('.selectLinesContainingCursors()', () => {
      it('selects to the entire line (including newlines) at given row', () => {
        editor.setCursorScreenPosition([1, 2])
        editor.selectLinesContainingCursors()
        expect(editor.getSelectedBufferRange()).toEqual([[1, 0], [2, 0]])
        expect(editor.getSelectedText()).toBe('  var sort = function(items) {\n')

        editor.setCursorScreenPosition([12, 2])
        editor.selectLinesContainingCursors()
        expect(editor.getSelectedBufferRange()).toEqual([[12, 0], [12, 2]])

        editor.setCursorBufferPosition([0, 2])
        editor.selectLinesContainingCursors()
        editor.selectLinesContainingCursors()
        expect(editor.getSelectedBufferRange()).toEqual([[0, 0], [2, 0]])
      })

      describe('when the selection spans multiple row', () => {
        it('selects from the beginning of the first line to the last line', () => {
          selection = editor.getLastSelection()
          selection.setBufferRange([[1, 10], [3, 20]])
          editor.selectLinesContainingCursors()
          expect(editor.getSelectedBufferRange()).toEqual([[1, 0], [4, 0]])
        })
      })
    })

    describe('.selectToBeginningOfWord()', () => {
      it('selects text from cursor position to beginning of word', () => {
        editor.setCursorScreenPosition([0, 13])
        editor.addCursorAtScreenPosition([3, 49])

        editor.selectToBeginningOfWord()

        expect(editor.getCursors().length).toBe(2)
        const [cursor1, cursor2] = editor.getCursors()
        expect(cursor1.getBufferPosition()).toEqual([0, 4])
        expect(cursor2.getBufferPosition()).toEqual([3, 47])

        expect(editor.getSelections().length).toBe(2)
        const [selection1, selection2] = editor.getSelections()
        expect(selection1.getBufferRange()).toEqual([[0, 4], [0, 13]])
        expect(selection1.isReversed()).toBeTruthy()
        expect(selection2.getBufferRange()).toEqual([[3, 47], [3, 49]])
        expect(selection2.isReversed()).toBeTruthy()
      })
    })

    describe('.selectToEndOfWord()', () => {
      it('selects text from cursor position to end of word', () => {
        editor.setCursorScreenPosition([0, 4])
        editor.addCursorAtScreenPosition([3, 48])

        editor.selectToEndOfWord()

        expect(editor.getCursors().length).toBe(2)
        const [cursor1, cursor2] = editor.getCursors()
        expect(cursor1.getBufferPosition()).toEqual([0, 13])
        expect(cursor2.getBufferPosition()).toEqual([3, 50])

        expect(editor.getSelections().length).toBe(2)
        const [selection1, selection2] = editor.getSelections()
        expect(selection1.getBufferRange()).toEqual([[0, 4], [0, 13]])
        expect(selection1.isReversed()).toBeFalsy()
        expect(selection2.getBufferRange()).toEqual([[3, 48], [3, 50]])
        expect(selection2.isReversed()).toBeFalsy()
      })
    })

    describe('.selectToBeginningOfNextWord()', () => {
      it('selects text from cursor position to beginning of next word', () => {
        editor.setCursorScreenPosition([0, 4])
        editor.addCursorAtScreenPosition([3, 48])

        editor.selectToBeginningOfNextWord()

        expect(editor.getCursors().length).toBe(2)
        const [cursor1, cursor2] = editor.getCursors()
        expect(cursor1.getBufferPosition()).toEqual([0, 14])
        expect(cursor2.getBufferPosition()).toEqual([3, 51])

        expect(editor.getSelections().length).toBe(2)
        const [selection1, selection2] = editor.getSelections()
        expect(selection1.getBufferRange()).toEqual([[0, 4], [0, 14]])
        expect(selection1.isReversed()).toBeFalsy()
        expect(selection2.getBufferRange()).toEqual([[3, 48], [3, 51]])
        expect(selection2.isReversed()).toBeFalsy()
      })
    })

    describe('.selectToPreviousWordBoundary()', () => {
      it('select to the previous word boundary', () => {
        editor.setCursorBufferPosition([0, 8])
        editor.addCursorAtBufferPosition([2, 0])
        editor.addCursorAtBufferPosition([3, 4])
        editor.addCursorAtBufferPosition([3, 14])

        editor.selectToPreviousWordBoundary()

        expect(editor.getSelections().length).toBe(4)
        const [selection1, selection2, selection3, selection4] = editor.getSelections()
        expect(selection1.getBufferRange()).toEqual([[0, 8], [0, 4]])
        expect(selection1.isReversed()).toBeTruthy()
        expect(selection2.getBufferRange()).toEqual([[2, 0], [1, 30]])
        expect(selection2.isReversed()).toBeTruthy()
        expect(selection3.getBufferRange()).toEqual([[3, 4], [3, 0]])
        expect(selection3.isReversed()).toBeTruthy()
        expect(selection4.getBufferRange()).toEqual([[3, 14], [3, 13]])
        expect(selection4.isReversed()).toBeTruthy()
      })
    })

    describe('.selectToNextWordBoundary()', () => {
      it('select to the next word boundary', () => {
        editor.setCursorBufferPosition([0, 8])
        editor.addCursorAtBufferPosition([2, 40])
        editor.addCursorAtBufferPosition([4, 0])
        editor.addCursorAtBufferPosition([3, 30])

        editor.selectToNextWordBoundary()

        expect(editor.getSelections().length).toBe(4)
        const [selection1, selection2, selection3, selection4] = editor.getSelections()
        expect(selection1.getBufferRange()).toEqual([[0, 8], [0, 13]])
        expect(selection1.isReversed()).toBeFalsy()
        expect(selection2.getBufferRange()).toEqual([[2, 40], [3, 0]])
        expect(selection2.isReversed()).toBeFalsy()
        expect(selection3.getBufferRange()).toEqual([[4, 0], [4, 4]])
        expect(selection3.isReversed()).toBeFalsy()
        expect(selection4.getBufferRange()).toEqual([[3, 30], [3, 31]])
        expect(selection4.isReversed()).toBeFalsy()
      })
    })

    describe('.selectToPreviousSubwordBoundary', () => {
      it('selects subwords', () => {
        editor.setText('')
        editor.insertText('_word\n')
        editor.insertText(' getPreviousWord\n')
        editor.insertText('e, => \n')
        editor.insertText(' 88 \n')
        editor.setCursorBufferPosition([0, 5])
        editor.addCursorAtBufferPosition([1, 7])
        editor.addCursorAtBufferPosition([2, 5])
        editor.addCursorAtBufferPosition([3, 3])
        const [selection1, selection2, selection3, selection4] = editor.getSelections()

        editor.selectToPreviousSubwordBoundary()
        expect(selection1.getBufferRange()).toEqual([[0, 1], [0, 5]])
        expect(selection1.isReversed()).toBeTruthy()
        expect(selection2.getBufferRange()).toEqual([[1, 4], [1, 7]])
        expect(selection2.isReversed()).toBeTruthy()
        expect(selection3.getBufferRange()).toEqual([[2, 3], [2, 5]])
        expect(selection3.isReversed()).toBeTruthy()
        expect(selection4.getBufferRange()).toEqual([[3, 1], [3, 3]])
        expect(selection4.isReversed()).toBeTruthy()
      })
    })

    describe('.selectToNextSubwordBoundary', () => {
      it('selects subwords', () => {
        editor.setText('')
        editor.insertText('word_\n')
        editor.insertText('getPreviousWord\n')
        editor.insertText('e, => \n')
        editor.insertText(' 88 \n')
        editor.setCursorBufferPosition([0, 1])
        editor.addCursorAtBufferPosition([1, 7])
        editor.addCursorAtBufferPosition([2, 2])
        editor.addCursorAtBufferPosition([3, 1])
        const [selection1, selection2, selection3, selection4] = editor.getSelections()

        editor.selectToNextSubwordBoundary()
        expect(selection1.getBufferRange()).toEqual([[0, 1], [0, 4]])
        expect(selection1.isReversed()).toBeFalsy()
        expect(selection2.getBufferRange()).toEqual([[1, 7], [1, 11]])
        expect(selection2.isReversed()).toBeFalsy()
        expect(selection3.getBufferRange()).toEqual([[2, 2], [2, 5]])
        expect(selection3.isReversed()).toBeFalsy()
        expect(selection4.getBufferRange()).toEqual([[3, 1], [3, 3]])
        expect(selection4.isReversed()).toBeFalsy()
      })
    })

    describe('.deleteToBeginningOfSubword', () => {
      it('deletes subwords', () => {
        editor.setText('')
        editor.insertText('_word\n')
        editor.insertText(' getPreviousWord\n')
        editor.insertText('e, => \n')
        editor.insertText(' 88 \n')
        editor.setCursorBufferPosition([0, 5])
        editor.addCursorAtBufferPosition([1, 7])
        editor.addCursorAtBufferPosition([2, 5])
        editor.addCursorAtBufferPosition([3, 3])
        const [cursor1, cursor2, cursor3, cursor4] = editor.getCursors()

        editor.deleteToBeginningOfSubword()
        expect(buffer.lineForRow(0)).toBe('_')
        expect(buffer.lineForRow(1)).toBe(' getviousWord')
        expect(buffer.lineForRow(2)).toBe('e,  ')
        expect(buffer.lineForRow(3)).toBe('  ')
        expect(cursor1.getBufferPosition()).toEqual([0, 1])
        expect(cursor2.getBufferPosition()).toEqual([1, 4])
        expect(cursor3.getBufferPosition()).toEqual([2, 3])
        expect(cursor4.getBufferPosition()).toEqual([3, 1])

        editor.deleteToBeginningOfSubword()
        expect(buffer.lineForRow(0)).toBe('')
        expect(buffer.lineForRow(1)).toBe(' viousWord')
        expect(buffer.lineForRow(2)).toBe('e ')
        expect(buffer.lineForRow(3)).toBe(' ')
        expect(cursor1.getBufferPosition()).toEqual([0, 0])
        expect(cursor2.getBufferPosition()).toEqual([1, 1])
        expect(cursor3.getBufferPosition()).toEqual([2, 1])
        expect(cursor4.getBufferPosition()).toEqual([3, 0])

        editor.deleteToBeginningOfSubword()
        expect(buffer.lineForRow(0)).toBe('')
        expect(buffer.lineForRow(1)).toBe('viousWord')
        expect(buffer.lineForRow(2)).toBe('  ')
        expect(buffer.lineForRow(3)).toBe('')
        expect(cursor1.getBufferPosition()).toEqual([0, 0])
        expect(cursor2.getBufferPosition()).toEqual([1, 0])
        expect(cursor3.getBufferPosition()).toEqual([2, 0])
        expect(cursor4.getBufferPosition()).toEqual([2, 1])
      })
    })

    describe('.deleteToEndOfSubword', () => {
      it('deletes subwords', () => {
        editor.setText('')
        editor.insertText('word_\n')
        editor.insertText('getPreviousWord \n')
        editor.insertText('e, => \n')
        editor.insertText(' 88 \n')
        editor.setCursorBufferPosition([0, 0])
        editor.addCursorAtBufferPosition([1, 0])
        editor.addCursorAtBufferPosition([2, 2])
        editor.addCursorAtBufferPosition([3, 0])
        const [cursor1, cursor2, cursor3, cursor4] = editor.getCursors()

        editor.deleteToEndOfSubword()
        expect(buffer.lineForRow(0)).toBe('_')
        expect(buffer.lineForRow(1)).toBe('PreviousWord ')
        expect(buffer.lineForRow(2)).toBe('e, ')
        expect(buffer.lineForRow(3)).toBe('88 ')
        expect(cursor1.getBufferPosition()).toEqual([0, 0])
        expect(cursor2.getBufferPosition()).toEqual([1, 0])
        expect(cursor3.getBufferPosition()).toEqual([2, 2])
        expect(cursor4.getBufferPosition()).toEqual([3, 0])

        editor.deleteToEndOfSubword()
        expect(buffer.lineForRow(0)).toBe('')
        expect(buffer.lineForRow(1)).toBe('Word ')
        expect(buffer.lineForRow(2)).toBe('e,')
        expect(buffer.lineForRow(3)).toBe(' ')
        expect(cursor1.getBufferPosition()).toEqual([0, 0])
        expect(cursor2.getBufferPosition()).toEqual([1, 0])
        expect(cursor3.getBufferPosition()).toEqual([2, 2])
        expect(cursor4.getBufferPosition()).toEqual([3, 0])
      })
    })

    describe('.selectWordsContainingCursors()', () => {
      describe('when the cursor is inside a word', () => {
        it('selects the entire word', () => {
          editor.setCursorScreenPosition([0, 8])
          editor.selectWordsContainingCursors()
          expect(editor.getSelectedText()).toBe('quicksort')
        })
      })

      describe('when the cursor is between two words', () => {
        it('selects the word the cursor is on', () => {
          editor.setCursorBufferPosition([0, 4])
          editor.selectWordsContainingCursors()
          expect(editor.getSelectedText()).toBe('quicksort')

          editor.setCursorBufferPosition([0, 3])
          editor.selectWordsContainingCursors()
          expect(editor.getSelectedText()).toBe('var')

          editor.setCursorBufferPosition([1, 22])
          editor.selectWordsContainingCursors()
          expect(editor.getSelectedText()).toBe('items')
        })
      })

      describe('when the cursor is inside a region of whitespace', () => {
        it('selects the whitespace region', () => {
          editor.setCursorScreenPosition([5, 2])
          editor.selectWordsContainingCursors()
          expect(editor.getSelectedBufferRange()).toEqual([[5, 0], [5, 6]])

          editor.setCursorScreenPosition([5, 0])
          editor.selectWordsContainingCursors()
          expect(editor.getSelectedBufferRange()).toEqual([[5, 0], [5, 6]])
        })
      })

      describe('when the cursor is at the end of the text', () => {
        it('select the previous word', () => {
          editor.buffer.append('word')
          editor.moveToBottom()
          editor.selectWordsContainingCursors()
          expect(editor.getSelectedBufferRange()).toEqual([[12, 2], [12, 6]])
        })
      })

      it("selects words based on the non-word characters configured at the cursor's current scope", () => {
        editor.setText("one-one; 'two-two'; three-three")

        editor.setCursorBufferPosition([0, 1])
        editor.addCursorAtBufferPosition([0, 12])

        const scopeDescriptors = editor.getCursors().map(c => c.getScopeDescriptor())
        expect(scopeDescriptors[0].getScopesArray()).toEqual(['source.js'])
        expect(scopeDescriptors[1].getScopesArray()).toEqual(['source.js', 'string.quoted.single.js'])

        spyOn(editor.getBuffer().getLanguageMode(), 'getNonWordCharacters').andCallFake(function (position) {
          const result = '/\()"\':,.;<>~!@#$%^&*|+=[]{}`?'
          const scopes = this.scopeDescriptorForPosition(position).getScopesArray()
          if (scopes.some(scope => scope.startsWith('string'))) {
            return result
          } else {
            return result + '-'
          }
        })

        editor.selectWordsContainingCursors()

        expect(editor.getSelections()[0].getText()).toBe('one')
        expect(editor.getSelections()[1].getText()).toBe('two-two')
      })
    })

    describe('.selectToFirstCharacterOfLine()', () => {
      it("moves to the first character of the current line or the beginning of the line if it's already on the first character", () => {
        editor.setCursorScreenPosition([0, 5])
        editor.addCursorAtScreenPosition([1, 7])

        editor.selectToFirstCharacterOfLine()

        const [cursor1, cursor2] = editor.getCursors()
        expect(cursor1.getBufferPosition()).toEqual([0, 0])
        expect(cursor2.getBufferPosition()).toEqual([1, 2])

        expect(editor.getSelections().length).toBe(2)
        let [selection1, selection2] = editor.getSelections()
        expect(selection1.getBufferRange()).toEqual([[0, 0], [0, 5]])
        expect(selection1.isReversed()).toBeTruthy()
        expect(selection2.getBufferRange()).toEqual([[1, 2], [1, 7]])
        expect(selection2.isReversed()).toBeTruthy()

        editor.selectToFirstCharacterOfLine();
        [selection1, selection2] = editor.getSelections()
        expect(selection1.getBufferRange()).toEqual([[0, 0], [0, 5]])
        expect(selection1.isReversed()).toBeTruthy()
        expect(selection2.getBufferRange()).toEqual([[1, 0], [1, 7]])
        expect(selection2.isReversed()).toBeTruthy()
      })
    })

    describe('.setSelectedBufferRanges(ranges)', () => {
      it('clears existing selections and creates selections for each of the given ranges', () => {
        editor.setSelectedBufferRanges([[[2, 2], [3, 3]], [[4, 4], [5, 5]]])
        expect(editor.getSelectedBufferRanges()).toEqual([[[2, 2], [3, 3]], [[4, 4], [5, 5]]])

        editor.setSelectedBufferRanges([[[5, 5], [6, 6]]])
        expect(editor.getSelectedBufferRanges()).toEqual([[[5, 5], [6, 6]]])
      })

      it('merges intersecting selections', () => {
        editor.setSelectedBufferRanges([[[2, 2], [3, 3]], [[3, 0], [5, 5]]])
        expect(editor.getSelectedBufferRanges()).toEqual([[[2, 2], [5, 5]]])
      })

      it('does not merge non-empty adjacent selections', () => {
        editor.setSelectedBufferRanges([[[2, 2], [3, 3]], [[3, 3], [5, 5]]])
        expect(editor.getSelectedBufferRanges()).toEqual([[[2, 2], [3, 3]], [[3, 3], [5, 5]]])
      })

      it('recycles existing selection instances', () => {
        selection = editor.getLastSelection()
        editor.setSelectedBufferRanges([[[2, 2], [3, 3]], [[4, 4], [5, 5]]])

        const [selection1, selection2] = editor.getSelections()
        expect(selection1).toBe(selection)
        expect(selection1.getBufferRange()).toEqual([[2, 2], [3, 3]])
      })

      describe("when the 'preserveFolds' option is false (the default)", () => {
        it("removes folds that contain one or both of the selection's end points", () => {
          editor.setSelectedBufferRange([[0, 0], [0, 0]])
          editor.foldBufferRowRange(1, 4)
          editor.foldBufferRowRange(2, 3)
          editor.foldBufferRowRange(6, 8)
          editor.foldBufferRowRange(10, 11)

          editor.setSelectedBufferRanges([[[2, 2], [3, 3]], [[6, 6], [7, 7]]])
          expect(editor.isFoldedAtScreenRow(1)).toBeFalsy()
          expect(editor.isFoldedAtScreenRow(2)).toBeFalsy()
          expect(editor.isFoldedAtScreenRow(6)).toBeFalsy()
          expect(editor.isFoldedAtScreenRow(10)).toBeTruthy()

          editor.setSelectedBufferRange([[10, 0], [12, 0]])
          expect(editor.isFoldedAtScreenRow(10)).toBeTruthy()
        })
      })

      describe("when the 'preserveFolds' option is true", () => {
        it('does not remove folds that contain the selections', () => {
          editor.setSelectedBufferRange([[0, 0], [0, 0]])
          editor.foldBufferRowRange(1, 4)
          editor.foldBufferRowRange(6, 8)
          editor.setSelectedBufferRanges([[[2, 2], [3, 3]], [[6, 0], [6, 1]]], {preserveFolds: true})
          expect(editor.isFoldedAtBufferRow(1)).toBeTruthy()
          expect(editor.isFoldedAtBufferRow(6)).toBeTruthy()
        })
      })
    })

    describe('.setSelectedScreenRanges(ranges)', () => {
      beforeEach(() => editor.foldBufferRow(4))

      it('clears existing selections and creates selections for each of the given ranges', () => {
        editor.setSelectedScreenRanges([[[3, 4], [3, 7]], [[5, 4], [5, 7]]])
        expect(editor.getSelectedBufferRanges()).toEqual([[[3, 4], [3, 7]], [[8, 4], [8, 7]]])

        editor.setSelectedScreenRanges([[[6, 2], [6, 4]]])
        expect(editor.getSelectedScreenRanges()).toEqual([[[6, 2], [6, 4]]])
      })

      it('merges intersecting selections and unfolds the fold which contain them', () => {
        editor.foldBufferRow(0)

        // Use buffer ranges because only the first line is on screen
        editor.setSelectedBufferRanges([[[2, 2], [3, 3]], [[3, 0], [5, 5]]])
        expect(editor.getSelectedBufferRanges()).toEqual([[[2, 2], [5, 5]]])
      })

      it('recycles existing selection instances', () => {
        selection = editor.getLastSelection()
        editor.setSelectedScreenRanges([[[2, 2], [3, 4]], [[4, 4], [5, 5]]])

        const [selection1, selection2] = editor.getSelections()
        expect(selection1).toBe(selection)
        expect(selection1.getScreenRange()).toEqual([[2, 2], [3, 4]])
      })
    })

    describe('.selectMarker(marker)', () => {
      describe('if the marker is valid', () => {
        it("selects the marker's range and returns the selected range", () => {
          const marker = editor.markBufferRange([[0, 1], [3, 3]])
          expect(editor.selectMarker(marker)).toEqual([[0, 1], [3, 3]])
          expect(editor.getSelectedBufferRange()).toEqual([[0, 1], [3, 3]])
        })
      })

      describe('if the marker is invalid', () => {
        it('does not change the selection and returns a falsy value', () => {
          const marker = editor.markBufferRange([[0, 1], [3, 3]])
          marker.destroy()
          expect(editor.selectMarker(marker)).toBeFalsy()
          expect(editor.getSelectedBufferRange()).toEqual([[0, 0], [0, 0]])
        })
      })
    })

    describe('.addSelectionForBufferRange(bufferRange)', () => {
      it('adds a selection for the specified buffer range', () => {
        editor.addSelectionForBufferRange([[3, 4], [5, 6]])
        expect(editor.getSelectedBufferRanges()).toEqual([[[0, 0], [0, 0]], [[3, 4], [5, 6]]])
      })
    })

    describe('.addSelectionBelow()', () => {
      describe('when the selection is non-empty', () => {
        it('selects the same region of the line below current selections if possible', () => {
          editor.setSelectedBufferRange([[3, 16], [3, 21]])
          editor.addSelectionForBufferRange([[3, 25], [3, 34]])
          editor.addSelectionBelow()
          expect(editor.getSelectedBufferRanges()).toEqual([
            [[3, 16], [3, 21]],
            [[3, 25], [3, 34]],
            [[4, 16], [4, 21]],
            [[4, 25], [4, 29]]
          ])
        })

        it('skips lines that are too short to create a non-empty selection', () => {
          editor.setSelectedBufferRange([[3, 31], [3, 38]])
          editor.addSelectionBelow()
          expect(editor.getSelectedBufferRanges()).toEqual([
            [[3, 31], [3, 38]],
            [[6, 31], [6, 38]]
          ])
        })

        it("honors the original selection's range (goal range) when adding across shorter lines", () => {
          editor.setSelectedBufferRange([[3, 22], [3, 38]])
          editor.addSelectionBelow()
          editor.addSelectionBelow()
          editor.addSelectionBelow()
          expect(editor.getSelectedBufferRanges()).toEqual([
            [[3, 22], [3, 38]],
            [[4, 22], [4, 29]],
            [[5, 22], [5, 30]],
            [[6, 22], [6, 38]]
          ])
        })

        it('clears selection goal ranges when the selection changes', () => {
          editor.setSelectedBufferRange([[3, 22], [3, 38]])
          editor.addSelectionBelow()
          editor.selectLeft()
          editor.addSelectionBelow()
          expect(editor.getSelectedBufferRanges()).toEqual([
            [[3, 22], [3, 37]],
            [[4, 22], [4, 29]],
            [[5, 22], [5, 28]]
          ])

          // goal range from previous add selection is honored next time
          editor.addSelectionBelow()
          expect(editor.getSelectedBufferRanges()).toEqual([
            [[3, 22], [3, 37]],
            [[4, 22], [4, 29]],
            [[5, 22], [5, 30]], // select to end of line 5 because line 4's goal range was reset by line 3 previously
            [[6, 22], [6, 28]]
          ])
        })

        it('can add selections to soft-wrapped line segments', () => {
          editor.setSoftWrapped(true)
          editor.setEditorWidthInChars(40)
          editor.setDefaultCharWidth(1)

          editor.setSelectedScreenRange([[3, 10], [3, 15]])
          editor.addSelectionBelow()
          expect(editor.getSelectedScreenRanges()).toEqual([
            [[3, 10], [3, 15]],
            [[4, 10], [4, 15]]
          ])
        })

        it('takes atomic tokens into account', async () => {
          editor = await atom.workspace.open('sample-with-tabs-and-leading-comment.coffee', {autoIndent: false})
          editor.setSelectedBufferRange([[2, 1], [2, 3]])
          editor.addSelectionBelow()
          expect(editor.getSelectedBufferRanges()).toEqual([
            [[2, 1], [2, 3]],
            [[3, 1], [3, 2]]
          ])
        })
      })

      describe('when the selection is empty', () => {
        describe('when lines are soft-wrapped', () => {
          beforeEach(() => {
            editor.setSoftWrapped(true)
            editor.setDefaultCharWidth(1)
            editor.setEditorWidthInChars(40)
          })

          it('skips soft-wrap indentation tokens', () => {
            editor.setCursorScreenPosition([3, 0])
            editor.addSelectionBelow()

            expect(editor.getSelectedScreenRanges()).toEqual([
              [[3, 0], [3, 0]],
              [[4, 4], [4, 4]]
            ])
          })

          it("does not skip them if they're shorter than the current column", () => {
            editor.setCursorScreenPosition([3, 37])
            editor.addSelectionBelow()

            expect(editor.getSelectedScreenRanges()).toEqual([
              [[3, 37], [3, 37]],
              [[4, 26], [4, 26]]
            ])
          })
        })

        it('does not skip lines that are shorter than the current column', () => {
          editor.setCursorBufferPosition([3, 36])
          editor.addSelectionBelow()
          editor.addSelectionBelow()
          editor.addSelectionBelow()
          expect(editor.getSelectedBufferRanges()).toEqual([
            [[3, 36], [3, 36]],
            [[4, 29], [4, 29]],
            [[5, 30], [5, 30]],
            [[6, 36], [6, 36]]
          ])
        })

        it('skips empty lines when the column is non-zero', () => {
          editor.setCursorBufferPosition([9, 4])
          editor.addSelectionBelow()
          expect(editor.getSelectedBufferRanges()).toEqual([
            [[9, 4], [9, 4]],
            [[11, 4], [11, 4]]
          ])
        })

        it('does not skip empty lines when the column is zero', () => {
          editor.setCursorBufferPosition([9, 0])
          editor.addSelectionBelow()
          expect(editor.getSelectedBufferRanges()).toEqual([
            [[9, 0], [9, 0]],
            [[10, 0], [10, 0]]
          ])
        })
      })
    })

    describe('.addSelectionAbove()', () => {
      describe('when the selection is non-empty', () => {
        it('selects the same region of the line above current selections if possible', () => {
          editor.setSelectedBufferRange([[3, 16], [3, 21]])
          editor.addSelectionForBufferRange([[3, 37], [3, 44]])
          editor.addSelectionAbove()
          expect(editor.getSelectedBufferRanges()).toEqual([
            [[3, 16], [3, 21]],
            [[3, 37], [3, 44]],
            [[2, 16], [2, 21]],
            [[2, 37], [2, 40]]
          ])
        })

        it('skips lines that are too short to create a non-empty selection', () => {
          editor.setSelectedBufferRange([[6, 31], [6, 38]])
          editor.addSelectionAbove()
          expect(editor.getSelectedBufferRanges()).toEqual([
            [[6, 31], [6, 38]],
            [[3, 31], [3, 38]]
          ])
        })

        it("honors the original selection's range (goal range) when adding across shorter lines", () => {
          editor.setSelectedBufferRange([[6, 22], [6, 38]])
          editor.addSelectionAbove()
          editor.addSelectionAbove()
          editor.addSelectionAbove()
          expect(editor.getSelectedBufferRanges()).toEqual([
            [[6, 22], [6, 38]],
            [[5, 22], [5, 30]],
            [[4, 22], [4, 29]],
            [[3, 22], [3, 38]]
          ])
        })

        it('can add selections to soft-wrapped line segments', () => {
          editor.setSoftWrapped(true)
          editor.setDefaultCharWidth(1)
          editor.setEditorWidthInChars(40)

          editor.setSelectedScreenRange([[4, 10], [4, 15]])
          editor.addSelectionAbove()
          expect(editor.getSelectedScreenRanges()).toEqual([
            [[4, 10], [4, 15]],
            [[3, 10], [3, 15]]
          ])
        })

        it('takes atomic tokens into account', async () => {
          editor = await atom.workspace.open('sample-with-tabs-and-leading-comment.coffee', {autoIndent: false})
          editor.setSelectedBufferRange([[3, 1], [3, 2]])
          editor.addSelectionAbove()
          expect(editor.getSelectedBufferRanges()).toEqual([
            [[3, 1], [3, 2]],
            [[2, 1], [2, 3]]
          ])
        })
      })

      describe('when the selection is empty', () => {
        describe('when lines are soft-wrapped', () => {
          beforeEach(() => {
            editor.setSoftWrapped(true)
            editor.setDefaultCharWidth(1)
            editor.setEditorWidthInChars(40)
          })

          it('skips soft-wrap indentation tokens', () => {
            editor.setCursorScreenPosition([5, 0])
            editor.addSelectionAbove()

            expect(editor.getSelectedScreenRanges()).toEqual([
              [[5, 0], [5, 0]],
              [[4, 4], [4, 4]]
            ])
          })

          it("does not skip them if they're shorter than the current column", () => {
            editor.setCursorScreenPosition([5, 29])
            editor.addSelectionAbove()

            expect(editor.getSelectedScreenRanges()).toEqual([
              [[5, 29], [5, 29]],
              [[4, 26], [4, 26]]
            ])
          })
        })

        it('does not skip lines that are shorter than the current column', () => {
          editor.setCursorBufferPosition([6, 36])
          editor.addSelectionAbove()
          editor.addSelectionAbove()
          editor.addSelectionAbove()
          expect(editor.getSelectedBufferRanges()).toEqual([
            [[6, 36], [6, 36]],
            [[5, 30], [5, 30]],
            [[4, 29], [4, 29]],
            [[3, 36], [3, 36]]
          ])
        })

        it('skips empty lines when the column is non-zero', () => {
          editor.setCursorBufferPosition([11, 4])
          editor.addSelectionAbove()
          expect(editor.getSelectedBufferRanges()).toEqual([
            [[11, 4], [11, 4]],
            [[9, 4], [9, 4]]
          ])
        })

        it('does not skip empty lines when the column is zero', () => {
          editor.setCursorBufferPosition([10, 0])
          editor.addSelectionAbove()
          expect(editor.getSelectedBufferRanges()).toEqual([
            [[10, 0], [10, 0]],
            [[9, 0], [9, 0]]
          ])
        })
      })
    })

    describe('.splitSelectionsIntoLines()', () => {
      it('splits all multi-line selections into one selection per line', () => {
        editor.setSelectedBufferRange([[0, 3], [2, 4]])
        editor.splitSelectionsIntoLines()
        expect(editor.getSelectedBufferRanges()).toEqual([
          [[0, 3], [0, 29]],
          [[1, 0], [1, 30]],
          [[2, 0], [2, 4]]
        ])

        editor.setSelectedBufferRange([[0, 3], [1, 10]])
        editor.splitSelectionsIntoLines()
        expect(editor.getSelectedBufferRanges()).toEqual([
          [[0, 3], [0, 29]],
          [[1, 0], [1, 10]]
        ])

        editor.setSelectedBufferRange([[0, 0], [0, 3]])
        editor.splitSelectionsIntoLines()
        expect(editor.getSelectedBufferRanges()).toEqual([[[0, 0], [0, 3]]])
      })
    })

    describe('::consolidateSelections()', () => {
      const makeMultipleSelections = () => {
        selection.setBufferRange([[3, 16], [3, 21]])
        const selection2 = editor.addSelectionForBufferRange([[3, 25], [3, 34]])
        const selection3 = editor.addSelectionForBufferRange([[8, 4], [8, 10]])
        const selection4 = editor.addSelectionForBufferRange([[1, 6], [1, 10]])
        expect(editor.getSelections()).toEqual([selection, selection2, selection3, selection4])
        return [selection, selection2, selection3, selection4]
      }

      it('destroys all selections but the oldest selection and autoscrolls to it, returning true if any selections were destroyed', () => {
        const [selection1] = makeMultipleSelections()

        const autoscrollEvents = []
        editor.onDidRequestAutoscroll(event => autoscrollEvents.push(event))

        expect(editor.consolidateSelections()).toBeTruthy()
        expect(editor.getSelections()).toEqual([selection1])
        expect(selection1.isEmpty()).toBeFalsy()
        expect(editor.consolidateSelections()).toBeFalsy()
        expect(editor.getSelections()).toEqual([selection1])

        expect(autoscrollEvents).toEqual([
          {screenRange: selection1.getScreenRange(), options: {center: true, reversed: false}}
        ])
      })
    })

    describe('when the cursor is moved while there is a selection', () => {
      const makeSelection = () => selection.setBufferRange([[1, 2], [1, 5]])

      it('clears the selection', () => {
        makeSelection()
        editor.moveDown()
        expect(selection.isEmpty()).toBeTruthy()

        makeSelection()
        editor.moveUp()
        expect(selection.isEmpty()).toBeTruthy()

        makeSelection()
        editor.moveLeft()
        expect(selection.isEmpty()).toBeTruthy()

        makeSelection()
        editor.moveRight()
        expect(selection.isEmpty()).toBeTruthy()

        makeSelection()
        editor.setCursorScreenPosition([3, 3])
        expect(selection.isEmpty()).toBeTruthy()
      })
    })

    it('does not share selections between different edit sessions for the same buffer', async () => {
      atom.workspace.getActivePane().splitRight()
      const editor2 = await atom.workspace.open(editor.getPath())

      expect(editor2.getText()).toBe(editor.getText())
      editor.setSelectedBufferRanges([[[1, 2], [3, 4]], [[5, 6], [7, 8]]])
      editor2.setSelectedBufferRanges([[[8, 7], [6, 5]], [[4, 3], [2, 1]]])
      expect(editor2.getSelectedBufferRanges()).not.toEqual(editor.getSelectedBufferRanges())
    })
  })

  describe('buffer manipulation', () => {
    describe('.moveLineUp', () => {
      it('moves the line under the cursor up', () => {
        editor.setCursorBufferPosition([1, 0])
        editor.moveLineUp()
        expect(editor.getTextInBufferRange([[0, 0], [0, 30]])).toBe('  var sort = function(items) {')
        expect(editor.indentationForBufferRow(0)).toBe(1)
        expect(editor.indentationForBufferRow(1)).toBe(0)
      })

      it("updates the line's indentation when the the autoIndent setting is true", () => {
        editor.update({autoIndent: true})
        editor.setCursorBufferPosition([1, 0])
        editor.moveLineUp()
        expect(editor.indentationForBufferRow(0)).toBe(0)
        expect(editor.indentationForBufferRow(1)).toBe(0)
      })

      describe('when there is a single selection', () => {
        describe('when the selection spans a single line', () => {
          describe('when there is no fold in the preceeding row', () =>
            it('moves the line to the preceding row', () => {
              expect(editor.lineTextForBufferRow(2)).toBe('    if (items.length <= 1) return items;')
              expect(editor.lineTextForBufferRow(3)).toBe('    var pivot = items.shift(), current, left = [], right = [];')

              editor.setSelectedBufferRange([[3, 2], [3, 9]])
              editor.moveLineUp()

              expect(editor.getSelectedBufferRange()).toEqual([[2, 2], [2, 9]])
              expect(editor.lineTextForBufferRow(2)).toBe('    var pivot = items.shift(), current, left = [], right = [];')
              expect(editor.lineTextForBufferRow(3)).toBe('    if (items.length <= 1) return items;')
            })
          )

          describe('when the cursor is at the beginning of a fold', () =>
            it('moves the line to the previous row without breaking the fold', () => {
              expect(editor.lineTextForBufferRow(4)).toBe('    while(items.length > 0) {')

              editor.foldBufferRowRange(4, 7)
              editor.setSelectedBufferRange([[4, 2], [4, 9]], {preserveFolds: true})
              expect(editor.getSelectedBufferRange()).toEqual([[4, 2], [4, 9]])

              expect(editor.isFoldedAtBufferRow(4)).toBeTruthy()
              expect(editor.isFoldedAtBufferRow(5)).toBeTruthy()
              expect(editor.isFoldedAtBufferRow(6)).toBeTruthy()
              expect(editor.isFoldedAtBufferRow(7)).toBeTruthy()
              expect(editor.isFoldedAtBufferRow(8)).toBeFalsy()

              editor.moveLineUp()

              expect(editor.getSelectedBufferRange()).toEqual([[3, 2], [3, 9]])
              expect(editor.lineTextForBufferRow(3)).toBe('    while(items.length > 0) {')
              expect(editor.lineTextForBufferRow(7)).toBe('    var pivot = items.shift(), current, left = [], right = [];')

              expect(editor.isFoldedAtBufferRow(3)).toBeTruthy()
              expect(editor.isFoldedAtBufferRow(4)).toBeTruthy()
              expect(editor.isFoldedAtBufferRow(5)).toBeTruthy()
              expect(editor.isFoldedAtBufferRow(6)).toBeTruthy()
              expect(editor.isFoldedAtBufferRow(7)).toBeFalsy()
            })
          )

          describe('when the preceding row consists of folded code', () =>
            it('moves the line above the folded row and perseveres the correct folds', () => {
              expect(editor.lineTextForBufferRow(8)).toBe('    return sort(left).concat(pivot).concat(sort(right));')
              expect(editor.lineTextForBufferRow(9)).toBe('  };')

              editor.foldBufferRowRange(4, 7)

              expect(editor.isFoldedAtBufferRow(4)).toBeTruthy()
              expect(editor.isFoldedAtBufferRow(5)).toBeTruthy()
              expect(editor.isFoldedAtBufferRow(6)).toBeTruthy()
              expect(editor.isFoldedAtBufferRow(7)).toBeTruthy()
              expect(editor.isFoldedAtBufferRow(8)).toBeFalsy()

              editor.setSelectedBufferRange([[8, 0], [8, 4]])
              editor.moveLineUp()

              expect(editor.getSelectedBufferRange()).toEqual([[4, 0], [4, 4]])
              expect(editor.lineTextForBufferRow(4)).toBe('    return sort(left).concat(pivot).concat(sort(right));')
              expect(editor.lineTextForBufferRow(5)).toBe('    while(items.length > 0) {')
              expect(editor.isFoldedAtBufferRow(5)).toBeTruthy()
              expect(editor.isFoldedAtBufferRow(6)).toBeTruthy()
              expect(editor.isFoldedAtBufferRow(7)).toBeTruthy()
              expect(editor.isFoldedAtBufferRow(8)).toBeTruthy()
              expect(editor.isFoldedAtBufferRow(9)).toBeFalsy()
            })
          )
        })

        describe('when the selection spans multiple lines', () => {
          it('moves the lines spanned by the selection to the preceding row', () => {
            expect(editor.lineTextForBufferRow(2)).toBe('    if (items.length <= 1) return items;')
            expect(editor.lineTextForBufferRow(3)).toBe('    var pivot = items.shift(), current, left = [], right = [];')
            expect(editor.lineTextForBufferRow(4)).toBe('    while(items.length > 0) {')

            editor.setSelectedBufferRange([[3, 2], [4, 9]])
            editor.moveLineUp()

            expect(editor.getSelectedBufferRange()).toEqual([[2, 2], [3, 9]])
            expect(editor.lineTextForBufferRow(2)).toBe('    var pivot = items.shift(), current, left = [], right = [];')
            expect(editor.lineTextForBufferRow(3)).toBe('    while(items.length > 0) {')
            expect(editor.lineTextForBufferRow(4)).toBe('    if (items.length <= 1) return items;')
          })

          describe("when the selection's end intersects a fold", () =>
            it('moves the lines to the previous row without breaking the fold', () => {
              expect(editor.lineTextForBufferRow(4)).toBe('    while(items.length > 0) {')

              editor.foldBufferRowRange(4, 7)
              editor.setSelectedBufferRange([[3, 2], [4, 9]], {preserveFolds: true})

              expect(editor.isFoldedAtBufferRow(3)).toBeFalsy()
              expect(editor.isFoldedAtBufferRow(4)).toBeTruthy()
              expect(editor.isFoldedAtBufferRow(5)).toBeTruthy()
              expect(editor.isFoldedAtBufferRow(6)).toBeTruthy()
              expect(editor.isFoldedAtBufferRow(7)).toBeTruthy()
              expect(editor.isFoldedAtBufferRow(8)).toBeFalsy()

              editor.moveLineUp()

              expect(editor.getSelectedBufferRange()).toEqual([[2, 2], [3, 9]])
              expect(editor.lineTextForBufferRow(2)).toBe('    var pivot = items.shift(), current, left = [], right = [];')
              expect(editor.lineTextForBufferRow(3)).toBe('    while(items.length > 0) {')
              expect(editor.lineTextForBufferRow(7)).toBe('    if (items.length <= 1) return items;')

              expect(editor.isFoldedAtBufferRow(2)).toBeFalsy()
              expect(editor.isFoldedAtBufferRow(3)).toBeTruthy()
              expect(editor.isFoldedAtBufferRow(4)).toBeTruthy()
              expect(editor.isFoldedAtBufferRow(5)).toBeTruthy()
              expect(editor.isFoldedAtBufferRow(6)).toBeTruthy()
              expect(editor.isFoldedAtBufferRow(7)).toBeFalsy()
            })
          )

          describe("when the selection's start intersects a fold", () =>
            it('moves the lines to the previous row without breaking the fold', () => {
              expect(editor.lineTextForBufferRow(4)).toBe('    while(items.length > 0) {')

              editor.foldBufferRowRange(4, 7)
              editor.setSelectedBufferRange([[4, 2], [8, 9]], {preserveFolds: true})

              expect(editor.isFoldedAtBufferRow(4)).toBeTruthy()
              expect(editor.isFoldedAtBufferRow(5)).toBeTruthy()
              expect(editor.isFoldedAtBufferRow(6)).toBeTruthy()
              expect(editor.isFoldedAtBufferRow(7)).toBeTruthy()
              expect(editor.isFoldedAtBufferRow(8)).toBeFalsy()
              expect(editor.isFoldedAtBufferRow(9)).toBeFalsy()

              editor.moveLineUp()

              expect(editor.getSelectedBufferRange()).toEqual([[3, 2], [7, 9]])
              expect(editor.lineTextForBufferRow(3)).toBe('    while(items.length > 0) {')
              expect(editor.lineTextForBufferRow(7)).toBe('    return sort(left).concat(pivot).concat(sort(right));')
              expect(editor.lineTextForBufferRow(8)).toBe('    var pivot = items.shift(), current, left = [], right = [];')

              expect(editor.isFoldedAtBufferRow(3)).toBeTruthy()
              expect(editor.isFoldedAtBufferRow(4)).toBeTruthy()
              expect(editor.isFoldedAtBufferRow(5)).toBeTruthy()
              expect(editor.isFoldedAtBufferRow(6)).toBeTruthy()
              expect(editor.isFoldedAtBufferRow(7)).toBeFalsy()
              expect(editor.isFoldedAtBufferRow(8)).toBeFalsy()
            })
          )
        })

        describe('when the selection spans multiple lines, but ends at column 0', () => {
          it('does not move the last line of the selection', () => {
            expect(editor.lineTextForBufferRow(2)).toBe('    if (items.length <= 1) return items;')
            expect(editor.lineTextForBufferRow(3)).toBe('    var pivot = items.shift(), current, left = [], right = [];')
            expect(editor.lineTextForBufferRow(4)).toBe('    while(items.length > 0) {')

            editor.setSelectedBufferRange([[3, 2], [4, 0]])
            editor.moveLineUp()

            expect(editor.getSelectedBufferRange()).toEqual([[2, 2], [3, 0]])
            expect(editor.lineTextForBufferRow(2)).toBe('    var pivot = items.shift(), current, left = [], right = [];')
            expect(editor.lineTextForBufferRow(3)).toBe('    if (items.length <= 1) return items;')
            expect(editor.lineTextForBufferRow(4)).toBe('    while(items.length > 0) {')
          })
        })

        describe('when the preceeding row is a folded row', () => {
          it('moves the lines spanned by the selection to the preceeding row, but preserves the folded code', () => {
            expect(editor.lineTextForBufferRow(8)).toBe('    return sort(left).concat(pivot).concat(sort(right));')
            expect(editor.lineTextForBufferRow(9)).toBe('  };')

            editor.foldBufferRowRange(4, 7)
            expect(editor.isFoldedAtBufferRow(4)).toBeTruthy()
            expect(editor.isFoldedAtBufferRow(5)).toBeTruthy()
            expect(editor.isFoldedAtBufferRow(6)).toBeTruthy()
            expect(editor.isFoldedAtBufferRow(7)).toBeTruthy()
            expect(editor.isFoldedAtBufferRow(8)).toBeFalsy()

            editor.setSelectedBufferRange([[8, 0], [9, 2]])
            editor.moveLineUp()

            expect(editor.getSelectedBufferRange()).toEqual([[4, 0], [5, 2]])
            expect(editor.lineTextForBufferRow(4)).toBe('    return sort(left).concat(pivot).concat(sort(right));')
            expect(editor.lineTextForBufferRow(5)).toBe('  };')
            expect(editor.lineTextForBufferRow(6)).toBe('    while(items.length > 0) {')
            expect(editor.isFoldedAtBufferRow(5)).toBeFalsy()
            expect(editor.isFoldedAtBufferRow(6)).toBeTruthy()
            expect(editor.isFoldedAtBufferRow(7)).toBeTruthy()
            expect(editor.isFoldedAtBufferRow(8)).toBeTruthy()
            expect(editor.isFoldedAtBufferRow(9)).toBeTruthy()
            expect(editor.isFoldedAtBufferRow(10)).toBeFalsy()
          })
        })
      })

      describe('when there are multiple selections', () => {
        describe('when all the selections span different lines', () => {
          describe('when there is no folds', () =>
            it('moves all lines that are spanned by a selection to the preceding row', () => {
              editor.setSelectedBufferRanges([[[1, 2], [1, 9]], [[3, 2], [3, 9]], [[5, 2], [5, 9]]])
              editor.moveLineUp()

              expect(editor.getSelectedBufferRanges()).toEqual([[[0, 2], [0, 9]], [[2, 2], [2, 9]], [[4, 2], [4, 9]]])
              expect(editor.lineTextForBufferRow(0)).toBe('  var sort = function(items) {')
              expect(editor.lineTextForBufferRow(1)).toBe('var quicksort = function () {')
              expect(editor.lineTextForBufferRow(2)).toBe('    var pivot = items.shift(), current, left = [], right = [];')
              expect(editor.lineTextForBufferRow(3)).toBe('    if (items.length <= 1) return items;')
              expect(editor.lineTextForBufferRow(4)).toBe('      current = items.shift();')
              expect(editor.lineTextForBufferRow(5)).toBe('    while(items.length > 0) {')
            })
          )

          describe('when one selection intersects a fold', () =>
            it('moves the lines to the previous row without breaking the fold', () => {
              expect(editor.lineTextForBufferRow(4)).toBe('    while(items.length > 0) {')

              editor.foldBufferRowRange(4, 7)
              editor.setSelectedBufferRanges([
                [[2, 2], [2, 9]],
                [[4, 2], [4, 9]]
              ], {preserveFolds: true})

              expect(editor.isFoldedAtBufferRow(2)).toBeFalsy()
              expect(editor.isFoldedAtBufferRow(3)).toBeFalsy()
              expect(editor.isFoldedAtBufferRow(4)).toBeTruthy()
              expect(editor.isFoldedAtBufferRow(5)).toBeTruthy()
              expect(editor.isFoldedAtBufferRow(6)).toBeTruthy()
              expect(editor.isFoldedAtBufferRow(7)).toBeTruthy()
              expect(editor.isFoldedAtBufferRow(8)).toBeFalsy()
              expect(editor.isFoldedAtBufferRow(9)).toBeFalsy()

              editor.moveLineUp()

              expect(editor.getSelectedBufferRanges()).toEqual([
                [[1, 2], [1, 9]],
                [[3, 2], [3, 9]]
              ])

              expect(editor.lineTextForBufferRow(1)).toBe('    if (items.length <= 1) return items;')
              expect(editor.lineTextForBufferRow(2)).toBe('  var sort = function(items) {')
              expect(editor.lineTextForBufferRow(3)).toBe('    while(items.length > 0) {')
              expect(editor.lineTextForBufferRow(7)).toBe('    var pivot = items.shift(), current, left = [], right = [];')

              expect(editor.isFoldedAtBufferRow(1)).toBeFalsy()
              expect(editor.isFoldedAtBufferRow(2)).toBeFalsy()
              expect(editor.isFoldedAtBufferRow(3)).toBeTruthy()
              expect(editor.isFoldedAtBufferRow(4)).toBeTruthy()
              expect(editor.isFoldedAtBufferRow(5)).toBeTruthy()
              expect(editor.isFoldedAtBufferRow(6)).toBeTruthy()
              expect(editor.isFoldedAtBufferRow(7)).toBeFalsy()
              expect(editor.isFoldedAtBufferRow(8)).toBeFalsy()
            })
          )

          describe('when there is a fold', () =>
            it('moves all lines that spanned by a selection to preceding row, preserving all folds', () => {
              editor.foldBufferRowRange(4, 7)

              expect(editor.isFoldedAtBufferRow(4)).toBeTruthy()
              expect(editor.isFoldedAtBufferRow(5)).toBeTruthy()
              expect(editor.isFoldedAtBufferRow(6)).toBeTruthy()
              expect(editor.isFoldedAtBufferRow(7)).toBeTruthy()
              expect(editor.isFoldedAtBufferRow(8)).toBeFalsy()

              editor.setSelectedBufferRanges([[[8, 0], [8, 3]], [[11, 0], [11, 5]]])
              editor.moveLineUp()

              expect(editor.getSelectedBufferRanges()).toEqual([[[4, 0], [4, 3]], [[10, 0], [10, 5]]])
              expect(editor.lineTextForBufferRow(4)).toBe('    return sort(left).concat(pivot).concat(sort(right));')
              expect(editor.lineTextForBufferRow(10)).toBe('  return sort(Array.apply(this, arguments));')
              expect(editor.isFoldedAtBufferRow(5)).toBeTruthy()
              expect(editor.isFoldedAtBufferRow(6)).toBeTruthy()
              expect(editor.isFoldedAtBufferRow(7)).toBeTruthy()
              expect(editor.isFoldedAtBufferRow(8)).toBeTruthy()
              expect(editor.isFoldedAtBufferRow(9)).toBeFalsy()
            })
          )
        })

        describe('when there are many folds', () => {
          beforeEach(async () => {
            editor = await atom.workspace.open('sample-with-many-folds.js', {autoIndent: false})
          })

          describe('and many selections intersects folded rows', () =>
            it('moves and preserves all the folds', () => {
              editor.foldBufferRowRange(2, 4)
              editor.foldBufferRowRange(7, 9)

              editor.setSelectedBufferRanges([
                [[1, 0], [5, 4]],
                [[7, 0], [7, 4]]
              ], {preserveFolds: true})

              editor.moveLineUp()

              expect(editor.lineTextForBufferRow(1)).toEqual('function f3() {')
              expect(editor.lineTextForBufferRow(4)).toEqual('6;')
              expect(editor.lineTextForBufferRow(5)).toEqual('1;')
              expect(editor.lineTextForBufferRow(6)).toEqual('function f8() {')
              expect(editor.lineTextForBufferRow(9)).toEqual('7;')

              expect(editor.isFoldedAtBufferRow(1)).toBeTruthy()
              expect(editor.isFoldedAtBufferRow(2)).toBeTruthy()
              expect(editor.isFoldedAtBufferRow(3)).toBeTruthy()
              expect(editor.isFoldedAtBufferRow(4)).toBeFalsy()

              expect(editor.isFoldedAtBufferRow(6)).toBeTruthy()
              expect(editor.isFoldedAtBufferRow(7)).toBeTruthy()
              expect(editor.isFoldedAtBufferRow(8)).toBeTruthy()
              expect(editor.isFoldedAtBufferRow(9)).toBeFalsy()
            })
          )
        })

        describe('when some of the selections span the same lines', () => {
          it('moves lines that contain multiple selections correctly', () => {
            editor.setSelectedBufferRanges([[[3, 2], [3, 9]], [[3, 12], [3, 13]]])
            editor.moveLineUp()

            expect(editor.getSelectedBufferRanges()).toEqual([[[2, 2], [2, 9]], [[2, 12], [2, 13]]])
            expect(editor.lineTextForBufferRow(2)).toBe('    var pivot = items.shift(), current, left = [], right = [];')
          })
        })

        describe('when one of the selections spans line 0', () => {
          it("doesn't move any lines, since line 0 can't move", () => {
            editor.setSelectedBufferRanges([[[0, 2], [1, 9]], [[2, 2], [2, 9]], [[4, 2], [4, 9]]])

            editor.moveLineUp()

            expect(editor.getSelectedBufferRanges()).toEqual([[[0, 2], [1, 9]], [[2, 2], [2, 9]], [[4, 2], [4, 9]]])
            expect(buffer.isModified()).toBe(false)
          })
        })

        describe('when one of the selections spans the last line, and it is empty', () => {
          it("doesn't move any lines, since the last line can't move", () => {
            buffer.append('\n')
            editor.setSelectedBufferRanges([[[0, 2], [1, 9]], [[2, 2], [2, 9]], [[13, 0], [13, 0]]])

            editor.moveLineUp()

            expect(editor.getSelectedBufferRanges()).toEqual([[[0, 2], [1, 9]], [[2, 2], [2, 9]], [[13, 0], [13, 0]]])
          })
        })
      })
    })

    describe('.moveLineDown', () => {
      it('moves the line under the cursor down', () => {
        editor.setCursorBufferPosition([0, 0])
        editor.moveLineDown()
        expect(editor.getTextInBufferRange([[1, 0], [1, 31]])).toBe('var quicksort = function () {')
        expect(editor.indentationForBufferRow(0)).toBe(1)
        expect(editor.indentationForBufferRow(1)).toBe(0)
      })

      it("updates the line's indentation when the editor.autoIndent setting is true", () => {
        editor.update({autoIndent: true})
        editor.setCursorBufferPosition([0, 0])
        editor.moveLineDown()
        expect(editor.indentationForBufferRow(0)).toBe(1)
        expect(editor.indentationForBufferRow(1)).toBe(2)
      })

      describe('when there is a single selection', () => {
        describe('when the selection spans a single line', () => {
          describe('when there is no fold in the following row', () =>
            it('moves the line to the following row', () => {
              expect(editor.lineTextForBufferRow(2)).toBe('    if (items.length <= 1) return items;')
              expect(editor.lineTextForBufferRow(3)).toBe('    var pivot = items.shift(), current, left = [], right = [];')

              editor.setSelectedBufferRange([[2, 2], [2, 9]])
              editor.moveLineDown()

              expect(editor.getSelectedBufferRange()).toEqual([[3, 2], [3, 9]])
              expect(editor.lineTextForBufferRow(2)).toBe('    var pivot = items.shift(), current, left = [], right = [];')
              expect(editor.lineTextForBufferRow(3)).toBe('    if (items.length <= 1) return items;')
            })
          )

          describe('when the cursor is at the beginning of a fold', () =>
            it('moves the line to the following row without breaking the fold', () => {
              expect(editor.lineTextForBufferRow(4)).toBe('    while(items.length > 0) {')

              editor.foldBufferRowRange(4, 7)
              editor.setSelectedBufferRange([[4, 2], [4, 9]], {preserveFolds: true})

              expect(editor.isFoldedAtBufferRow(4)).toBeTruthy()
              expect(editor.isFoldedAtBufferRow(5)).toBeTruthy()
              expect(editor.isFoldedAtBufferRow(6)).toBeTruthy()
              expect(editor.isFoldedAtBufferRow(7)).toBeTruthy()
              expect(editor.isFoldedAtBufferRow(8)).toBeFalsy()

              editor.moveLineDown()

              expect(editor.getSelectedBufferRange()).toEqual([[5, 2], [5, 9]])
              expect(editor.lineTextForBufferRow(4)).toBe('    return sort(left).concat(pivot).concat(sort(right));')
              expect(editor.lineTextForBufferRow(5)).toBe('    while(items.length > 0) {')

              expect(editor.isFoldedAtBufferRow(5)).toBeTruthy()
              expect(editor.isFoldedAtBufferRow(6)).toBeTruthy()
              expect(editor.isFoldedAtBufferRow(7)).toBeTruthy()
              expect(editor.isFoldedAtBufferRow(8)).toBeTruthy()
              expect(editor.isFoldedAtBufferRow(9)).toBeFalsy()
            })
          )

          describe('when the following row is a folded row', () =>
            it('moves the line below the folded row and preserves the fold', () => {
              expect(editor.lineTextForBufferRow(3)).toBe('    var pivot = items.shift(), current, left = [], right = [];')
              expect(editor.lineTextForBufferRow(4)).toBe('    while(items.length > 0) {')

              editor.foldBufferRowRange(4, 7)

              expect(editor.isFoldedAtBufferRow(4)).toBeTruthy()
              expect(editor.isFoldedAtBufferRow(5)).toBeTruthy()
              expect(editor.isFoldedAtBufferRow(6)).toBeTruthy()
              expect(editor.isFoldedAtBufferRow(7)).toBeTruthy()
              expect(editor.isFoldedAtBufferRow(8)).toBeFalsy()

              editor.setSelectedBufferRange([[3, 0], [3, 4]])
              editor.moveLineDown()

              expect(editor.getSelectedBufferRange()).toEqual([[7, 0], [7, 4]])
              expect(editor.lineTextForBufferRow(3)).toBe('    while(items.length > 0) {')
              expect(editor.isFoldedAtBufferRow(3)).toBeTruthy()
              expect(editor.isFoldedAtBufferRow(4)).toBeTruthy()
              expect(editor.isFoldedAtBufferRow(5)).toBeTruthy()
              expect(editor.isFoldedAtBufferRow(6)).toBeTruthy()
              expect(editor.isFoldedAtBufferRow(7)).toBeFalsy()

              expect(editor.lineTextForBufferRow(7)).toBe('    var pivot = items.shift(), current, left = [], right = [];')
            })
          )
        })

        describe('when the selection spans multiple lines', () => {
          it('moves the lines spanned by the selection to the following row', () => {
            expect(editor.lineTextForBufferRow(2)).toBe('    if (items.length <= 1) return items;')
            expect(editor.lineTextForBufferRow(3)).toBe('    var pivot = items.shift(), current, left = [], right = [];')
            expect(editor.lineTextForBufferRow(4)).toBe('    while(items.length > 0) {')

            editor.setSelectedBufferRange([[2, 2], [3, 9]])
            editor.moveLineDown()

            expect(editor.getSelectedBufferRange()).toEqual([[3, 2], [4, 9]])
            expect(editor.lineTextForBufferRow(2)).toBe('    while(items.length > 0) {')
            expect(editor.lineTextForBufferRow(3)).toBe('    if (items.length <= 1) return items;')
            expect(editor.lineTextForBufferRow(4)).toBe('    var pivot = items.shift(), current, left = [], right = [];')
          })
        })

        describe('when the selection spans multiple lines, but ends at column 0', () => {
          it('does not move the last line of the selection', () => {
            expect(editor.lineTextForBufferRow(2)).toBe('    if (items.length <= 1) return items;')
            expect(editor.lineTextForBufferRow(3)).toBe('    var pivot = items.shift(), current, left = [], right = [];')
            expect(editor.lineTextForBufferRow(4)).toBe('    while(items.length > 0) {')

            editor.setSelectedBufferRange([[2, 2], [3, 0]])
            editor.moveLineDown()

            expect(editor.getSelectedBufferRange()).toEqual([[3, 2], [4, 0]])
            expect(editor.lineTextForBufferRow(2)).toBe('    var pivot = items.shift(), current, left = [], right = [];')
            expect(editor.lineTextForBufferRow(3)).toBe('    if (items.length <= 1) return items;')
            expect(editor.lineTextForBufferRow(4)).toBe('    while(items.length > 0) {')
          })
        })

        describe("when the selection's end intersects a fold", () => {
          it('moves the lines to the following row without breaking the fold', () => {
            expect(editor.lineTextForBufferRow(4)).toBe('    while(items.length > 0) {')

            editor.foldBufferRowRange(4, 7)
            editor.setSelectedBufferRange([[3, 2], [4, 9]], {preserveFolds: true})

            expect(editor.isFoldedAtBufferRow(3)).toBeFalsy()
            expect(editor.isFoldedAtBufferRow(4)).toBeTruthy()
            expect(editor.isFoldedAtBufferRow(5)).toBeTruthy()
            expect(editor.isFoldedAtBufferRow(6)).toBeTruthy()
            expect(editor.isFoldedAtBufferRow(7)).toBeTruthy()
            expect(editor.isFoldedAtBufferRow(8)).toBeFalsy()

            editor.moveLineDown()

            expect(editor.getSelectedBufferRange()).toEqual([[4, 2], [5, 9]])
            expect(editor.lineTextForBufferRow(3)).toBe('    return sort(left).concat(pivot).concat(sort(right));')
            expect(editor.lineTextForBufferRow(4)).toBe('    var pivot = items.shift(), current, left = [], right = [];')
            expect(editor.lineTextForBufferRow(5)).toBe('    while(items.length > 0) {')

            expect(editor.isFoldedAtBufferRow(4)).toBeFalsy()
            expect(editor.isFoldedAtBufferRow(5)).toBeTruthy()
            expect(editor.isFoldedAtBufferRow(6)).toBeTruthy()
            expect(editor.isFoldedAtBufferRow(7)).toBeTruthy()
            expect(editor.isFoldedAtBufferRow(8)).toBeTruthy()
            expect(editor.isFoldedAtBufferRow(9)).toBeFalsy()
          })
        })

        describe("when the selection's start intersects a fold", () => {
          it('moves the lines to the following row without breaking the fold', () => {
            expect(editor.lineTextForBufferRow(4)).toBe('    while(items.length > 0) {')

            editor.foldBufferRowRange(4, 7)
            editor.setSelectedBufferRange([[4, 2], [8, 9]], {preserveFolds: true})

            expect(editor.isFoldedAtBufferRow(4)).toBeTruthy()
            expect(editor.isFoldedAtBufferRow(5)).toBeTruthy()
            expect(editor.isFoldedAtBufferRow(6)).toBeTruthy()
            expect(editor.isFoldedAtBufferRow(7)).toBeTruthy()
            expect(editor.isFoldedAtBufferRow(8)).toBeFalsy()
            expect(editor.isFoldedAtBufferRow(9)).toBeFalsy()

            editor.moveLineDown()

            expect(editor.getSelectedBufferRange()).toEqual([[5, 2], [9, 9]])
            expect(editor.lineTextForBufferRow(4)).toBe('  };')
            expect(editor.lineTextForBufferRow(5)).toBe('    while(items.length > 0) {')
            expect(editor.lineTextForBufferRow(9)).toBe('    return sort(left).concat(pivot).concat(sort(right));')

            expect(editor.isFoldedAtBufferRow(4)).toBeFalsy()
            expect(editor.isFoldedAtBufferRow(5)).toBeTruthy()
            expect(editor.isFoldedAtBufferRow(6)).toBeTruthy()
            expect(editor.isFoldedAtBufferRow(7)).toBeTruthy()
            expect(editor.isFoldedAtBufferRow(8)).toBeTruthy()
            expect(editor.isFoldedAtBufferRow(9)).toBeFalsy()
            expect(editor.isFoldedAtBufferRow(10)).toBeFalsy()
          })
        })

        describe('when the following row is a folded row', () => {
          it('moves the lines spanned by the selection to the following row, but preserves the folded code', () => {
            expect(editor.lineTextForBufferRow(2)).toBe('    if (items.length <= 1) return items;')
            expect(editor.lineTextForBufferRow(3)).toBe('    var pivot = items.shift(), current, left = [], right = [];')

            editor.foldBufferRowRange(4, 7)
            expect(editor.isFoldedAtBufferRow(4)).toBeTruthy()
            expect(editor.isFoldedAtBufferRow(5)).toBeTruthy()
            expect(editor.isFoldedAtBufferRow(6)).toBeTruthy()
            expect(editor.isFoldedAtBufferRow(7)).toBeTruthy()
            expect(editor.isFoldedAtBufferRow(8)).toBeFalsy()

            editor.setSelectedBufferRange([[2, 0], [3, 2]])
            editor.moveLineDown()

            expect(editor.getSelectedBufferRange()).toEqual([[6, 0], [7, 2]])
            expect(editor.lineTextForBufferRow(2)).toBe('    while(items.length > 0) {')
            expect(editor.isFoldedAtBufferRow(1)).toBeFalsy()
            expect(editor.isFoldedAtBufferRow(2)).toBeTruthy()
            expect(editor.isFoldedAtBufferRow(3)).toBeTruthy()
            expect(editor.isFoldedAtBufferRow(4)).toBeTruthy()
            expect(editor.isFoldedAtBufferRow(5)).toBeTruthy()
            expect(editor.isFoldedAtBufferRow(6)).toBeFalsy()
            expect(editor.lineTextForBufferRow(6)).toBe('    if (items.length <= 1) return items;')
          })
        })

        describe('when the last line of selection does not end with a valid line ending', () => {
          it('appends line ending to last line and moves the lines spanned by the selection to the preceeding row', () => {
            expect(editor.lineTextForBufferRow(9)).toBe('  };')
            expect(editor.lineTextForBufferRow(10)).toBe('')
            expect(editor.lineTextForBufferRow(11)).toBe('  return sort(Array.apply(this, arguments));')
            expect(editor.lineTextForBufferRow(12)).toBe('};')

            editor.setSelectedBufferRange([[10, 0], [12, 2]])
            editor.moveLineUp()

            expect(editor.getSelectedBufferRange()).toEqual([[9, 0], [11, 2]])
            expect(editor.lineTextForBufferRow(9)).toBe('')
            expect(editor.lineTextForBufferRow(10)).toBe('  return sort(Array.apply(this, arguments));')
            expect(editor.lineTextForBufferRow(11)).toBe('};')
            expect(editor.lineTextForBufferRow(12)).toBe('  };')
          })
        })
      })

      describe('when there are multiple selections', () => {
        describe('when all the selections span different lines', () => {
          describe('when there is no folds', () =>
            it('moves all lines that are spanned by a selection to the following row', () => {
              editor.setSelectedBufferRanges([[[1, 2], [1, 9]], [[3, 2], [3, 9]], [[5, 2], [5, 9]]])
              editor.moveLineDown()

              expect(editor.getSelectedBufferRanges()).toEqual([[[6, 2], [6, 9]], [[4, 2], [4, 9]], [[2, 2], [2, 9]]])
              expect(editor.lineTextForBufferRow(1)).toBe('    if (items.length <= 1) return items;')
              expect(editor.lineTextForBufferRow(2)).toBe('  var sort = function(items) {')
              expect(editor.lineTextForBufferRow(3)).toBe('    while(items.length > 0) {')
              expect(editor.lineTextForBufferRow(4)).toBe('    var pivot = items.shift(), current, left = [], right = [];')
              expect(editor.lineTextForBufferRow(5)).toBe('      current < pivot ? left.push(current) : right.push(current);')
              expect(editor.lineTextForBufferRow(6)).toBe('      current = items.shift();')
            })
          )

          describe('when there are many folds', () => {
            beforeEach(async () => {
              editor = await atom.workspace.open('sample-with-many-folds.js', {autoIndent: false})
            })

            describe('and many selections intersects folded rows', () =>
              it('moves and preserves all the folds', () => {
                editor.foldBufferRowRange(2, 4)
                editor.foldBufferRowRange(7, 9)

                editor.setSelectedBufferRanges([
                  [[2, 0], [2, 4]],
                  [[6, 0], [10, 4]]
                ], {preserveFolds: true})

                editor.moveLineDown()

                expect(editor.lineTextForBufferRow(2)).toEqual('6;')
                expect(editor.lineTextForBufferRow(3)).toEqual('function f3() {')
                expect(editor.lineTextForBufferRow(6)).toEqual('12;')
                expect(editor.lineTextForBufferRow(7)).toEqual('7;')
                expect(editor.lineTextForBufferRow(8)).toEqual('function f8() {')
                expect(editor.lineTextForBufferRow(11)).toEqual('11;')

                expect(editor.isFoldedAtBufferRow(2)).toBeFalsy()
                expect(editor.isFoldedAtBufferRow(3)).toBeTruthy()
                expect(editor.isFoldedAtBufferRow(4)).toBeTruthy()
                expect(editor.isFoldedAtBufferRow(5)).toBeTruthy()
                expect(editor.isFoldedAtBufferRow(6)).toBeFalsy()
                expect(editor.isFoldedAtBufferRow(7)).toBeFalsy()
                expect(editor.isFoldedAtBufferRow(8)).toBeTruthy()
                expect(editor.isFoldedAtBufferRow(9)).toBeTruthy()
                expect(editor.isFoldedAtBufferRow(10)).toBeTruthy()
                expect(editor.isFoldedAtBufferRow(11)).toBeFalsy()
              })
            )
          })

          describe('when there is a fold below one of the selected row', () =>
            it('moves all lines spanned by a selection to the following row, preserving the fold', () => {
              editor.foldBufferRowRange(4, 7)

              expect(editor.isFoldedAtBufferRow(4)).toBeTruthy()
              expect(editor.isFoldedAtBufferRow(5)).toBeTruthy()
              expect(editor.isFoldedAtBufferRow(6)).toBeTruthy()
              expect(editor.isFoldedAtBufferRow(7)).toBeTruthy()
              expect(editor.isFoldedAtBufferRow(8)).toBeFalsy()

              editor.setSelectedBufferRanges([[[1, 2], [1, 6]], [[3, 0], [3, 4]], [[8, 0], [8, 3]]])
              editor.moveLineDown()

              expect(editor.getSelectedBufferRanges()).toEqual([[[9, 0], [9, 3]], [[7, 0], [7, 4]], [[2, 2], [2, 6]]])
              expect(editor.lineTextForBufferRow(2)).toBe('  var sort = function(items) {')
              expect(editor.isFoldedAtBufferRow(3)).toBeTruthy()
              expect(editor.isFoldedAtBufferRow(4)).toBeTruthy()
              expect(editor.isFoldedAtBufferRow(5)).toBeTruthy()
              expect(editor.isFoldedAtBufferRow(6)).toBeTruthy()
              expect(editor.isFoldedAtBufferRow(7)).toBeFalsy()
              expect(editor.lineTextForBufferRow(7)).toBe('    var pivot = items.shift(), current, left = [], right = [];')
              expect(editor.lineTextForBufferRow(9)).toBe('    return sort(left).concat(pivot).concat(sort(right));')
            })
          )

          describe('when there is a fold below a group of multiple selections without any lines with no selection in-between', () =>
            it('moves all the lines below the fold, preserving the fold', () => {
              editor.foldBufferRowRange(4, 7)

              expect(editor.isFoldedAtBufferRow(4)).toBeTruthy()
              expect(editor.isFoldedAtBufferRow(5)).toBeTruthy()
              expect(editor.isFoldedAtBufferRow(6)).toBeTruthy()
              expect(editor.isFoldedAtBufferRow(7)).toBeTruthy()
              expect(editor.isFoldedAtBufferRow(8)).toBeFalsy()

              editor.setSelectedBufferRanges([[[2, 2], [2, 6]], [[3, 0], [3, 4]]])
              editor.moveLineDown()

              expect(editor.getSelectedBufferRanges()).toEqual([[[7, 0], [7, 4]], [[6, 2], [6, 6]]])
              expect(editor.lineTextForBufferRow(2)).toBe('    while(items.length > 0) {')
              expect(editor.isFoldedAtBufferRow(2)).toBeTruthy()
              expect(editor.isFoldedAtBufferRow(3)).toBeTruthy()
              expect(editor.isFoldedAtBufferRow(4)).toBeTruthy()
              expect(editor.isFoldedAtBufferRow(5)).toBeTruthy()
              expect(editor.isFoldedAtBufferRow(6)).toBeFalsy()
              expect(editor.lineTextForBufferRow(6)).toBe('    if (items.length <= 1) return items;')
              expect(editor.lineTextForBufferRow(7)).toBe('    var pivot = items.shift(), current, left = [], right = [];')
            })
          )
        })

        describe('when one selection intersects a fold', () => {
          it('moves the lines to the previous row without breaking the fold', () => {
            expect(editor.lineTextForBufferRow(4)).toBe('    while(items.length > 0) {')

            editor.foldBufferRowRange(4, 7)
            editor.setSelectedBufferRanges([
              [[2, 2], [2, 9]],
              [[4, 2], [4, 9]]
            ], {preserveFolds: true})

            expect(editor.isFoldedAtBufferRow(2)).toBeFalsy()
            expect(editor.isFoldedAtBufferRow(3)).toBeFalsy()
            expect(editor.isFoldedAtBufferRow(4)).toBeTruthy()
            expect(editor.isFoldedAtBufferRow(5)).toBeTruthy()
            expect(editor.isFoldedAtBufferRow(6)).toBeTruthy()
            expect(editor.isFoldedAtBufferRow(7)).toBeTruthy()
            expect(editor.isFoldedAtBufferRow(8)).toBeFalsy()
            expect(editor.isFoldedAtBufferRow(9)).toBeFalsy()

            editor.moveLineDown()

            expect(editor.getSelectedBufferRanges()).toEqual([
              [[5, 2], [5, 9]],
              [[3, 2], [3, 9]]
            ])

            expect(editor.lineTextForBufferRow(2)).toBe('    var pivot = items.shift(), current, left = [], right = [];')
            expect(editor.lineTextForBufferRow(3)).toBe('    if (items.length <= 1) return items;')
            expect(editor.lineTextForBufferRow(4)).toBe('    return sort(left).concat(pivot).concat(sort(right));')

            expect(editor.lineTextForBufferRow(5)).toBe('    while(items.length > 0) {')
            expect(editor.lineTextForBufferRow(9)).toBe('  };')

            expect(editor.isFoldedAtBufferRow(2)).toBeFalsy()
            expect(editor.isFoldedAtBufferRow(3)).toBeFalsy()
            expect(editor.isFoldedAtBufferRow(4)).toBeFalsy()
            expect(editor.isFoldedAtBufferRow(5)).toBeTruthy()
            expect(editor.isFoldedAtBufferRow(6)).toBeTruthy()
            expect(editor.isFoldedAtBufferRow(7)).toBeTruthy()
            expect(editor.isFoldedAtBufferRow(8)).toBeTruthy()
            expect(editor.isFoldedAtBufferRow(9)).toBeFalsy()
          })
        })

        describe('when some of the selections span the same lines', () => {
          it('moves lines that contain multiple selections correctly', () => {
            editor.setSelectedBufferRanges([[[3, 2], [3, 9]], [[3, 12], [3, 13]]])
            editor.moveLineDown()

            expect(editor.getSelectedBufferRanges()).toEqual([[[4, 12], [4, 13]], [[4, 2], [4, 9]]])
            expect(editor.lineTextForBufferRow(3)).toBe('    while(items.length > 0) {')
          })
        })

        describe('when the selections are above a wrapped line', () => {
          beforeEach(() => {
            editor.setSoftWrapped(true)
            editor.setEditorWidthInChars(80)
            editor.setText(dedent `
              1
              2
              Lorem ipsum dolor sit amet, consectetuer adipiscing elit, sed diam nonummy nibh euismod tincidunt ut laoreet dolore magna aliquam erat volutpat. Ut wisi enim ad minim veniam, quis nostrud exerci tation ullamcorper suscipit lobortis nisl ut aliquip ex ea commodo consequat.
              3
              4
            `)
          })

          it('moves the lines past the soft wrapped line', () => {
            editor.setSelectedBufferRanges([[[0, 0], [0, 0]], [[1, 0], [1, 0]]])

            editor.moveLineDown()

            expect(editor.lineTextForBufferRow(0)).not.toBe('2')
            expect(editor.lineTextForBufferRow(1)).toBe('1')
            expect(editor.lineTextForBufferRow(2)).toBe('2')
          })
        })
      })

      describe('when the line is the last buffer row', () => {
        it("doesn't move it", () => {
          editor.setText('abc\ndef')
          editor.setCursorBufferPosition([1, 0])
          editor.moveLineDown()
          expect(editor.getText()).toBe('abc\ndef')
        })
      })
    })

    describe('.insertText(text)', () => {
      describe('when there is a single selection', () => {
        beforeEach(() => editor.setSelectedBufferRange([[1, 0], [1, 2]]))

        it('replaces the selection with the given text', () => {
          const range = editor.insertText('xxx')
          expect(range).toEqual([ [[1, 0], [1, 3]] ])
          expect(buffer.lineForRow(1)).toBe('xxxvar sort = function(items) {')
        })
      })

      describe('when there are multiple empty selections', () => {
        describe('when the cursors are on the same line', () => {
          it("inserts the given text at the location of each cursor and moves the cursors to the end of each cursor's inserted text", () => {
            editor.setCursorScreenPosition([1, 2])
            editor.addCursorAtScreenPosition([1, 5])

            editor.insertText('xxx')

            expect(buffer.lineForRow(1)).toBe('  xxxvarxxx sort = function(items) {')
            const [cursor1, cursor2] = editor.getCursors()

            expect(cursor1.getBufferPosition()).toEqual([1, 5])
            expect(cursor2.getBufferPosition()).toEqual([1, 11])
          })
        })

        describe('when the cursors are on different lines', () => {
          it("inserts the given text at the location of each cursor and moves the cursors to the end of each cursor's inserted text", () => {
            editor.setCursorScreenPosition([1, 2])
            editor.addCursorAtScreenPosition([2, 4])

            editor.insertText('xxx')

            expect(buffer.lineForRow(1)).toBe('  xxxvar sort = function(items) {')
            expect(buffer.lineForRow(2)).toBe('    xxxif (items.length <= 1) return items;')
            const [cursor1, cursor2] = editor.getCursors()

            expect(cursor1.getBufferPosition()).toEqual([1, 5])
            expect(cursor2.getBufferPosition()).toEqual([2, 7])
          })
        })
      })

      describe('when there are multiple non-empty selections', () => {
        describe('when the selections are on the same line', () => {
          it('replaces each selection range with the inserted characters', () => {
            editor.setSelectedBufferRanges([[[0, 4], [0, 13]], [[0, 22], [0, 24]]])
            editor.insertText('x')

            const [cursor1, cursor2] = editor.getCursors()
            const [selection1, selection2] = editor.getSelections()

            expect(cursor1.getScreenPosition()).toEqual([0, 5])
            expect(cursor2.getScreenPosition()).toEqual([0, 15])
            expect(selection1.isEmpty()).toBeTruthy()
            expect(selection2.isEmpty()).toBeTruthy()

            expect(editor.lineTextForBufferRow(0)).toBe('var x = functix () {')
          })
        })

        describe('when the selections are on different lines', () => {
          it("replaces each selection with the given text, clears the selections, and places the cursor at the end of each selection's inserted text", () => {
            editor.setSelectedBufferRanges([[[1, 0], [1, 2]], [[2, 0], [2, 4]]])

            editor.insertText('xxx')

            expect(buffer.lineForRow(1)).toBe('xxxvar sort = function(items) {')
            expect(buffer.lineForRow(2)).toBe('xxxif (items.length <= 1) return items;')
            const [selection1, selection2] = editor.getSelections()

            expect(selection1.isEmpty()).toBeTruthy()
            expect(selection1.cursor.getBufferPosition()).toEqual([1, 3])
            expect(selection2.isEmpty()).toBeTruthy()
            expect(selection2.cursor.getBufferPosition()).toEqual([2, 3])
          })
        })
      })

      describe('when there is a selection that ends on a folded line', () => {
        it('destroys the selection', () => {
          editor.foldBufferRowRange(2, 4)
          editor.setSelectedBufferRange([[1, 0], [2, 0]])
          editor.insertText('holy cow')
          expect(editor.isFoldedAtScreenRow(2)).toBeFalsy()
        })
      })

      describe('when there are ::onWillInsertText and ::onDidInsertText observers', () => {
        beforeEach(() => editor.setSelectedBufferRange([[1, 0], [1, 2]]))

        it('notifies the observers when inserting text', () => {
          const willInsertSpy = jasmine.createSpy().andCallFake(() => expect(buffer.lineForRow(1)).toBe('  var sort = function(items) {'))

          const didInsertSpy = jasmine.createSpy().andCallFake(() => expect(buffer.lineForRow(1)).toBe('xxxvar sort = function(items) {'))

          editor.onWillInsertText(willInsertSpy)
          editor.onDidInsertText(didInsertSpy)

          expect(editor.insertText('xxx')).toBeTruthy()
          expect(buffer.lineForRow(1)).toBe('xxxvar sort = function(items) {')

          expect(willInsertSpy).toHaveBeenCalled()
          expect(didInsertSpy).toHaveBeenCalled()

          let options = willInsertSpy.mostRecentCall.args[0]
          expect(options.text).toBe('xxx')
          expect(options.cancel).toBeDefined()

          options = didInsertSpy.mostRecentCall.args[0]
          expect(options.text).toBe('xxx')
        })

        it('cancels text insertion when an ::onWillInsertText observer calls cancel on an event', () => {
          const willInsertSpy = jasmine.createSpy().andCallFake(({cancel}) => cancel())

          const didInsertSpy = jasmine.createSpy()

          editor.onWillInsertText(willInsertSpy)
          editor.onDidInsertText(didInsertSpy)

          expect(editor.insertText('xxx')).toBe(false)
          expect(buffer.lineForRow(1)).toBe('  var sort = function(items) {')

          expect(willInsertSpy).toHaveBeenCalled()
          expect(didInsertSpy).not.toHaveBeenCalled()
        })
      })

      describe("when the undo option is set to 'skip'", () => {
        beforeEach(() => editor.setSelectedBufferRange([[1, 2], [1, 2]]))

        it('does not undo the skipped operation', () => {
          let range = editor.insertText('x')
          range = editor.insertText('y', {undo: 'skip'})
          editor.undo()
          expect(buffer.lineForRow(1)).toBe('  yvar sort = function(items) {')
        })
      })
    })

    describe('.insertNewline()', () => {
      describe('when there is a single cursor', () => {
        describe('when the cursor is at the beginning of a line', () => {
          it('inserts an empty line before it', () => {
            editor.setCursorScreenPosition({row: 1, column: 0})

            editor.insertNewline()

            expect(buffer.lineForRow(1)).toBe('')
            expect(editor.getCursorScreenPosition()).toEqual({row: 2, column: 0})
          })
        })

        describe('when the cursor is in the middle of a line', () => {
          it('splits the current line to form a new line', () => {
            editor.setCursorScreenPosition({row: 1, column: 6})
            const originalLine = buffer.lineForRow(1)
            const lineBelowOriginalLine = buffer.lineForRow(2)

            editor.insertNewline()

            expect(buffer.lineForRow(1)).toBe(originalLine.slice(0, 6))
            expect(buffer.lineForRow(2)).toBe(originalLine.slice(6))
            expect(buffer.lineForRow(3)).toBe(lineBelowOriginalLine)
            expect(editor.getCursorScreenPosition()).toEqual({row: 2, column: 0})
          })
        })

        describe('when the cursor is on the end of a line', () => {
          it('inserts an empty line after it', () => {
            editor.setCursorScreenPosition({row: 1, column: buffer.lineForRow(1).length})

            editor.insertNewline()

            expect(buffer.lineForRow(2)).toBe('')
            expect(editor.getCursorScreenPosition()).toEqual({row: 2, column: 0})
          })
        })
      })

      describe('when there are multiple cursors', () => {
        describe('when the cursors are on the same line', () => {
          it('breaks the line at the cursor locations', () => {
            editor.setCursorScreenPosition([3, 13])
            editor.addCursorAtScreenPosition([3, 38])

            editor.insertNewline()

            expect(editor.lineTextForBufferRow(3)).toBe('    var pivot')
            expect(editor.lineTextForBufferRow(4)).toBe(' = items.shift(), current')
            expect(editor.lineTextForBufferRow(5)).toBe(', left = [], right = [];')
            expect(editor.lineTextForBufferRow(6)).toBe('    while(items.length > 0) {')

            const [cursor1, cursor2] = editor.getCursors()
            expect(cursor1.getBufferPosition()).toEqual([4, 0])
            expect(cursor2.getBufferPosition()).toEqual([5, 0])
          })
        })

        describe('when the cursors are on different lines', () => {
          it('inserts newlines at each cursor location', () => {
            editor.setCursorScreenPosition([3, 0])
            editor.addCursorAtScreenPosition([6, 0])

            editor.insertText('\n')
            expect(editor.lineTextForBufferRow(3)).toBe('')
            expect(editor.lineTextForBufferRow(4)).toBe('    var pivot = items.shift(), current, left = [], right = [];')
            expect(editor.lineTextForBufferRow(5)).toBe('    while(items.length > 0) {')
            expect(editor.lineTextForBufferRow(6)).toBe('      current = items.shift();')
            expect(editor.lineTextForBufferRow(7)).toBe('')
            expect(editor.lineTextForBufferRow(8)).toBe('      current < pivot ? left.push(current) : right.push(current);')
            expect(editor.lineTextForBufferRow(9)).toBe('    }')

            const [cursor1, cursor2] = editor.getCursors()
            expect(cursor1.getBufferPosition()).toEqual([4, 0])
            expect(cursor2.getBufferPosition()).toEqual([8, 0])
          })
        })
      })
    })

    describe('.insertNewlineBelow()', () => {
      describe('when the operation is undone', () => {
        it('places the cursor back at the previous location', () => {
          editor.setCursorBufferPosition([0, 2])
          editor.insertNewlineBelow()
          expect(editor.getCursorBufferPosition()).toEqual([1, 0])
          editor.undo()
          expect(editor.getCursorBufferPosition()).toEqual([0, 2])
        })
      })

      it("inserts a newline below the cursor's current line, autoindents it, and moves the cursor to the end of the line", () => {
        editor.update({autoIndent: true})
        editor.insertNewlineBelow()
        expect(buffer.lineForRow(0)).toBe('var quicksort = function () {')
        expect(buffer.lineForRow(1)).toBe('  ')
        expect(editor.getCursorBufferPosition()).toEqual([1, 2])
      })
    })

    describe('.insertNewlineAbove()', () => {
      describe('when the cursor is on first line', () => {
        it('inserts a newline on the first line and moves the cursor to the first line', () => {
          editor.setCursorBufferPosition([0])
          editor.insertNewlineAbove()
          expect(editor.getCursorBufferPosition()).toEqual([0, 0])
          expect(editor.lineTextForBufferRow(0)).toBe('')
          expect(editor.lineTextForBufferRow(1)).toBe('var quicksort = function () {')
          expect(editor.buffer.getLineCount()).toBe(14)
        })
      })

      describe('when the cursor is not on the first line', () => {
        it('inserts a newline above the current line and moves the cursor to the inserted line', () => {
          editor.setCursorBufferPosition([3, 4])
          editor.insertNewlineAbove()
          expect(editor.getCursorBufferPosition()).toEqual([3, 0])
          expect(editor.lineTextForBufferRow(3)).toBe('')
          expect(editor.lineTextForBufferRow(4)).toBe('    var pivot = items.shift(), current, left = [], right = [];')
          expect(editor.buffer.getLineCount()).toBe(14)

          editor.undo()
          expect(editor.getCursorBufferPosition()).toEqual([3, 4])
        })
      })

      it('indents the new line to the correct level when editor.autoIndent is true', () => {
        editor.update({autoIndent: true})

        editor.setText('  var test')
        editor.setCursorBufferPosition([0, 2])
        editor.insertNewlineAbove()

        expect(editor.getCursorBufferPosition()).toEqual([0, 2])
        expect(editor.lineTextForBufferRow(0)).toBe('  ')
        expect(editor.lineTextForBufferRow(1)).toBe('  var test')

        editor.setText('\n  var test')
        editor.setCursorBufferPosition([1, 2])
        editor.insertNewlineAbove()

        expect(editor.getCursorBufferPosition()).toEqual([1, 2])
        expect(editor.lineTextForBufferRow(0)).toBe('')
        expect(editor.lineTextForBufferRow(1)).toBe('  ')
        expect(editor.lineTextForBufferRow(2)).toBe('  var test')

        editor.setText('function() {\n}')
        editor.setCursorBufferPosition([1, 1])
        editor.insertNewlineAbove()

        expect(editor.getCursorBufferPosition()).toEqual([1, 2])
        expect(editor.lineTextForBufferRow(0)).toBe('function() {')
        expect(editor.lineTextForBufferRow(1)).toBe('  ')
        expect(editor.lineTextForBufferRow(2)).toBe('}')
      })
    })

    describe('.insertNewLine()', () => {
      describe('when a new line is appended before a closing tag (e.g. by pressing enter before a selection)', () => {
        it('moves the line down and keeps the indentation level the same when editor.autoIndent is true', () => {
          editor.update({autoIndent: true})
          editor.setCursorBufferPosition([9, 2])
          editor.insertNewline()
          expect(editor.lineTextForBufferRow(10)).toBe('  };')
        })
      })

      describe('when a newline is appended with a trailing closing tag behind the cursor (e.g. by pressing enter in the middel of a line)', () => {
        it('indents the new line to the correct level when editor.autoIndent is true and using a curly-bracket language', () => {
          editor.update({autoIndent: true})
          atom.grammars.assignLanguageMode(editor, 'source.js')
          editor.setText('var test = () => {\n  return true;};')
          editor.setCursorBufferPosition([1, 14])
          editor.insertNewline()
          expect(editor.indentationForBufferRow(1)).toBe(1)
          expect(editor.indentationForBufferRow(2)).toBe(0)
        })

        it('indents the new line to the current level when editor.autoIndent is true and no increaseIndentPattern is specified', () => {
          atom.grammars.assignLanguageMode(editor, null)
          editor.update({autoIndent: true})
          editor.setText('  if true')
          editor.setCursorBufferPosition([0, 8])
          editor.insertNewline()
          expect(editor.getGrammar()).toBe(atom.grammars.nullGrammar)
          expect(editor.indentationForBufferRow(0)).toBe(1)
          expect(editor.indentationForBufferRow(1)).toBe(1)
        })

        it('indents the new line to the correct level when editor.autoIndent is true and using an off-side rule language', async () => {
          await atom.packages.activatePackage('language-coffee-script')
          editor.update({autoIndent: true})
          atom.grammars.assignLanguageMode(editor, 'source.coffee')
          editor.setText('if true\n  return trueelse\n  return false')
          editor.setCursorBufferPosition([1, 13])
          editor.insertNewline()
          expect(editor.indentationForBufferRow(1)).toBe(1)
          expect(editor.indentationForBufferRow(2)).toBe(0)
          expect(editor.indentationForBufferRow(3)).toBe(1)
        })
      })

      describe('when a newline is appended on a line that matches the decreaseNextIndentPattern', () => {
        it('indents the new line to the correct level when editor.autoIndent is true', async () => {
          await atom.packages.activatePackage('language-go')
          editor.update({autoIndent: true})
          atom.grammars.assignLanguageMode(editor, 'source.go')
          editor.setText('fmt.Printf("some%s",\n	"thing")')
          editor.setCursorBufferPosition([1, 10])
          editor.insertNewline()
          expect(editor.indentationForBufferRow(1)).toBe(1)
          expect(editor.indentationForBufferRow(2)).toBe(0)
        })
      })
    })

    describe('.backspace()', () => {
      describe('when there is a single cursor', () => {
        let changeScreenRangeHandler = null

        beforeEach(() => {
          const selection = editor.getLastSelection()
          changeScreenRangeHandler = jasmine.createSpy('changeScreenRangeHandler')
          selection.onDidChangeRange(changeScreenRangeHandler)
        })

        describe('when the cursor is on the middle of the line', () => {
          it('removes the character before the cursor', () => {
            editor.setCursorScreenPosition({row: 1, column: 7})
            expect(buffer.lineForRow(1)).toBe('  var sort = function(items) {')

            editor.backspace()

            const line = buffer.lineForRow(1)
            expect(line).toBe('  var ort = function(items) {')
            expect(editor.getCursorScreenPosition()).toEqual({row: 1, column: 6})
            expect(changeScreenRangeHandler).toHaveBeenCalled()
          })
        })

        describe('when the cursor is at the beginning of a line', () => {
          it('joins it with the line above', () => {
            const originalLine0 = buffer.lineForRow(0)
            expect(originalLine0).toBe('var quicksort = function () {')
            expect(buffer.lineForRow(1)).toBe('  var sort = function(items) {')

            editor.setCursorScreenPosition({row: 1, column: 0})
            editor.backspace()

            const line0 = buffer.lineForRow(0)
            const line1 = buffer.lineForRow(1)
            expect(line0).toBe('var quicksort = function () {  var sort = function(items) {')
            expect(line1).toBe('    if (items.length <= 1) return items;')
            expect(editor.getCursorScreenPosition()).toEqual([0, originalLine0.length])

            expect(changeScreenRangeHandler).toHaveBeenCalled()
          })
        })

        describe('when the cursor is at the first column of the first line', () => {
          it("does nothing, but doesn't raise an error", () => {
            editor.setCursorScreenPosition({row: 0, column: 0})
            editor.backspace()
          })
        })

        describe('when the cursor is after a fold', () => {
          it('deletes the folded range', () => {
            editor.foldBufferRange([[4, 7], [5, 8]])
            editor.setCursorBufferPosition([5, 8])
            editor.backspace()

            expect(buffer.lineForRow(4)).toBe('    whirrent = items.shift();')
            expect(editor.isFoldedAtBufferRow(4)).toBe(false)
          })
        })

        describe('when the cursor is in the middle of a line below a fold', () => {
          it('backspaces as normal', () => {
            editor.setCursorScreenPosition([4, 0])
            editor.foldCurrentRow()
            editor.setCursorScreenPosition([5, 5])
            editor.backspace()

            expect(buffer.lineForRow(7)).toBe('    }')
            expect(buffer.lineForRow(8)).toBe('    eturn sort(left).concat(pivot).concat(sort(right));')
          })
        })

        describe('when the cursor is on a folded screen line', () => {
          it('deletes the contents of the fold before the cursor', () => {
            editor.setCursorBufferPosition([3, 0])
            editor.foldCurrentRow()
            editor.backspace()

            expect(buffer.lineForRow(1)).toBe('  var sort = function(items)     var pivot = items.shift(), current, left = [], right = [];')
            expect(editor.getCursorScreenPosition()).toEqual([1, 29])
          })
        })
      })

      describe('when there are multiple cursors', () => {
        describe('when cursors are on the same line', () => {
          it('removes the characters preceding each cursor', () => {
            editor.setCursorScreenPosition([3, 13])
            editor.addCursorAtScreenPosition([3, 38])

            editor.backspace()

            expect(editor.lineTextForBufferRow(3)).toBe('    var pivo = items.shift(), curren, left = [], right = [];')

            const [cursor1, cursor2] = editor.getCursors()
            expect(cursor1.getBufferPosition()).toEqual([3, 12])
            expect(cursor2.getBufferPosition()).toEqual([3, 36])

            const [selection1, selection2] = editor.getSelections()
            expect(selection1.isEmpty()).toBeTruthy()
            expect(selection2.isEmpty()).toBeTruthy()
          })
        })

        describe('when cursors are on different lines', () => {
          describe('when the cursors are in the middle of their lines', () =>
            it('removes the characters preceding each cursor', () => {
              editor.setCursorScreenPosition([3, 13])
              editor.addCursorAtScreenPosition([4, 10])

              editor.backspace()

              expect(editor.lineTextForBufferRow(3)).toBe('    var pivo = items.shift(), current, left = [], right = [];')
              expect(editor.lineTextForBufferRow(4)).toBe('    whileitems.length > 0) {')

              const [cursor1, cursor2] = editor.getCursors()
              expect(cursor1.getBufferPosition()).toEqual([3, 12])
              expect(cursor2.getBufferPosition()).toEqual([4, 9])

              const [selection1, selection2] = editor.getSelections()
              expect(selection1.isEmpty()).toBeTruthy()
              expect(selection2.isEmpty()).toBeTruthy()
            })
          )

          describe('when the cursors are on the first column of their lines', () =>
            it('removes the newlines preceding each cursor', () => {
              editor.setCursorScreenPosition([3, 0])
              editor.addCursorAtScreenPosition([6, 0])

              editor.backspace()
              expect(editor.lineTextForBufferRow(2)).toBe('    if (items.length <= 1) return items;    var pivot = items.shift(), current, left = [], right = [];')
              expect(editor.lineTextForBufferRow(3)).toBe('    while(items.length > 0) {')
              expect(editor.lineTextForBufferRow(4)).toBe('      current = items.shift();      current < pivot ? left.push(current) : right.push(current);')
              expect(editor.lineTextForBufferRow(5)).toBe('    }')

              const [cursor1, cursor2] = editor.getCursors()
              expect(cursor1.getBufferPosition()).toEqual([2, 40])
              expect(cursor2.getBufferPosition()).toEqual([4, 30])
            })
        )
        })
      })

      describe('when there is a single selection', () => {
        it('deletes the selection, but not the character before it', () => {
          editor.setSelectedBufferRange([[0, 5], [0, 9]])
          editor.backspace()
          expect(editor.buffer.lineForRow(0)).toBe('var qsort = function () {')
        })

        describe('when the selection ends on a folded line', () => {
          it('preserves the fold', () => {
            editor.setSelectedBufferRange([[3, 0], [4, 0]])
            editor.foldBufferRow(4)
            editor.backspace()

            expect(buffer.lineForRow(3)).toBe('    while(items.length > 0) {')
            expect(editor.isFoldedAtScreenRow(3)).toBe(true)
          })
        })
      })

      describe('when there are multiple selections', () => {
        it('removes all selected text', () => {
          editor.setSelectedBufferRanges([[[0, 4], [0, 13]], [[0, 16], [0, 24]]])
          editor.backspace()
          expect(editor.lineTextForBufferRow(0)).toBe('var  =  () {')
        })
      })
    })

    describe('.deleteToPreviousWordBoundary()', () => {
      describe('when no text is selected', () => {
        it('deletes to the previous word boundary', () => {
          editor.setCursorBufferPosition([0, 16])
          editor.addCursorAtBufferPosition([1, 21])
          const [cursor1, cursor2] = editor.getCursors()

          editor.deleteToPreviousWordBoundary()
          expect(buffer.lineForRow(0)).toBe('var quicksort =function () {')
          expect(buffer.lineForRow(1)).toBe('  var sort = (items) {')
          expect(cursor1.getBufferPosition()).toEqual([0, 15])
          expect(cursor2.getBufferPosition()).toEqual([1, 13])

          editor.deleteToPreviousWordBoundary()
          expect(buffer.lineForRow(0)).toBe('var quicksort function () {')
          expect(buffer.lineForRow(1)).toBe('  var sort =(items) {')
          expect(cursor1.getBufferPosition()).toEqual([0, 14])
          expect(cursor2.getBufferPosition()).toEqual([1, 12])
        })
      })

      describe('when text is selected', () => {
        it('deletes only selected text', () => {
          editor.setSelectedBufferRange([[1, 24], [1, 27]])
          editor.deleteToPreviousWordBoundary()
          expect(buffer.lineForRow(1)).toBe('  var sort = function(it) {')
        })
      })
    })

    describe('.deleteToNextWordBoundary()', () => {
      describe('when no text is selected', () => {
        it('deletes to the next word boundary', () => {
          editor.setCursorBufferPosition([0, 15])
          editor.addCursorAtBufferPosition([1, 24])
          const [cursor1, cursor2] = editor.getCursors()

          editor.deleteToNextWordBoundary()
          expect(buffer.lineForRow(0)).toBe('var quicksort =function () {')
          expect(buffer.lineForRow(1)).toBe('  var sort = function(it) {')
          expect(cursor1.getBufferPosition()).toEqual([0, 15])
          expect(cursor2.getBufferPosition()).toEqual([1, 24])

          editor.deleteToNextWordBoundary()
          expect(buffer.lineForRow(0)).toBe('var quicksort = () {')
          expect(buffer.lineForRow(1)).toBe('  var sort = function(it {')
          expect(cursor1.getBufferPosition()).toEqual([0, 15])
          expect(cursor2.getBufferPosition()).toEqual([1, 24])

          editor.deleteToNextWordBoundary()
          expect(buffer.lineForRow(0)).toBe('var quicksort =() {')
          expect(buffer.lineForRow(1)).toBe('  var sort = function(it{')
          expect(cursor1.getBufferPosition()).toEqual([0, 15])
          expect(cursor2.getBufferPosition()).toEqual([1, 24])
        })
      })

      describe('when text is selected', () => {
        it('deletes only selected text', () => {
          editor.setSelectedBufferRange([[1, 24], [1, 27]])
          editor.deleteToNextWordBoundary()
          expect(buffer.lineForRow(1)).toBe('  var sort = function(it) {')
        })
      })
    })

    describe('.deleteToBeginningOfWord()', () => {
      describe('when no text is selected', () => {
        it('deletes all text between the cursor and the beginning of the word', () => {
          editor.setCursorBufferPosition([1, 24])
          editor.addCursorAtBufferPosition([3, 5])
          const [cursor1, cursor2] = editor.getCursors()

          editor.deleteToBeginningOfWord()
          expect(buffer.lineForRow(1)).toBe('  var sort = function(ems) {')
          expect(buffer.lineForRow(3)).toBe('    ar pivot = items.shift(), current, left = [], right = [];')
          expect(cursor1.getBufferPosition()).toEqual([1, 22])
          expect(cursor2.getBufferPosition()).toEqual([3, 4])

          editor.deleteToBeginningOfWord()
          expect(buffer.lineForRow(1)).toBe('  var sort = functionems) {')
          expect(buffer.lineForRow(2)).toBe('    if (items.length <= 1) return itemsar pivot = items.shift(), current, left = [], right = [];')
          expect(cursor1.getBufferPosition()).toEqual([1, 21])
          expect(cursor2.getBufferPosition()).toEqual([2, 39])

          editor.deleteToBeginningOfWord()
          expect(buffer.lineForRow(1)).toBe('  var sort = ems) {')
          expect(buffer.lineForRow(2)).toBe('    if (items.length <= 1) return ar pivot = items.shift(), current, left = [], right = [];')
          expect(cursor1.getBufferPosition()).toEqual([1, 13])
          expect(cursor2.getBufferPosition()).toEqual([2, 34])

          editor.setText('  var sort')
          editor.setCursorBufferPosition([0, 2])
          editor.deleteToBeginningOfWord()
          expect(buffer.lineForRow(0)).toBe('var sort')
        })
      })

      describe('when text is selected', () => {
        it('deletes only selected text', () => {
          editor.setSelectedBufferRanges([[[1, 24], [1, 27]], [[2, 0], [2, 4]]])
          editor.deleteToBeginningOfWord()
          expect(buffer.lineForRow(1)).toBe('  var sort = function(it) {')
          expect(buffer.lineForRow(2)).toBe('if (items.length <= 1) return items;')
        })
      })
    })

    describe('.deleteToEndOfLine()', () => {
      describe('when no text is selected', () => {
        it('deletes all text between the cursor and the end of the line', () => {
          editor.setCursorBufferPosition([1, 24])
          editor.addCursorAtBufferPosition([2, 5])
          const [cursor1, cursor2] = editor.getCursors()

          editor.deleteToEndOfLine()
          expect(buffer.lineForRow(1)).toBe('  var sort = function(it')
          expect(buffer.lineForRow(2)).toBe('    i')
          expect(cursor1.getBufferPosition()).toEqual([1, 24])
          expect(cursor2.getBufferPosition()).toEqual([2, 5])
        })

        describe('when at the end of the line', () => {
          it('deletes the next newline', () => {
            editor.setCursorBufferPosition([1, 30])
            editor.deleteToEndOfLine()
            expect(buffer.lineForRow(1)).toBe('  var sort = function(items) {    if (items.length <= 1) return items;')
          })
        })
      })

      describe('when text is selected', () => {
        it('deletes only the text in the selection', () => {
          editor.setSelectedBufferRanges([[[1, 24], [1, 27]], [[2, 0], [2, 4]]])
          editor.deleteToEndOfLine()
          expect(buffer.lineForRow(1)).toBe('  var sort = function(it) {')
          expect(buffer.lineForRow(2)).toBe('if (items.length <= 1) return items;')
        })
      })
    })

    describe('.deleteToBeginningOfLine()', () => {
      describe('when no text is selected', () => {
        it('deletes all text between the cursor and the beginning of the line', () => {
          editor.setCursorBufferPosition([1, 24])
          editor.addCursorAtBufferPosition([2, 5])
          const [cursor1, cursor2] = editor.getCursors()

          editor.deleteToBeginningOfLine()
          expect(buffer.lineForRow(1)).toBe('ems) {')
          expect(buffer.lineForRow(2)).toBe('f (items.length <= 1) return items;')
          expect(cursor1.getBufferPosition()).toEqual([1, 0])
          expect(cursor2.getBufferPosition()).toEqual([2, 0])
        })

        describe('when at the beginning of the line', () => {
          it('deletes the newline', () => {
            editor.setCursorBufferPosition([2])
            editor.deleteToBeginningOfLine()
            expect(buffer.lineForRow(1)).toBe('  var sort = function(items) {    if (items.length <= 1) return items;')
          })
        })
      })

      describe('when text is selected', () => {
        it('still deletes all text to beginning of the line', () => {
          editor.setSelectedBufferRanges([[[1, 24], [1, 27]], [[2, 0], [2, 4]]])
          editor.deleteToBeginningOfLine()
          expect(buffer.lineForRow(1)).toBe('ems) {')
          expect(buffer.lineForRow(2)).toBe('    if (items.length <= 1) return items;')
        })
      })
    })

    describe('.delete()', () => {
      describe('when there is a single cursor', () => {
        describe('when the cursor is on the middle of a line', () => {
          it('deletes the character following the cursor', () => {
            editor.setCursorScreenPosition([1, 6])
            editor.delete()
            expect(buffer.lineForRow(1)).toBe('  var ort = function(items) {')
          })
        })

        describe('when the cursor is on the end of a line', () => {
          it('joins the line with the following line', () => {
            editor.setCursorScreenPosition([1, buffer.lineForRow(1).length])
            editor.delete()
            expect(buffer.lineForRow(1)).toBe('  var sort = function(items) {    if (items.length <= 1) return items;')
          })
        })

        describe('when the cursor is on the last column of the last line', () => {
          it("does nothing, but doesn't raise an error", () => {
            editor.setCursorScreenPosition([12, buffer.lineForRow(12).length])
            editor.delete()
            expect(buffer.lineForRow(12)).toBe('};')
          })
        })

        describe('when the cursor is before a fold', () => {
          it('only deletes the lines inside the fold', () => {
            editor.foldBufferRange([[3, 6], [4, 8]])
            editor.setCursorScreenPosition([3, 6])
            const cursorPositionBefore = editor.getCursorScreenPosition()

            editor.delete()

            expect(buffer.lineForRow(3)).toBe('    vae(items.length > 0) {')
            expect(buffer.lineForRow(4)).toBe('      current = items.shift();')
            expect(editor.getCursorScreenPosition()).toEqual(cursorPositionBefore)
          })
        })

        describe('when the cursor is in the middle a line above a fold', () => {
          it('deletes as normal', () => {
            editor.foldBufferRow(4)
            editor.setCursorScreenPosition([3, 4])
            const cursorPositionBefore = editor.getCursorScreenPosition()

            editor.delete()

            expect(buffer.lineForRow(3)).toBe('    ar pivot = items.shift(), current, left = [], right = [];')
            expect(editor.isFoldedAtScreenRow(4)).toBe(true)
            expect(editor.getCursorScreenPosition()).toEqual([3, 4])
          })
        })

        describe('when the cursor is inside a fold', () => {
          it('removes the folded content after the cursor', () => {
            editor.foldBufferRange([[2, 6], [6, 21]])
            editor.setCursorBufferPosition([4, 9])

            editor.delete()

            expect(buffer.lineForRow(2)).toBe('    if (items.length <= 1) return items;')
            expect(buffer.lineForRow(3)).toBe('    var pivot = items.shift(), current, left = [], right = [];')
            expect(buffer.lineForRow(4)).toBe('    while ? left.push(current) : right.push(current);')
            expect(buffer.lineForRow(5)).toBe('    }')
            expect(editor.getCursorBufferPosition()).toEqual([4, 9])
          })
        })
      })

      describe('when there are multiple cursors', () => {
        describe('when cursors are on the same line', () => {
          it('removes the characters following each cursor', () => {
            editor.setCursorScreenPosition([3, 13])
            editor.addCursorAtScreenPosition([3, 38])

            editor.delete()

            expect(editor.lineTextForBufferRow(3)).toBe('    var pivot= items.shift(), current left = [], right = [];')

            const [cursor1, cursor2] = editor.getCursors()
            expect(cursor1.getBufferPosition()).toEqual([3, 13])
            expect(cursor2.getBufferPosition()).toEqual([3, 37])

            const [selection1, selection2] = editor.getSelections()
            expect(selection1.isEmpty()).toBeTruthy()
            expect(selection2.isEmpty()).toBeTruthy()
          })
        })

        describe('when cursors are on different lines', () => {
          describe('when the cursors are in the middle of the lines', () =>
            it('removes the characters following each cursor', () => {
              editor.setCursorScreenPosition([3, 13])
              editor.addCursorAtScreenPosition([4, 10])

              editor.delete()

              expect(editor.lineTextForBufferRow(3)).toBe('    var pivot= items.shift(), current, left = [], right = [];')
              expect(editor.lineTextForBufferRow(4)).toBe('    while(tems.length > 0) {')

              const [cursor1, cursor2] = editor.getCursors()
              expect(cursor1.getBufferPosition()).toEqual([3, 13])
              expect(cursor2.getBufferPosition()).toEqual([4, 10])

              const [selection1, selection2] = editor.getSelections()
              expect(selection1.isEmpty()).toBeTruthy()
              expect(selection2.isEmpty()).toBeTruthy()
            })
          )

          describe('when the cursors are at the end of their lines', () =>
            it('removes the newlines following each cursor', () => {
              editor.setCursorScreenPosition([0, 29])
              editor.addCursorAtScreenPosition([1, 30])

              editor.delete()

              expect(editor.lineTextForBufferRow(0)).toBe('var quicksort = function () {  var sort = function(items) {    if (items.length <= 1) return items;')

              const [cursor1, cursor2] = editor.getCursors()
              expect(cursor1.getBufferPosition()).toEqual([0, 29])
              expect(cursor2.getBufferPosition()).toEqual([0, 59])
            })
        )
        })
      })

      describe('when there is a single selection', () => {
        it('deletes the selection, but not the character following it', () => {
          editor.setSelectedBufferRanges([[[1, 24], [1, 27]], [[2, 0], [2, 4]]])
          editor.delete()
          expect(buffer.lineForRow(1)).toBe('  var sort = function(it) {')
          expect(buffer.lineForRow(2)).toBe('if (items.length <= 1) return items;')
          expect(editor.getLastSelection().isEmpty()).toBeTruthy()
        })
      })

      describe('when there are multiple selections', () =>
        describe('when selections are on the same line', () => {
          it('removes all selected text', () => {
            editor.setSelectedBufferRanges([[[0, 4], [0, 13]], [[0, 16], [0, 24]]])
            editor.delete()
            expect(editor.lineTextForBufferRow(0)).toBe('var  =  () {')
          })
        })
      )
    })

    describe('.deleteToEndOfWord()', () => {
      describe('when no text is selected', () => {
        it('deletes to the end of the word', () => {
          editor.setCursorBufferPosition([1, 24])
          editor.addCursorAtBufferPosition([2, 5])
          const [cursor1, cursor2] = editor.getCursors()

          editor.deleteToEndOfWord()
          expect(buffer.lineForRow(1)).toBe('  var sort = function(it) {')
          expect(buffer.lineForRow(2)).toBe('    i (items.length <= 1) return items;')
          expect(cursor1.getBufferPosition()).toEqual([1, 24])
          expect(cursor2.getBufferPosition()).toEqual([2, 5])

          editor.deleteToEndOfWord()
          expect(buffer.lineForRow(1)).toBe('  var sort = function(it {')
          expect(buffer.lineForRow(2)).toBe('    iitems.length <= 1) return items;')
          expect(cursor1.getBufferPosition()).toEqual([1, 24])
          expect(cursor2.getBufferPosition()).toEqual([2, 5])
        })
      })

      describe('when text is selected', () => {
        it('deletes only selected text', () => {
          editor.setSelectedBufferRange([[1, 24], [1, 27]])
          editor.deleteToEndOfWord()
          expect(buffer.lineForRow(1)).toBe('  var sort = function(it) {')
        })
      })
    })

    describe('.indent()', () => {
      describe('when the selection is empty', () => {
        describe('when autoIndent is disabled', () => {
          describe("if 'softTabs' is true (the default)", () => {
            it("inserts 'tabLength' spaces into the buffer", () => {
              const tabRegex = new RegExp(`^[ ]{${editor.getTabLength()}}`)
              expect(buffer.lineForRow(0)).not.toMatch(tabRegex)
              editor.indent()
              expect(buffer.lineForRow(0)).toMatch(tabRegex)
            })

            it('respects the tab stops when cursor is in the middle of a tab', () => {
              editor.setTabLength(4)
              buffer.insert([12, 2], '\n ')
              editor.setCursorBufferPosition([13, 1])
              editor.indent()
              expect(buffer.lineForRow(13)).toMatch(/^\s+$/)
              expect(buffer.lineForRow(13).length).toBe(4)
              expect(editor.getCursorBufferPosition()).toEqual([13, 4])

              buffer.insert([13, 0], '  ')
              editor.setCursorBufferPosition([13, 6])
              editor.indent()
              expect(buffer.lineForRow(13).length).toBe(8)
            })
          })

          describe("if 'softTabs' is false", () =>
            it('insert a \t into the buffer', () => {
              editor.setSoftTabs(false)
              expect(buffer.lineForRow(0)).not.toMatch(/^\t/)
              editor.indent()
              expect(buffer.lineForRow(0)).toMatch(/^\t/)
            })
          )
        })

        describe('when autoIndent is enabled', () => {
          describe("when the cursor's column is less than the suggested level of indentation", () => {
            describe("when 'softTabs' is true (the default)", () => {
              it('moves the cursor to the end of the leading whitespace and inserts enough whitespace to bring the line to the suggested level of indentation', () => {
                buffer.insert([5, 0], '  \n')
                editor.setCursorBufferPosition([5, 0])
                editor.indent({autoIndent: true})
                expect(buffer.lineForRow(5)).toMatch(/^\s+$/)
                expect(buffer.lineForRow(5).length).toBe(6)
                expect(editor.getCursorBufferPosition()).toEqual([5, 6])
              })

              it('respects the tab stops when cursor is in the middle of a tab', () => {
                editor.setTabLength(4)
                buffer.insert([12, 2], '\n ')
                editor.setCursorBufferPosition([13, 1])
                editor.indent({autoIndent: true})
                expect(buffer.lineForRow(13)).toMatch(/^\s+$/)
                expect(buffer.lineForRow(13).length).toBe(4)
                expect(editor.getCursorBufferPosition()).toEqual([13, 4])

                buffer.insert([13, 0], '  ')
                editor.setCursorBufferPosition([13, 6])
                editor.indent({autoIndent: true})
                expect(buffer.lineForRow(13).length).toBe(8)
              })
            })

            describe("when 'softTabs' is false", () => {
              it('moves the cursor to the end of the leading whitespace and inserts enough tabs to bring the line to the suggested level of indentation', () => {
                convertToHardTabs(buffer)
                editor.setSoftTabs(false)
                buffer.insert([5, 0], '\t\n')
                editor.setCursorBufferPosition([5, 0])
                editor.indent({autoIndent: true})
                expect(buffer.lineForRow(5)).toMatch(/^\t\t\t$/)
                expect(editor.getCursorBufferPosition()).toEqual([5, 3])
              })

              describe('when the difference between the suggested level of indentation and the current level of indentation is greater than 0 but less than 1', () =>
                it('inserts one tab', () => {
                  editor.setSoftTabs(false)
                  buffer.setText(' \ntest')
                  editor.setCursorBufferPosition([1, 0])

                  editor.indent({autoIndent: true})
                  expect(buffer.lineForRow(1)).toBe('\ttest')
                  expect(editor.getCursorBufferPosition()).toEqual([1, 1])
                })
            )
            })
          })

          describe("when the line's indent level is greater than the suggested level of indentation", () => {
            describe("when 'softTabs' is true (the default)", () =>
              it("moves the cursor to the end of the leading whitespace and inserts 'tabLength' spaces into the buffer", () => {
                buffer.insert([7, 0], '      \n')
                editor.setCursorBufferPosition([7, 2])
                editor.indent({autoIndent: true})
                expect(buffer.lineForRow(7)).toMatch(/^\s+$/)
                expect(buffer.lineForRow(7).length).toBe(8)
                expect(editor.getCursorBufferPosition()).toEqual([7, 8])
              })
          )

            describe("when 'softTabs' is false", () =>
              it('moves the cursor to the end of the leading whitespace and inserts \t into the buffer', () => {
                convertToHardTabs(buffer)
                editor.setSoftTabs(false)
                buffer.insert([7, 0], '\t\t\t\n')
                editor.setCursorBufferPosition([7, 1])
                editor.indent({autoIndent: true})
                expect(buffer.lineForRow(7)).toMatch(/^\t\t\t\t$/)
                expect(editor.getCursorBufferPosition()).toEqual([7, 4])
              })
          )
          })
        })
      })

      describe('when the selection is not empty', () => {
        it('indents the selected lines', () => {
          editor.setSelectedBufferRange([[0, 0], [10, 0]])
          const selection = editor.getLastSelection()
          spyOn(selection, 'indentSelectedRows')
          editor.indent()
          expect(selection.indentSelectedRows).toHaveBeenCalled()
        })
      })

      describe('if editor.softTabs is false', () => {
        it('inserts a tab character into the buffer', () => {
          editor.setSoftTabs(false)
          expect(buffer.lineForRow(0)).not.toMatch(/^\t/)
          editor.indent()
          expect(buffer.lineForRow(0)).toMatch(/^\t/)
          expect(editor.getCursorBufferPosition()).toEqual([0, 1])
          expect(editor.getCursorScreenPosition()).toEqual([0, editor.getTabLength()])

          editor.indent()
          expect(buffer.lineForRow(0)).toMatch(/^\t\t/)
          expect(editor.getCursorBufferPosition()).toEqual([0, 2])
          expect(editor.getCursorScreenPosition()).toEqual([0, editor.getTabLength() * 2])
        })
      })
    })

    describe('clipboard operations', () => {
      describe('.cutSelectedText()', () => {
        it('removes the selected text from the buffer and places it on the clipboard', () => {
          editor.setSelectedBufferRanges([[[0, 4], [0, 13]], [[1, 6], [1, 10]]])
          editor.cutSelectedText()
          expect(buffer.lineForRow(0)).toBe('var  = function () {')
          expect(buffer.lineForRow(1)).toBe('  var  = function(items) {')
          expect(clipboard.readText()).toBe('quicksort\nsort')
        })

        describe('when no text is selected', () => {
          beforeEach(() =>
            editor.setSelectedBufferRanges([
              [[0, 0], [0, 0]],
              [[5, 0], [5, 0]]
            ])
          )

          it('cuts the lines on which there are cursors', () => {
            editor.cutSelectedText()
            expect(buffer.getLineCount()).toBe(11)
            expect(buffer.lineForRow(1)).toBe('    if (items.length <= 1) return items;')
            expect(buffer.lineForRow(4)).toBe('      current < pivot ? left.push(current) : right.push(current);')
            expect(atom.clipboard.read()).toEqual([
              'var quicksort = function () {',
              '',
              '      current = items.shift();',
              ''
            ].join('\n'))
          })
        })

        describe('when many selections get added in shuffle order', () => {
          it('cuts them in order', () => {
            editor.setSelectedBufferRanges([
              [[2, 8], [2, 13]],
              [[0, 4], [0, 13]],
              [[1, 6], [1, 10]]
            ])
            editor.cutSelectedText()
            expect(atom.clipboard.read()).toEqual(`quicksort\nsort\nitems`)
          })
        })
      })

      describe('.cutToEndOfLine()', () => {
        describe('when soft wrap is on', () => {
          it('cuts up to the end of the line', () => {
            editor.setSoftWrapped(true)
            editor.setDefaultCharWidth(1)
            editor.setEditorWidthInChars(25)
            editor.setCursorScreenPosition([2, 6])
            editor.cutToEndOfLine()
            expect(editor.lineTextForScreenRow(2)).toBe('  var  function(items) {')
          })
        })

        describe('when soft wrap is off', () => {
          describe('when nothing is selected', () =>
            it('cuts up to the end of the line', () => {
              editor.setCursorBufferPosition([2, 20])
              editor.addCursorAtBufferPosition([3, 20])
              editor.cutToEndOfLine()
              expect(buffer.lineForRow(2)).toBe('    if (items.length')
              expect(buffer.lineForRow(3)).toBe('    var pivot = item')
              expect(atom.clipboard.read()).toBe(' <= 1) return items;\ns.shift(), current, left = [], right = [];')
            })
          )

          describe('when text is selected', () =>
            it('only cuts the selected text, not to the end of the line', () => {
              editor.setSelectedBufferRanges([[[2, 20], [2, 30]], [[3, 20], [3, 20]]])
              editor.cutToEndOfLine()
              expect(buffer.lineForRow(2)).toBe('    if (items.lengthurn items;')
              expect(buffer.lineForRow(3)).toBe('    var pivot = item')
              expect(atom.clipboard.read()).toBe(' <= 1) ret\ns.shift(), current, left = [], right = [];')
            })
          )
        })
      })

      describe('.cutToEndOfBufferLine()', () => {
        beforeEach(() => {
          editor.setSoftWrapped(true)
          editor.setEditorWidthInChars(10)
        })

        describe('when nothing is selected', () => {
          it('cuts up to the end of the buffer line', () => {
            editor.setCursorBufferPosition([2, 20])
            editor.addCursorAtBufferPosition([3, 20])
            editor.cutToEndOfBufferLine()
            expect(buffer.lineForRow(2)).toBe('    if (items.length')
            expect(buffer.lineForRow(3)).toBe('    var pivot = item')
            expect(atom.clipboard.read()).toBe(' <= 1) return items;\ns.shift(), current, left = [], right = [];')
          })
        })

        describe('when text is selected', () => {
          it('only cuts the selected text, not to the end of the buffer line', () => {
            editor.setSelectedBufferRanges([[[2, 20], [2, 30]], [[3, 20], [3, 20]]])
            editor.cutToEndOfBufferLine()
            expect(buffer.lineForRow(2)).toBe('    if (items.lengthurn items;')
            expect(buffer.lineForRow(3)).toBe('    var pivot = item')
            expect(atom.clipboard.read()).toBe(' <= 1) ret\ns.shift(), current, left = [], right = [];')
          })
        })
      })

      describe('.copySelectedText()', () => {
        it('copies selected text onto the clipboard', () => {
          editor.setSelectedBufferRanges([[[0, 4], [0, 13]], [[1, 6], [1, 10]], [[2, 8], [2, 13]]])
          editor.copySelectedText()

                    expect(buffer.lineForRow(0)).toBe('var quicksort = function () {')
          expect(buffer.lineForRow(1)).toBe('  var sort = function(items) {')
          expect(buffer.lineForRow(2)).toBe('    if (items.length <= 1) return items;')
          expect(clipboard.readText()).toBe('quicksort\nsort\nitems')
          expect(atom.clipboard.read()).toEqual('quicksort\nsort\nitems')
        })

        describe('when no text is selected', () => {
          beforeEach(() => {
            editor.setSelectedBufferRanges([
              [[1, 5], [1, 5]],
              [[5, 8], [5, 8]]
            ])
          })

          it('copies the lines on which there are cursors', () => {
            editor.copySelectedText()
            expect(atom.clipboard.read()).toEqual([
              '  var sort = function(items) {\n',
              '      current = items.shift();\n'
            ].join('\n'))
            expect(editor.getSelectedBufferRanges()).toEqual([
              [[1, 5], [1, 5]],
              [[5, 8], [5, 8]]
            ])
          })
        })

        describe('when many selections get added in shuffle order', () => {
          it('copies them in order', () => {
            editor.setSelectedBufferRanges([
              [[2, 8], [2, 13]],
              [[0, 4], [0, 13]],
              [[1, 6], [1, 10]]
            ])
            editor.copySelectedText()
            expect(atom.clipboard.read()).toEqual(`quicksort\nsort\nitems`)
          })
        })
      })

      describe('.copyOnlySelectedText()', () => {
        describe('when thee are multiple selections', () => {
          it('copies selected text onto the clipboard', () => {
            editor.setSelectedBufferRanges([[[0, 4], [0, 13]], [[1, 6], [1, 10]], [[2, 8], [2, 13]]])

            editor.copyOnlySelectedText()
            expect(buffer.lineForRow(0)).toBe('var quicksort = function () {')
            expect(buffer.lineForRow(1)).toBe('  var sort = function(items) {')
            expect(buffer.lineForRow(2)).toBe('    if (items.length <= 1) return items;')
            expect(clipboard.readText()).toBe('quicksort\nsort\nitems')
            expect(atom.clipboard.read()).toEqual(`quicksort\nsort\nitems`)
          })
        })

        describe('when no text is selected', () => {
          it('does not copy anything', () => {
            editor.setCursorBufferPosition([1, 5])
            editor.copyOnlySelectedText()
            expect(atom.clipboard.read()).toEqual('initial clipboard content')
          })
        })
      })

      describe('.pasteText()', () => {
        const copyText = function (text, {startColumn, textEditor} = {}) {
          if (startColumn == null) startColumn = 0
          if (textEditor == null) textEditor = editor
          textEditor.setCursorBufferPosition([0, 0])
          textEditor.insertText(text)
          const numberOfNewlines = text.match(/\n/g).length
          const endColumn = text.match(/[^\n]*$/)[0].length
          textEditor.getLastSelection().setBufferRange([[0, startColumn], [numberOfNewlines, endColumn]])
          return textEditor.cutSelectedText()
        }

        it('pastes text into the buffer', () => {
          editor.setSelectedBufferRanges([[[0, 4], [0, 13]], [[1, 6], [1, 10]]])
          atom.clipboard.write('first')
          editor.pasteText()
          expect(editor.lineTextForBufferRow(0)).toBe('var first = function () {')
          expect(editor.lineTextForBufferRow(1)).toBe('  var first = function(items) {')
        })

        it('notifies ::onWillInsertText observers', () => {
          const insertedStrings = []
          editor.onWillInsertText(function ({text, cancel}) {
            insertedStrings.push(text)
            cancel()
          })

          atom.clipboard.write('hello')
          editor.pasteText()

          expect(insertedStrings).toEqual(['hello'])
        })

        it('notifies ::onDidInsertText observers', () => {
          const insertedStrings = []
          editor.onDidInsertText(({text, range}) => insertedStrings.push(text))

          atom.clipboard.write('hello')
          editor.pasteText()

          expect(insertedStrings).toEqual(['hello'])
        })

        describe('when `autoIndentOnPaste` is true', () => {
          beforeEach(() => editor.update({autoIndentOnPaste: true}))

          describe('when pasting multiple lines before any non-whitespace characters', () => {
            it('auto-indents the lines spanned by the pasted text, based on the first pasted line', () => {
              atom.clipboard.write('a(x);\n  b(x);\n    c(x);\n', {indentBasis: 0})
              editor.setCursorBufferPosition([5, 0])
              editor.pasteText()

              // Adjust the indentation of the pasted lines while preserving
              // their indentation relative to each other. Also preserve the
              // indentation of the following line.
              expect(editor.lineTextForBufferRow(5)).toBe('      a(x);')
              expect(editor.lineTextForBufferRow(6)).toBe('        b(x);')
              expect(editor.lineTextForBufferRow(7)).toBe('          c(x);')
              expect(editor.lineTextForBufferRow(8)).toBe('      current = items.shift();')
            })

            it('auto-indents lines with a mix of hard tabs and spaces without removing spaces', () => {
              editor.setSoftTabs(false)
              expect(editor.indentationForBufferRow(5)).toBe(3)

              atom.clipboard.write('/**\n\t * testing\n\t * indent\n\t **/\n', {indentBasis: 1})
              editor.setCursorBufferPosition([5, 0])
              editor.pasteText()

              // Do not lose the alignment spaces
              expect(editor.lineTextForBufferRow(5)).toBe('\t\t\t/**')
              expect(editor.lineTextForBufferRow(6)).toBe('\t\t\t * testing')
              expect(editor.lineTextForBufferRow(7)).toBe('\t\t\t * indent')
              expect(editor.lineTextForBufferRow(8)).toBe('\t\t\t **/')
            })
          })

          describe('when pasting line(s) above a line that matches the decreaseIndentPattern', () =>
            it('auto-indents based on the pasted line(s) only', () => {
              atom.clipboard.write('a(x);\n  b(x);\n    c(x);\n', {indentBasis: 0})
              editor.setCursorBufferPosition([7, 0])
              editor.pasteText()

              expect(editor.lineTextForBufferRow(7)).toBe('      a(x);')
              expect(editor.lineTextForBufferRow(8)).toBe('        b(x);')
              expect(editor.lineTextForBufferRow(9)).toBe('          c(x);')
              expect(editor.lineTextForBufferRow(10)).toBe('    }')
            })
          )

          describe('when pasting a line of text without line ending', () =>
            it('does not auto-indent the text', () => {
              atom.clipboard.write('a(x);', {indentBasis: 0})
              editor.setCursorBufferPosition([5, 0])
              editor.pasteText()

              expect(editor.lineTextForBufferRow(5)).toBe('a(x);      current = items.shift();')
              expect(editor.lineTextForBufferRow(6)).toBe('      current < pivot ? left.push(current) : right.push(current);')
            })
          )

          describe('when pasting on a line after non-whitespace characters', () =>
            it('does not auto-indent the affected line', () => {
              // Before the paste, the indentation is non-standard.
              editor.setText(dedent`\
                if (x) {
                    y();
                }\
              `)

              atom.clipboard.write(' z();\n h();')
              editor.setCursorBufferPosition([1, Infinity])

              // The indentation of the non-standard line is unchanged.
              editor.pasteText()
              expect(editor.lineTextForBufferRow(1)).toBe('    y(); z();')
              expect(editor.lineTextForBufferRow(2)).toBe(' h();')
            })
          )
        })

        describe('when `autoIndentOnPaste` is false', () => {
          beforeEach(() => editor.update({autoIndentOnPaste: false}))

          describe('when the cursor is indented further than the original copied text', () =>
            it('increases the indentation of the copied lines to match', () => {
              editor.setSelectedBufferRange([[1, 2], [3, 0]])
              editor.copySelectedText()

              editor.setCursorBufferPosition([5, 6])
              editor.pasteText()

              expect(editor.lineTextForBufferRow(5)).toBe('      var sort = function(items) {')
              expect(editor.lineTextForBufferRow(6)).toBe('        if (items.length <= 1) return items;')
            })
          )

          describe('when the cursor is indented less far than the original copied text', () =>
            it('decreases the indentation of the copied lines to match', () => {
              editor.setSelectedBufferRange([[6, 6], [8, 0]])
              editor.copySelectedText()

              editor.setCursorBufferPosition([1, 2])
              editor.pasteText()

              expect(editor.lineTextForBufferRow(1)).toBe('  current < pivot ? left.push(current) : right.push(current);')
              expect(editor.lineTextForBufferRow(2)).toBe('}')
            })
          )

          describe('when the first copied line has leading whitespace', () =>
            it("preserves the line's leading whitespace", () => {
              editor.setSelectedBufferRange([[4, 0], [6, 0]])
              editor.copySelectedText()

              editor.setCursorBufferPosition([0, 0])
              editor.pasteText()

              expect(editor.lineTextForBufferRow(0)).toBe('    while(items.length > 0) {')
              expect(editor.lineTextForBufferRow(1)).toBe('      current = items.shift();')
            })
          )
        })

        describe('when the clipboard has many selections', () => {
          beforeEach(() => {
            editor.update({autoIndentOnPaste: false})
            editor.setSelectedBufferRanges([[[0, 4], [0, 13]], [[1, 6], [1, 10]]])
            editor.copySelectedText()
          })

          it('pastes each selection in order separately into the buffer', () => {
            editor.setSelectedBufferRanges([
              [[1, 6], [1, 10]],
              [[0, 4], [0, 13]]
            ])

            editor.moveRight()
            editor.insertText('_')
            editor.pasteText()
            expect(editor.lineTextForBufferRow(0)).toBe('var quicksort_quicksort = function () {')
            expect(editor.lineTextForBufferRow(1)).toBe('  var sort_sort = function(items) {')
          })

          describe('and the selections count does not match', () => {
            beforeEach(() => editor.setSelectedBufferRanges([[[0, 4], [0, 13]]]))

            it('pastes the whole text into the buffer', () => {
              editor.pasteText()
              expect(editor.lineTextForBufferRow(0)).toBe('var quicksort')
              expect(editor.lineTextForBufferRow(1)).toBe('sort = function () {')
            })
          })
        })

        describe('when a full line was cut', () => {
          beforeEach(() => {
            editor.setCursorBufferPosition([2, 13])
            editor.cutSelectedText()
            editor.setCursorBufferPosition([2, 13])
          })

          it("pastes the line above the cursor and retains the cursor's column", () => {
            editor.pasteText()
            expect(editor.lineTextForBufferRow(2)).toBe('    if (items.length <= 1) return items;')
            expect(editor.lineTextForBufferRow(3)).toBe('    var pivot = items.shift(), current, left = [], right = [];')
            expect(editor.getCursorBufferPosition()).toEqual([3, 13])
          })
        })

        describe('when a full line was copied', () => {
          beforeEach(() => {
            editor.setCursorBufferPosition([2, 13])
            editor.copySelectedText()
          })

          describe('when there is a selection', () =>
            it('overwrites the selection as with any copied text', () => {
              editor.setSelectedBufferRange([[1, 2], [1, Infinity]])
              editor.pasteText()
              expect(editor.lineTextForBufferRow(1)).toBe('  if (items.length <= 1) return items;')
              expect(editor.lineTextForBufferRow(2)).toBe('')
              expect(editor.lineTextForBufferRow(3)).toBe('    if (items.length <= 1) return items;')
              expect(editor.getCursorBufferPosition()).toEqual([2, 0])
            })
          )

          describe('when there is no selection', () =>
            it("pastes the line above the cursor and retains the cursor's column", () => {
              editor.pasteText()
              expect(editor.lineTextForBufferRow(2)).toBe('    if (items.length <= 1) return items;')
              expect(editor.lineTextForBufferRow(3)).toBe('    if (items.length <= 1) return items;')
              expect(editor.getCursorBufferPosition()).toEqual([3, 13])
            })
          )
        })

        it('respects options that preserve the formatting of the pasted text', () => {
          editor.update({autoIndentOnPaste: true})
          atom.clipboard.write('a(x);\n  b(x);\r\nc(x);\n', {indentBasis: 0})
          editor.setCursorBufferPosition([5, 0])
          editor.insertText('  ')
          editor.pasteText({autoIndent: false, preserveTrailingLineIndentation: true, normalizeLineEndings: false})

          expect(editor.lineTextForBufferRow(5)).toBe('  a(x);')
          expect(editor.lineTextForBufferRow(6)).toBe('  b(x);')
          expect(editor.buffer.lineEndingForRow(6)).toBe('\r\n')
          expect(editor.lineTextForBufferRow(7)).toBe('c(x);')
          expect(editor.lineTextForBufferRow(8)).toBe('      current = items.shift();')
        })
      })
    })

    describe('.indentSelectedRows()', () => {
      describe('when nothing is selected', () => {
        describe('when softTabs is enabled', () => {
          it('indents line and retains selection', () => {
            editor.setSelectedBufferRange([[0, 3], [0, 3]])
            editor.indentSelectedRows()
            expect(buffer.lineForRow(0)).toBe('  var quicksort = function () {')
            expect(editor.getSelectedBufferRange()).toEqual([[0, 3 + editor.getTabLength()], [0, 3 + editor.getTabLength()]])
          })
        })

        describe('when softTabs is disabled', () => {
          it('indents line and retains selection', () => {
            convertToHardTabs(buffer)
            editor.setSoftTabs(false)
            editor.setSelectedBufferRange([[0, 3], [0, 3]])
            editor.indentSelectedRows()
            expect(buffer.lineForRow(0)).toBe('\tvar quicksort = function () {')
            expect(editor.getSelectedBufferRange()).toEqual([[0, 3 + 1], [0, 3 + 1]])
          })
        })
      })

      describe('when one line is selected', () => {
        describe('when softTabs is enabled', () => {
          it('indents line and retains selection', () => {
            editor.setSelectedBufferRange([[0, 4], [0, 14]])
            editor.indentSelectedRows()
            expect(buffer.lineForRow(0)).toBe(`${editor.getTabText()}var quicksort = function () {`)
            expect(editor.getSelectedBufferRange()).toEqual([[0, 4 + editor.getTabLength()], [0, 14 + editor.getTabLength()]])
          })
        })

        describe('when softTabs is disabled', () => {
          it('indents line and retains selection', () => {
            convertToHardTabs(buffer)
            editor.setSoftTabs(false)
            editor.setSelectedBufferRange([[0, 4], [0, 14]])
            editor.indentSelectedRows()
            expect(buffer.lineForRow(0)).toBe('\tvar quicksort = function () {')
            expect(editor.getSelectedBufferRange()).toEqual([[0, 4 + 1], [0, 14 + 1]])
          })
        })
      })

      describe('when multiple lines are selected', () => {
        describe('when softTabs is enabled', () => {
          it('indents selected lines (that are not empty) and retains selection', () => {
            editor.setSelectedBufferRange([[9, 1], [11, 15]])
            editor.indentSelectedRows()
            expect(buffer.lineForRow(9)).toBe('    };')
            expect(buffer.lineForRow(10)).toBe('')
            expect(buffer.lineForRow(11)).toBe('    return sort(Array.apply(this, arguments));')
            expect(editor.getSelectedBufferRange()).toEqual([[9, 1 + editor.getTabLength()], [11, 15 + editor.getTabLength()]])
          })

          it('does not indent the last row if the selection ends at column 0', () => {
            editor.setSelectedBufferRange([[9, 1], [11, 0]])
            editor.indentSelectedRows()
            expect(buffer.lineForRow(9)).toBe('    };')
            expect(buffer.lineForRow(10)).toBe('')
            expect(buffer.lineForRow(11)).toBe('  return sort(Array.apply(this, arguments));')
            expect(editor.getSelectedBufferRange()).toEqual([[9, 1 + editor.getTabLength()], [11, 0]])
          })
        })

        describe('when softTabs is disabled', () => {
          it('indents selected lines (that are not empty) and retains selection', () => {
            convertToHardTabs(buffer)
            editor.setSoftTabs(false)
            editor.setSelectedBufferRange([[9, 1], [11, 15]])
            editor.indentSelectedRows()
            expect(buffer.lineForRow(9)).toBe('\t\t};')
            expect(buffer.lineForRow(10)).toBe('')
            expect(buffer.lineForRow(11)).toBe('\t\treturn sort(Array.apply(this, arguments));')
            expect(editor.getSelectedBufferRange()).toEqual([[9, 1 + 1], [11, 15 + 1]])
          })
        })
      })
    })

    describe('.outdentSelectedRows()', () => {
      describe('when nothing is selected', () => {
        it('outdents line and retains selection', () => {
          editor.setSelectedBufferRange([[1, 3], [1, 3]])
          editor.outdentSelectedRows()
          expect(buffer.lineForRow(1)).toBe('var sort = function(items) {')
          expect(editor.getSelectedBufferRange()).toEqual([[1, 3 - editor.getTabLength()], [1, 3 - editor.getTabLength()]])
        })

        it('outdents when indent is less than a tab length', () => {
          editor.insertText(' ')
          editor.outdentSelectedRows()
          expect(buffer.lineForRow(0)).toBe('var quicksort = function () {')
        })

        it('outdents a single hard tab when indent is multiple hard tabs and and the session is using soft tabs', () => {
          editor.insertText('\t\t')
          editor.outdentSelectedRows()
          expect(buffer.lineForRow(0)).toBe('\tvar quicksort = function () {')
          editor.outdentSelectedRows()
          expect(buffer.lineForRow(0)).toBe('var quicksort = function () {')
        })

        it('outdents when a mix of hard tabs and soft tabs are used', () => {
          editor.insertText('\t   ')
          editor.outdentSelectedRows()
          expect(buffer.lineForRow(0)).toBe('   var quicksort = function () {')
          editor.outdentSelectedRows()
          expect(buffer.lineForRow(0)).toBe(' var quicksort = function () {')
          editor.outdentSelectedRows()
          expect(buffer.lineForRow(0)).toBe('var quicksort = function () {')
        })

        it('outdents only up to the first non-space non-tab character', () => {
          editor.insertText(' \tfoo\t ')
          editor.outdentSelectedRows()
          expect(buffer.lineForRow(0)).toBe('\tfoo\t var quicksort = function () {')
          editor.outdentSelectedRows()
          expect(buffer.lineForRow(0)).toBe('foo\t var quicksort = function () {')
          editor.outdentSelectedRows()
          expect(buffer.lineForRow(0)).toBe('foo\t var quicksort = function () {')
        })
      })

      describe('when one line is selected', () => {
        it('outdents line and retains editor', () => {
          editor.setSelectedBufferRange([[1, 4], [1, 14]])
          editor.outdentSelectedRows()
          expect(buffer.lineForRow(1)).toBe('var sort = function(items) {')
          expect(editor.getSelectedBufferRange()).toEqual([[1, 4 - editor.getTabLength()], [1, 14 - editor.getTabLength()]])
        })
      })

      describe('when multiple lines are selected', () => {
        it('outdents selected lines and retains editor', () => {
          editor.setSelectedBufferRange([[0, 1], [3, 15]])
          editor.outdentSelectedRows()
          expect(buffer.lineForRow(0)).toBe('var quicksort = function () {')
          expect(buffer.lineForRow(1)).toBe('var sort = function(items) {')
          expect(buffer.lineForRow(2)).toBe('  if (items.length <= 1) return items;')
          expect(buffer.lineForRow(3)).toBe('  var pivot = items.shift(), current, left = [], right = [];')
          expect(editor.getSelectedBufferRange()).toEqual([[0, 1], [3, 15 - editor.getTabLength()]])
        })

        it('does not outdent the last line of the selection if it ends at column 0', () => {
          editor.setSelectedBufferRange([[0, 1], [3, 0]])
          editor.outdentSelectedRows()
          expect(buffer.lineForRow(0)).toBe('var quicksort = function () {')
          expect(buffer.lineForRow(1)).toBe('var sort = function(items) {')
          expect(buffer.lineForRow(2)).toBe('  if (items.length <= 1) return items;')
          expect(buffer.lineForRow(3)).toBe('    var pivot = items.shift(), current, left = [], right = [];')

          expect(editor.getSelectedBufferRange()).toEqual([[0, 1], [3, 0]])
        })
      })
    })

    describe('.autoIndentSelectedRows', () => {
      it('auto-indents the selection', () => {
        editor.setCursorBufferPosition([2, 0])
        editor.insertText('function() {\ninside=true\n}\n  i=1\n')
        editor.getLastSelection().setBufferRange([[2, 0], [6, 0]])
        editor.autoIndentSelectedRows()

        expect(editor.lineTextForBufferRow(2)).toBe('    function() {')
        expect(editor.lineTextForBufferRow(3)).toBe('      inside=true')
        expect(editor.lineTextForBufferRow(4)).toBe('    }')
        expect(editor.lineTextForBufferRow(5)).toBe('    i=1')
      })
    })

    describe('.undo() and .redo()', () => {
      it('undoes/redoes the last change', () => {
        editor.insertText('foo')
        editor.undo()
        expect(buffer.lineForRow(0)).not.toContain('foo')

        editor.redo()
        expect(buffer.lineForRow(0)).toContain('foo')
      })

      it('batches the undo / redo of changes caused by multiple cursors', () => {
        editor.setCursorScreenPosition([0, 0])
        editor.addCursorAtScreenPosition([1, 0])

        editor.insertText('foo')
        editor.backspace()

        expect(buffer.lineForRow(0)).toContain('fovar')
        expect(buffer.lineForRow(1)).toContain('fo ')

        editor.undo()

        expect(buffer.lineForRow(0)).toContain('foo')
        expect(buffer.lineForRow(1)).toContain('foo')

        editor.redo()

        expect(buffer.lineForRow(0)).not.toContain('foo')
        expect(buffer.lineForRow(0)).toContain('fovar')
      })

      it('restores cursors and selections to their states before and after undone and redone changes', () => {
        editor.setSelectedBufferRanges([
          [[0, 0], [0, 0]],
          [[1, 0], [1, 3]]
        ])
        editor.insertText('abc')

        expect(editor.getSelectedBufferRanges()).toEqual([
          [[0, 3], [0, 3]],
          [[1, 3], [1, 3]]
        ])

        editor.setCursorBufferPosition([0, 0])
        editor.setSelectedBufferRanges([
          [[2, 0], [2, 0]],
          [[3, 0], [3, 0]],
          [[4, 0], [4, 3]]
        ])
        editor.insertText('def')

        expect(editor.getSelectedBufferRanges()).toEqual([
          [[2, 3], [2, 3]],
          [[3, 3], [3, 3]],
          [[4, 3], [4, 3]]
        ])

        editor.setCursorBufferPosition([0, 0])
        editor.undo()

        expect(editor.getSelectedBufferRanges()).toEqual([
          [[2, 0], [2, 0]],
          [[3, 0], [3, 0]],
          [[4, 0], [4, 3]]
        ])

        editor.undo()

        expect(editor.getSelectedBufferRanges()).toEqual([
          [[0, 0], [0, 0]],
          [[1, 0], [1, 3]]
        ])

        editor.redo()

        expect(editor.getSelectedBufferRanges()).toEqual([
          [[0, 3], [0, 3]],
          [[1, 3], [1, 3]]
        ])

        editor.redo()

        expect(editor.getSelectedBufferRanges()).toEqual([
          [[2, 3], [2, 3]],
          [[3, 3], [3, 3]],
          [[4, 3], [4, 3]]
        ])
      })

      it('restores the selected ranges after undo and redo', () => {
        editor.setSelectedBufferRanges([[[1, 6], [1, 10]], [[1, 22], [1, 27]]])
        editor.delete()
        editor.delete()

        const selections = editor.getSelections()
        expect(buffer.lineForRow(1)).toBe('  var = function( {')

        expect(editor.getSelectedBufferRanges()).toEqual([[[1, 6], [1, 6]], [[1, 17], [1, 17]]])

        editor.undo()
        expect(editor.getSelectedBufferRanges()).toEqual([[[1, 6], [1, 6]], [[1, 18], [1, 18]]])

        editor.undo()
        expect(editor.getSelectedBufferRanges()).toEqual([[[1, 6], [1, 10]], [[1, 22], [1, 27]]])

        editor.redo()
        expect(editor.getSelectedBufferRanges()).toEqual([[[1, 6], [1, 6]], [[1, 18], [1, 18]]])
      })

      xit('restores folds after undo and redo', () => {
        editor.foldBufferRow(1)
        editor.setSelectedBufferRange([[1, 0], [10, Infinity]], {preserveFolds: true})
        expect(editor.isFoldedAtBufferRow(1)).toBeTruthy()

        editor.insertText(dedent`\
          // testing
          function foo() {
            return 1 + 2;
          }\
        `)
        expect(editor.isFoldedAtBufferRow(1)).toBeFalsy()
        editor.foldBufferRow(2)

        editor.undo()
        expect(editor.isFoldedAtBufferRow(1)).toBeTruthy()
        expect(editor.isFoldedAtBufferRow(9)).toBeTruthy()
        expect(editor.isFoldedAtBufferRow(10)).toBeFalsy()

        editor.redo()
        expect(editor.isFoldedAtBufferRow(1)).toBeFalsy()
        expect(editor.isFoldedAtBufferRow(2)).toBeTruthy()
      })
    })

    describe('::transact', () => {
      it('restores the selection when the transaction is undone/redone', () => {
        buffer.setText('1234')
        editor.setSelectedBufferRange([[0, 1], [0, 3]])

        editor.transact(() => {
          editor.delete()
          editor.moveToEndOfLine()
          editor.insertText('5')
          expect(buffer.getText()).toBe('145')
        })

        editor.undo()
        expect(buffer.getText()).toBe('1234')
        expect(editor.getSelectedBufferRange()).toEqual([[0, 1], [0, 3]])

        editor.redo()
        expect(buffer.getText()).toBe('145')
        expect(editor.getSelectedBufferRange()).toEqual([[0, 3], [0, 3]])
      })
    })

    describe('when the buffer is changed (via its direct api, rather than via than edit session)', () => {
      it('moves the cursor so it is in the same relative position of the buffer', () => {
        expect(editor.getCursorScreenPosition()).toEqual([0, 0])
        editor.addCursorAtScreenPosition([0, 5])
        editor.addCursorAtScreenPosition([1, 0])
        const [cursor1, cursor2, cursor3] = editor.getCursors()

        buffer.insert([0, 1], 'abc')

        expect(cursor1.getScreenPosition()).toEqual([0, 0])
        expect(cursor2.getScreenPosition()).toEqual([0, 8])
        expect(cursor3.getScreenPosition()).toEqual([1, 0])
      })

      it('does not destroy cursors or selections when a change encompasses them', () => {
        const cursor = editor.getLastCursor()
        cursor.setBufferPosition([3, 3])
        editor.buffer.delete([[3, 1], [3, 5]])
        expect(cursor.getBufferPosition()).toEqual([3, 1])
        expect(editor.getCursors().indexOf(cursor)).not.toBe(-1)

        const selection = editor.getLastSelection()
        selection.setBufferRange([[3, 5], [3, 10]])
        editor.buffer.delete([[3, 3], [3, 8]])
        expect(selection.getBufferRange()).toEqual([[3, 3], [3, 5]])
        expect(editor.getSelections().indexOf(selection)).not.toBe(-1)
      })

      it('merges cursors when the change causes them to overlap', () => {
        editor.setCursorScreenPosition([0, 0])
        editor.addCursorAtScreenPosition([0, 2])
        editor.addCursorAtScreenPosition([1, 2])

        const [cursor1, cursor2, cursor3] = editor.getCursors()
        expect(editor.getCursors().length).toBe(3)

        buffer.delete([[0, 0], [0, 2]])

        expect(editor.getCursors().length).toBe(2)
        expect(editor.getCursors()).toEqual([cursor1, cursor3])
        expect(cursor1.getBufferPosition()).toEqual([0, 0])
        expect(cursor3.getBufferPosition()).toEqual([1, 2])
      })
    })

    describe('.moveSelectionLeft()', () => {
      it('moves one active selection on one line one column to the left', () => {
        editor.setSelectedBufferRange([[0, 4], [0, 13]])
        expect(editor.getSelectedText()).toBe('quicksort')

        editor.moveSelectionLeft()

        expect(editor.getSelectedText()).toBe('quicksort')
        expect(editor.getSelectedBufferRange()).toEqual([[0, 3], [0, 12]])
      })

      it('moves multiple active selections on one line one column to the left', () => {
        editor.setSelectedBufferRanges([[[0, 4], [0, 13]], [[0, 16], [0, 24]]])
        const selections = editor.getSelections()

        expect(selections[0].getText()).toBe('quicksort')
        expect(selections[1].getText()).toBe('function')

        editor.moveSelectionLeft()

        expect(selections[0].getText()).toBe('quicksort')
        expect(selections[1].getText()).toBe('function')
        expect(editor.getSelectedBufferRanges()).toEqual([[[0, 3], [0, 12]], [[0, 15], [0, 23]]])
      })

      it('moves multiple active selections on multiple lines one column to the left', () => {
        editor.setSelectedBufferRanges([[[0, 4], [0, 13]], [[1, 6], [1, 10]]])
        const selections = editor.getSelections()

        expect(selections[0].getText()).toBe('quicksort')
        expect(selections[1].getText()).toBe('sort')

        editor.moveSelectionLeft()

        expect(selections[0].getText()).toBe('quicksort')
        expect(selections[1].getText()).toBe('sort')
        expect(editor.getSelectedBufferRanges()).toEqual([[[0, 3], [0, 12]], [[1, 5], [1, 9]]])
      })

      describe('when a selection is at the first column of a line', () => {
        it('does not change the selection', () => {
          editor.setSelectedBufferRanges([[[0, 0], [0, 3]], [[1, 0], [1, 3]]])
          const selections = editor.getSelections()

          expect(selections[0].getText()).toBe('var')
          expect(selections[1].getText()).toBe('  v')

          editor.moveSelectionLeft()
          editor.moveSelectionLeft()

          expect(selections[0].getText()).toBe('var')
          expect(selections[1].getText()).toBe('  v')
          expect(editor.getSelectedBufferRanges()).toEqual([[[0, 0], [0, 3]], [[1, 0], [1, 3]]])
        })

        describe('when multiple selections are active on one line', () => {
          it('does not change the selection', () => {
            editor.setSelectedBufferRanges([[[0, 0], [0, 3]], [[0, 4], [0, 13]]])
            const selections = editor.getSelections()

            expect(selections[0].getText()).toBe('var')
            expect(selections[1].getText()).toBe('quicksort')

            editor.moveSelectionLeft()

            expect(selections[0].getText()).toBe('var')
            expect(selections[1].getText()).toBe('quicksort')
            expect(editor.getSelectedBufferRanges()).toEqual([[[0, 0], [0, 3]], [[0, 4], [0, 13]]])
          })
        })
      })
    })

    describe('.moveSelectionRight()', () => {
      it('moves one active selection on one line one column to the right', () => {
        editor.setSelectedBufferRange([[0, 4], [0, 13]])
        expect(editor.getSelectedText()).toBe('quicksort')

        editor.moveSelectionRight()

        expect(editor.getSelectedText()).toBe('quicksort')
        expect(editor.getSelectedBufferRange()).toEqual([[0, 5], [0, 14]])
      })

      it('moves multiple active selections on one line one column to the right', () => {
        editor.setSelectedBufferRanges([[[0, 4], [0, 13]], [[0, 16], [0, 24]]])
        const selections = editor.getSelections()

        expect(selections[0].getText()).toBe('quicksort')
        expect(selections[1].getText()).toBe('function')

        editor.moveSelectionRight()

        expect(selections[0].getText()).toBe('quicksort')
        expect(selections[1].getText()).toBe('function')
        expect(editor.getSelectedBufferRanges()).toEqual([[[0, 5], [0, 14]], [[0, 17], [0, 25]]])
      })

      it('moves multiple active selections on multiple lines one column to the right', () => {
        editor.setSelectedBufferRanges([[[0, 4], [0, 13]], [[1, 6], [1, 10]]])
        const selections = editor.getSelections()

        expect(selections[0].getText()).toBe('quicksort')
        expect(selections[1].getText()).toBe('sort')

        editor.moveSelectionRight()

        expect(selections[0].getText()).toBe('quicksort')
        expect(selections[1].getText()).toBe('sort')
        expect(editor.getSelectedBufferRanges()).toEqual([[[0, 5], [0, 14]], [[1, 7], [1, 11]]])
      })

      describe('when a selection is at the last column of a line', () => {
        it('does not change the selection', () => {
          editor.setSelectedBufferRanges([[[2, 34], [2, 40]], [[5, 22], [5, 30]]])
          const selections = editor.getSelections()

          expect(selections[0].getText()).toBe('items;')
          expect(selections[1].getText()).toBe('shift();')

          editor.moveSelectionRight()
          editor.moveSelectionRight()

          expect(selections[0].getText()).toBe('items;')
          expect(selections[1].getText()).toBe('shift();')
          expect(editor.getSelectedBufferRanges()).toEqual([[[2, 34], [2, 40]], [[5, 22], [5, 30]]])
        })

        describe('when multiple selections are active on one line', () => {
          it('does not change the selection', () => {
            editor.setSelectedBufferRanges([[[2, 27], [2, 33]], [[2, 34], [2, 40]]])
            const selections = editor.getSelections()

            expect(selections[0].getText()).toBe('return')
            expect(selections[1].getText()).toBe('items;')

            editor.moveSelectionRight()

            expect(selections[0].getText()).toBe('return')
            expect(selections[1].getText()).toBe('items;')
            expect(editor.getSelectedBufferRanges()).toEqual([[[2, 27], [2, 33]], [[2, 34], [2, 40]]])
          })
        })
      })
    })
  })

  describe('reading text', () => {
    it('.lineTextForScreenRow(row)', () => {
      editor.foldBufferRow(4)
      expect(editor.lineTextForScreenRow(5)).toEqual('    return sort(left).concat(pivot).concat(sort(right));')
      expect(editor.lineTextForScreenRow(9)).toEqual('};')
      expect(editor.lineTextForScreenRow(10)).toBeUndefined()
    })
  })

  describe('.deleteLine()', () => {
    it('deletes the first line when the cursor is there', () => {
      editor.getLastCursor().moveToTop()
      const line1 = buffer.lineForRow(1)
      const count = buffer.getLineCount()
      expect(buffer.lineForRow(0)).not.toBe(line1)
      editor.deleteLine()
      expect(buffer.lineForRow(0)).toBe(line1)
      expect(buffer.getLineCount()).toBe(count - 1)
    })

    it('deletes the last line when the cursor is there', () => {
      const count = buffer.getLineCount()
      const secondToLastLine = buffer.lineForRow(count - 2)
      expect(buffer.lineForRow(count - 1)).not.toBe(secondToLastLine)
      editor.getLastCursor().moveToBottom()
      editor.deleteLine()
      const newCount = buffer.getLineCount()
      expect(buffer.lineForRow(newCount - 1)).toBe(secondToLastLine)
      expect(newCount).toBe(count - 1)
    })

    it('deletes whole lines when partial lines are selected', () => {
      editor.setSelectedBufferRange([[0, 2], [1, 2]])
      const line2 = buffer.lineForRow(2)
      const count = buffer.getLineCount()
      expect(buffer.lineForRow(0)).not.toBe(line2)
      expect(buffer.lineForRow(1)).not.toBe(line2)
      editor.deleteLine()
      expect(buffer.lineForRow(0)).toBe(line2)
      expect(buffer.getLineCount()).toBe(count - 2)
    })

    it('deletes a line only once when multiple selections are on the same line', () => {
      const line1 = buffer.lineForRow(1)
      const count = buffer.getLineCount()
      editor.setSelectedBufferRanges([
        [[0, 1], [0, 2]],
        [[0, 4], [0, 5]]
      ])
      expect(buffer.lineForRow(0)).not.toBe(line1)

      editor.deleteLine()

      expect(buffer.lineForRow(0)).toBe(line1)
      expect(buffer.getLineCount()).toBe(count - 1)
    })

    it('only deletes first line if only newline is selected on second line', () => {
      editor.setSelectedBufferRange([[0, 2], [1, 0]])
      const line1 = buffer.lineForRow(1)
      const count = buffer.getLineCount()
      expect(buffer.lineForRow(0)).not.toBe(line1)
      editor.deleteLine()
      expect(buffer.lineForRow(0)).toBe(line1)
      expect(buffer.getLineCount()).toBe(count - 1)
    })

    it('deletes the entire region when invoke on a folded region', () => {
      editor.foldBufferRow(1)
      editor.getLastCursor().moveToTop()
      editor.getLastCursor().moveDown()
      expect(buffer.getLineCount()).toBe(13)
      editor.deleteLine()
      expect(buffer.getLineCount()).toBe(4)
    })

    it('deletes the entire file from the bottom up', () => {
      const count = buffer.getLineCount()
      expect(count).toBeGreaterThan(0)
      for (let i = 0; i < count; i++) {
        editor.getLastCursor().moveToBottom()
        editor.deleteLine()
      }
      expect(buffer.getLineCount()).toBe(1)
      expect(buffer.getText()).toBe('')
    })

    it('deletes the entire file from the top down', () => {
      const count = buffer.getLineCount()
      expect(count).toBeGreaterThan(0)
      for (let i = 0; i < count; i++) {
        editor.getLastCursor().moveToTop()
        editor.deleteLine()
      }
      expect(buffer.getLineCount()).toBe(1)
      expect(buffer.getText()).toBe('')
    })

    describe('when soft wrap is enabled', () => {
      it('deletes the entire line that the cursor is on', () => {
        editor.setSoftWrapped(true)
        editor.setEditorWidthInChars(10)
        editor.setCursorBufferPosition([6])

        const line7 = buffer.lineForRow(7)
        const count = buffer.getLineCount()
        expect(buffer.lineForRow(6)).not.toBe(line7)
        editor.deleteLine()
        expect(buffer.lineForRow(6)).toBe(line7)
        expect(buffer.getLineCount()).toBe(count - 1)
      })
    })

    describe('when the line being deleted precedes a fold, and the command is undone', () => {
      it('restores the line and preserves the fold', () => {
        editor.setCursorBufferPosition([4])
        editor.foldCurrentRow()
        expect(editor.isFoldedAtScreenRow(4)).toBeTruthy()
        editor.setCursorBufferPosition([3])
        editor.deleteLine()
        expect(editor.isFoldedAtScreenRow(3)).toBeTruthy()
        expect(buffer.lineForRow(3)).toBe('    while(items.length > 0) {')
        editor.undo()
        expect(editor.isFoldedAtScreenRow(4)).toBeTruthy()
        expect(buffer.lineForRow(3)).toBe('    var pivot = items.shift(), current, left = [], right = [];')
      })
    })
  })

  describe('.replaceSelectedText(options, fn)', () => {
    describe('when no text is selected', () => {
      it('inserts the text returned from the function at the cursor position', () => {
        editor.replaceSelectedText({}, () => '123')
        expect(buffer.lineForRow(0)).toBe('123var quicksort = function () {')

        editor.setCursorBufferPosition([0])
        editor.replaceSelectedText({selectWordIfEmpty: true}, () => 'var')
        expect(buffer.lineForRow(0)).toBe('var quicksort = function () {')

        editor.setCursorBufferPosition([10])
        editor.replaceSelectedText(null, () => '')
        expect(buffer.lineForRow(10)).toBe('')
      })
    })

    describe('when text is selected', () => {
      it('replaces the selected text with the text returned from the function', () => {
        editor.setSelectedBufferRange([[0, 1], [0, 3]])
        editor.replaceSelectedText({}, () => 'ia')
        expect(buffer.lineForRow(0)).toBe('via quicksort = function () {')
      })

      it('replaces the selected text and selects the replacement text', () => {
        editor.setSelectedBufferRange([[0, 4], [0, 9]])
        editor.replaceSelectedText({}, () => 'whatnot')
        expect(buffer.lineForRow(0)).toBe('var whatnotsort = function () {')
        expect(editor.getSelectedBufferRange()).toEqual([[0, 4], [0, 11]])
      })
    })
  })

  describe('.transpose()', () => {
    it('swaps two characters', () => {
      editor.buffer.setText('abc')
      editor.setCursorScreenPosition([0, 1])
      editor.transpose()
      expect(editor.lineTextForBufferRow(0)).toBe('bac')
    })

    it('reverses a selection', () => {
      editor.buffer.setText('xabcz')
      editor.setSelectedBufferRange([[0, 1], [0, 4]])
      editor.transpose()
      expect(editor.lineTextForBufferRow(0)).toBe('xcbaz')
    })
  })

  describe('.upperCase()', () => {
    describe('when there is no selection', () => {
      it('upper cases the current word', () => {
        editor.buffer.setText('aBc')
        editor.setCursorScreenPosition([0, 1])
        editor.upperCase()
        expect(editor.lineTextForBufferRow(0)).toBe('ABC')
        expect(editor.getSelectedBufferRange()).toEqual([[0, 0], [0, 3]])
      })
    })

    describe('when there is a selection', () => {
      it('upper cases the current selection', () => {
        editor.buffer.setText('abc')
        editor.setSelectedBufferRange([[0, 0], [0, 2]])
        editor.upperCase()
        expect(editor.lineTextForBufferRow(0)).toBe('ABc')
        expect(editor.getSelectedBufferRange()).toEqual([[0, 0], [0, 2]])
      })
    })
  })

  describe('.lowerCase()', () => {
    describe('when there is no selection', () => {
      it('lower cases the current word', () => {
        editor.buffer.setText('aBC')
        editor.setCursorScreenPosition([0, 1])
        editor.lowerCase()
        expect(editor.lineTextForBufferRow(0)).toBe('abc')
        expect(editor.getSelectedBufferRange()).toEqual([[0, 0], [0, 3]])
      })
    })

    describe('when there is a selection', () => {
      it('lower cases the current selection', () => {
        editor.buffer.setText('ABC')
        editor.setSelectedBufferRange([[0, 0], [0, 2]])
        editor.lowerCase()
        expect(editor.lineTextForBufferRow(0)).toBe('abC')
        expect(editor.getSelectedBufferRange()).toEqual([[0, 0], [0, 2]])
      })
    })
  })

  describe('.setTabLength(tabLength)', () => {
    it('clips atomic soft tabs to the given tab length', () => {
      expect(editor.getTabLength()).toBe(2)
      expect(editor.clipScreenPosition([5, 1], {clipDirection: 'forward'})).toEqual([5, 2])

      editor.setTabLength(6)
      expect(editor.getTabLength()).toBe(6)
      expect(editor.clipScreenPosition([5, 1], {clipDirection: 'forward'})).toEqual([5, 6])

      const changeHandler = jasmine.createSpy('changeHandler')
      editor.onDidChange(changeHandler)
      editor.setTabLength(6)
      expect(changeHandler).not.toHaveBeenCalled()
    })

    it('does not change its tab length when the given tab length is null', () => {
      editor.setTabLength(4)
      editor.setTabLength(null)
      expect(editor.getTabLength()).toBe(4)
    })
  })

  describe('.indentLevelForLine(line)', () => {
    it('returns the indent level when the line has only leading whitespace', () => {
      expect(editor.indentLevelForLine('    hello')).toBe(2)
      expect(editor.indentLevelForLine('   hello')).toBe(1.5)
    })

    it('returns the indent level when the line has only leading tabs', () => expect(editor.indentLevelForLine('\t\thello')).toBe(2))

    it('returns the indent level based on the character starting the line when the leading whitespace contains both spaces and tabs', () => {
      expect(editor.indentLevelForLine('\t  hello')).toBe(2)
      expect(editor.indentLevelForLine('  \thello')).toBe(2)
      expect(editor.indentLevelForLine('  \t hello')).toBe(2.5)
      expect(editor.indentLevelForLine('    \t \thello')).toBe(4)
      expect(editor.indentLevelForLine('     \t \thello')).toBe(4)
      expect(editor.indentLevelForLine('     \t \t hello')).toBe(4.5)
    })
  })

  describe('when the buffer\'s language mode changes', () => {
    it('notifies onDidTokenize observers when retokenization is finished', async () => {
      // Exercise the full `tokenizeInBackground` code path, which bails out early if
      // `.setVisible` has not been called with `true`.
      jasmine.unspy(TextMateLanguageMode.prototype, 'tokenizeInBackground')
      jasmine.attachToDOM(editor.getElement())

      const events = []
      editor.onDidTokenize(event => events.push(event))

      await atom.packages.activatePackage('language-c')
      expect(atom.grammars.assignLanguageMode(editor.getBuffer(), 'source.c')).toBe(true)
      advanceClock(1)
      expect(events.length).toBe(1)
    })

    it('notifies onDidChangeGrammar observers', async () => {
      const events = []
      editor.onDidChangeGrammar(grammar => events.push(grammar))

      await atom.packages.activatePackage('language-c')
      expect(atom.grammars.assignLanguageMode(editor.getBuffer(), 'source.c')).toBe(true)
      expect(events.length).toBe(1)
      expect(events[0].name).toBe('C')
    })
  })

  describe('editor.autoIndent', () => {
    describe('when editor.autoIndent is false (default)', () => {
      describe('when `indent` is triggered', () => {
        it('does not auto-indent the line', () => {
          editor.setCursorBufferPosition([1, 30])
          editor.insertText('\n ')
          expect(editor.lineTextForBufferRow(2)).toBe(' ')

          editor.update({autoIndent: false})
          editor.indent()
          expect(editor.lineTextForBufferRow(2)).toBe('  ')
        })
      })
    })

    describe('when editor.autoIndent is true', () => {
      beforeEach(() => editor.update({autoIndent: true}))

      describe('when `indent` is triggered', () => {
        it('auto-indents the line', () => {
          editor.setCursorBufferPosition([1, 30])
          editor.insertText('\n ')
          expect(editor.lineTextForBufferRow(2)).toBe(' ')

          editor.update({autoIndent: true})
          editor.indent()
          expect(editor.lineTextForBufferRow(2)).toBe('    ')
        })
      })

      describe('when a newline is added', () => {
        describe('when the line preceding the newline adds a new level of indentation', () => {
          it('indents the newline to one additional level of indentation beyond the preceding line', () => {
            editor.setCursorBufferPosition([1, Infinity])
            editor.insertText('\n')
            expect(editor.indentationForBufferRow(2)).toBe(editor.indentationForBufferRow(1) + 1)
          })
        })

        describe("when the line preceding the newline doesn't add a level of indentation", () => {
          it('indents the new line to the same level as the preceding line', () => {
            editor.setCursorBufferPosition([5, 14])
            editor.insertText('\n')
            expect(editor.indentationForBufferRow(6)).toBe(editor.indentationForBufferRow(5))
          })
        })

        describe('when the line preceding the newline is a comment', () => {
          it('maintains the indent of the commented line', () => {
            editor.setCursorBufferPosition([0, 0])
            editor.insertText('    //')
            editor.setCursorBufferPosition([0, Infinity])
            editor.insertText('\n')
            expect(editor.indentationForBufferRow(1)).toBe(2)
          })
        })

        describe('when the line preceding the newline contains only whitespace', () => {
          it("bases the new line's indentation on only the preceding line", () => {
            editor.setCursorBufferPosition([6, Infinity])
            editor.insertText('\n  ')
            expect(editor.getCursorBufferPosition()).toEqual([7, 2])

            editor.insertNewline()
            expect(editor.lineTextForBufferRow(8)).toBe('  ')
          })
        })

        it('does not indent the line preceding the newline', () => {
          editor.setCursorBufferPosition([2, 0])
          editor.insertText('  var this-line-should-be-indented-more\n')
          expect(editor.indentationForBufferRow(1)).toBe(1)

          editor.update({autoIndent: true})
          editor.setCursorBufferPosition([2, Infinity])
          editor.insertText('\n')
          expect(editor.indentationForBufferRow(1)).toBe(1)
          expect(editor.indentationForBufferRow(2)).toBe(1)
        })

        describe('when the cursor is before whitespace', () => {
          it('retains the whitespace following the cursor on the new line', () => {
            editor.setText('  var sort = function() {}')
            editor.setCursorScreenPosition([0, 12])
            editor.insertNewline()

            expect(buffer.lineForRow(0)).toBe('  var sort =')
            expect(buffer.lineForRow(1)).toBe('   function() {}')
            expect(editor.getCursorScreenPosition()).toEqual([1, 2])
          })
        })
      })

      describe('when inserted text matches a decrease indent pattern', () => {
        describe('when the preceding line matches an increase indent pattern', () => {
          it('decreases the indentation to match that of the preceding line', () => {
            editor.setCursorBufferPosition([1, Infinity])
            editor.insertText('\n')
            expect(editor.indentationForBufferRow(2)).toBe(editor.indentationForBufferRow(1) + 1)
            editor.insertText('}')
            expect(editor.indentationForBufferRow(2)).toBe(editor.indentationForBufferRow(1))
          })
        })

        describe("when the preceding line doesn't match an increase indent pattern", () => {
          it('decreases the indentation to be one level below that of the preceding line', () => {
            editor.setCursorBufferPosition([3, Infinity])
            editor.insertText('\n    ')
            expect(editor.indentationForBufferRow(4)).toBe(editor.indentationForBufferRow(3))
            editor.insertText('}')
            expect(editor.indentationForBufferRow(4)).toBe(editor.indentationForBufferRow(3) - 1)
          })

          it("doesn't break when decreasing the indentation on a row that has no indentation", () => {
            editor.setCursorBufferPosition([12, Infinity])
            editor.insertText('\n}; # too many closing brackets!')
            expect(editor.lineTextForBufferRow(13)).toBe('}; # too many closing brackets!')
          })
        })
      })

      describe('when inserted text does not match a decrease indent pattern', () => {
        it('does not decrease the indentation', () => {
          editor.setCursorBufferPosition([12, 0])
          editor.insertText('  ')
          expect(editor.lineTextForBufferRow(12)).toBe('  };')
          editor.insertText('\t\t')
          expect(editor.lineTextForBufferRow(12)).toBe('  \t\t};')
        })
      })

      describe('when the current line does not match a decrease indent pattern', () => {
        it('leaves the line unchanged', () => {
          editor.setCursorBufferPosition([2, 4])
          expect(editor.indentationForBufferRow(2)).toBe(editor.indentationForBufferRow(1) + 1)
          editor.insertText('foo')
          expect(editor.indentationForBufferRow(2)).toBe(editor.indentationForBufferRow(1) + 1)
        })
      })
    })
  })

  describe('atomic soft tabs', () => {
    it('skips tab-length runs of leading whitespace when moving the cursor', () => {
      editor.update({tabLength: 4, atomicSoftTabs: true})

      editor.setCursorScreenPosition([2, 3])
      expect(editor.getCursorScreenPosition()).toEqual([2, 4])

      editor.update({atomicSoftTabs: false})
      editor.setCursorScreenPosition([2, 3])
      expect(editor.getCursorScreenPosition()).toEqual([2, 3])

      editor.update({atomicSoftTabs: true})
      editor.setCursorScreenPosition([2, 3])
      expect(editor.getCursorScreenPosition()).toEqual([2, 4])
    })
  })

  describe('.destroy()', () => {
    it('destroys marker layers associated with the text editor', () => {
      buffer.retain()
      const selectionsMarkerLayerId = editor.selectionsMarkerLayer.id
      const foldsMarkerLayerId = editor.displayLayer.foldsMarkerLayer.id
      editor.destroy()
      expect(buffer.getMarkerLayer(selectionsMarkerLayerId)).toBeUndefined()
      expect(buffer.getMarkerLayer(foldsMarkerLayerId)).toBeUndefined()
      buffer.release()
    })

    it('notifies ::onDidDestroy observers when the editor is destroyed', () => {
      let destroyObserverCalled = false
      editor.onDidDestroy(() => destroyObserverCalled = true)

      editor.destroy()
      expect(destroyObserverCalled).toBe(true)
    })

    it('does not blow up when query methods are called afterward', () => {
      editor.destroy()
      editor.getGrammar()
      editor.getLastCursor()
      editor.lineTextForBufferRow(0)
    })

    it("emits the destroy event after destroying the editor's buffer", () => {
      const events = []
      editor.getBuffer().onDidDestroy(() => {
        expect(editor.isDestroyed()).toBe(true)
        events.push('buffer-destroyed')
      })
      editor.onDidDestroy(() => {
        expect(buffer.isDestroyed()).toBe(true)
        events.push('editor-destroyed')
      })
      editor.destroy()
      expect(events).toEqual(['buffer-destroyed', 'editor-destroyed'])
    })
  })

  describe('.joinLines()', () => {
    describe('when no text is selected', () => {
      describe("when the line below isn't empty", () => {
        it('joins the line below with the current line separated by a space and moves the cursor to the start of line that was moved up', () => {
          editor.setCursorBufferPosition([0, Infinity])
          editor.insertText('  ')
          editor.setCursorBufferPosition([0])
          editor.joinLines()
          expect(editor.lineTextForBufferRow(0)).toBe('var quicksort = function () { var sort = function(items) {')
          expect(editor.getCursorBufferPosition()).toEqual([0, 29])
        })
      })

      describe('when the line below is empty', () => {
        it('deletes the line below and moves the cursor to the end of the line', () => {
          editor.setCursorBufferPosition([9])
          editor.joinLines()
          expect(editor.lineTextForBufferRow(9)).toBe('  };')
          expect(editor.lineTextForBufferRow(10)).toBe('  return sort(Array.apply(this, arguments));')
          expect(editor.getCursorBufferPosition()).toEqual([9, 4])
        })
      })

      describe('when the cursor is on the last row', () => {
        it('does nothing', () => {
          editor.setCursorBufferPosition([Infinity, Infinity])
          editor.joinLines()
          expect(editor.lineTextForBufferRow(12)).toBe('};')
        })
      })

      describe('when the line is empty', () => {
        it('joins the line below with the current line with no added space', () => {
          editor.setCursorBufferPosition([10])
          editor.joinLines()
          expect(editor.lineTextForBufferRow(10)).toBe('return sort(Array.apply(this, arguments));')
          expect(editor.getCursorBufferPosition()).toEqual([10, 0])
        })
      })
    })

    describe('when text is selected', () => {
      describe('when the selection does not span multiple lines', () => {
        it('joins the line below with the current line separated by a space and retains the selected text', () => {
          editor.setSelectedBufferRange([[0, 1], [0, 3]])
          editor.joinLines()
          expect(editor.lineTextForBufferRow(0)).toBe('var quicksort = function () { var sort = function(items) {')
          expect(editor.getSelectedBufferRange()).toEqual([[0, 1], [0, 3]])
        })
      })

      describe('when the selection spans multiple lines', () => {
        it('joins all selected lines separated by a space and retains the selected text', () => {
          editor.setSelectedBufferRange([[9, 3], [12, 1]])
          editor.joinLines()
          expect(editor.lineTextForBufferRow(9)).toBe('  }; return sort(Array.apply(this, arguments)); };')
          expect(editor.getSelectedBufferRange()).toEqual([[9, 3], [9, 49]])
        })
      })
    })
  })

  describe('.duplicateLines()', () => {
    it('for each selection, duplicates all buffer lines intersected by the selection', () => {
      editor.foldBufferRow(4)
      editor.setCursorBufferPosition([2, 5])
      editor.addSelectionForBufferRange([[3, 0], [8, 0]], {preserveFolds: true})

      editor.duplicateLines()

      expect(editor.getTextInBufferRange([[2, 0], [13, 5]])).toBe(dedent `
        if (items.length <= 1) return items;
        if (items.length <= 1) return items;
        var pivot = items.shift(), current, left = [], right = [];
        while(items.length > 0) {
          current = items.shift();
          current < pivot ? left.push(current) : right.push(current);
        }
        var pivot = items.shift(), current, left = [], right = [];
        while(items.length > 0) {
          current = items.shift();
          current < pivot ? left.push(current) : right.push(current);
        }\
      `.split('\n').map(l => `    ${l}`).join('\n'))
      expect(editor.getSelectedBufferRanges()).toEqual([[[3, 5], [3, 5]], [[9, 0], [14, 0]]])

      // folds are also duplicated
      expect(editor.isFoldedAtScreenRow(5)).toBe(true)
      expect(editor.isFoldedAtScreenRow(7)).toBe(true)
      expect(editor.lineTextForScreenRow(7)).toBe(`    while(items.length > 0) {${editor.displayLayer.foldCharacter}`)
      expect(editor.lineTextForScreenRow(8)).toBe('    return sort(left).concat(pivot).concat(sort(right));')
    })

    it('duplicates all folded lines for empty selections on lines containing folds', () => {
      editor.foldBufferRow(4)
      editor.setCursorBufferPosition([4, 0])

      editor.duplicateLines()

      expect(editor.getTextInBufferRange([[2, 0], [11, 5]])).toBe(dedent`
        if (items.length <= 1) return items;
        var pivot = items.shift(), current, left = [], right = [];
        while(items.length > 0) {
          current = items.shift();
          current < pivot ? left.push(current) : right.push(current);
        }
        while(items.length > 0) {
          current = items.shift();
          current < pivot ? left.push(current) : right.push(current);
        }
      `.split('\n').map(l => `    ${l}`).join('\n'))
      expect(editor.getSelectedBufferRange()).toEqual([[8, 0], [8, 0]])
    })

    it('can duplicate the last line of the buffer', () => {
      editor.setSelectedBufferRange([[11, 0], [12, 2]])
      editor.duplicateLines()
      expect(editor.getTextInBufferRange([[11, 0], [14, 2]])).toBe('  ' + dedent `
          return sort(Array.apply(this, arguments));
        };
          return sort(Array.apply(this, arguments));
        };
      `.trim())
      expect(editor.getSelectedBufferRange()).toEqual([[13, 0], [14, 2]])
    })

    it('only duplicates lines containing multiple selections once', () => {
      editor.setText(dedent `
        aaaaaa
        bbbbbb
        cccccc
        dddddd
      `)
      editor.setSelectedBufferRanges([
        [[0, 1], [0, 2]],
        [[0, 3], [0, 4]],
        [[2, 1], [2, 2]],
        [[2, 3], [3, 1]],
        [[3, 3], [3, 4]]
      ])
      editor.duplicateLines()
      expect(editor.getText()).toBe(dedent `
        aaaaaa
        aaaaaa
        bbbbbb
        cccccc
        dddddd
        cccccc
        dddddd
      `)
      expect(editor.getSelectedBufferRanges()).toEqual([
        [[1, 1], [1, 2]],
        [[1, 3], [1, 4]],
        [[5, 1], [5, 2]],
        [[5, 3], [6, 1]],
        [[6, 3], [6, 4]]
      ])
    })
  })

  describe('when the editor contains surrogate pair characters', () => {
    it('correctly backspaces over them', () => {
      editor.setText('\uD835\uDF97\uD835\uDF97\uD835\uDF97')
      editor.moveToBottom()
      editor.backspace()
      expect(editor.getText()).toBe('\uD835\uDF97\uD835\uDF97')
      editor.backspace()
      expect(editor.getText()).toBe('\uD835\uDF97')
      editor.backspace()
      expect(editor.getText()).toBe('')
    })

    it('correctly deletes over them', () => {
      editor.setText('\uD835\uDF97\uD835\uDF97\uD835\uDF97')
      editor.moveToTop()
      editor.delete()
      expect(editor.getText()).toBe('\uD835\uDF97\uD835\uDF97')
      editor.delete()
      expect(editor.getText()).toBe('\uD835\uDF97')
      editor.delete()
      expect(editor.getText()).toBe('')
    })

    it('correctly moves over them', () => {
      editor.setText('\uD835\uDF97\uD835\uDF97\uD835\uDF97\n')
      editor.moveToTop()
      editor.moveRight()
      expect(editor.getCursorBufferPosition()).toEqual([0, 2])
      editor.moveRight()
      expect(editor.getCursorBufferPosition()).toEqual([0, 4])
      editor.moveRight()
      expect(editor.getCursorBufferPosition()).toEqual([0, 6])
      editor.moveRight()
      expect(editor.getCursorBufferPosition()).toEqual([1, 0])
      editor.moveLeft()
      expect(editor.getCursorBufferPosition()).toEqual([0, 6])
      editor.moveLeft()
      expect(editor.getCursorBufferPosition()).toEqual([0, 4])
      editor.moveLeft()
      expect(editor.getCursorBufferPosition()).toEqual([0, 2])
      editor.moveLeft()
      expect(editor.getCursorBufferPosition()).toEqual([0, 0])
    })
  })

  describe('when the editor contains variation sequence character pairs', () => {
    it('correctly backspaces over them', () => {
      editor.setText('\u2714\uFE0E\u2714\uFE0E\u2714\uFE0E')
      editor.moveToBottom()
      editor.backspace()
      expect(editor.getText()).toBe('\u2714\uFE0E\u2714\uFE0E')
      editor.backspace()
      expect(editor.getText()).toBe('\u2714\uFE0E')
      editor.backspace()
      expect(editor.getText()).toBe('')
    })

    it('correctly deletes over them', () => {
      editor.setText('\u2714\uFE0E\u2714\uFE0E\u2714\uFE0E')
      editor.moveToTop()
      editor.delete()
      expect(editor.getText()).toBe('\u2714\uFE0E\u2714\uFE0E')
      editor.delete()
      expect(editor.getText()).toBe('\u2714\uFE0E')
      editor.delete()
      expect(editor.getText()).toBe('')
    })

    it('correctly moves over them', () => {
      editor.setText('\u2714\uFE0E\u2714\uFE0E\u2714\uFE0E\n')
      editor.moveToTop()
      editor.moveRight()
      expect(editor.getCursorBufferPosition()).toEqual([0, 2])
      editor.moveRight()
      expect(editor.getCursorBufferPosition()).toEqual([0, 4])
      editor.moveRight()
      expect(editor.getCursorBufferPosition()).toEqual([0, 6])
      editor.moveRight()
      expect(editor.getCursorBufferPosition()).toEqual([1, 0])
      editor.moveLeft()
      expect(editor.getCursorBufferPosition()).toEqual([0, 6])
      editor.moveLeft()
      expect(editor.getCursorBufferPosition()).toEqual([0, 4])
      editor.moveLeft()
      expect(editor.getCursorBufferPosition()).toEqual([0, 2])
      editor.moveLeft()
      expect(editor.getCursorBufferPosition()).toEqual([0, 0])
    })
  })

  describe('.setIndentationForBufferRow', () => {
    describe('when the editor uses soft tabs but the row has hard tabs', () => {
      it('only replaces whitespace characters', () => {
        editor.setSoftWrapped(true)
        editor.setText('\t1\n\t2')
        editor.setCursorBufferPosition([0, 0])
        editor.setIndentationForBufferRow(0, 2)
        expect(editor.getText()).toBe('    1\n\t2')
      })
    })

    describe('when the indentation level is a non-integer', () => {
      it('does not throw an exception', () => {
        editor.setSoftWrapped(true)
        editor.setText('\t1\n\t2')
        editor.setCursorBufferPosition([0, 0])
        editor.setIndentationForBufferRow(0, 2.1)
        expect(editor.getText()).toBe('    1\n\t2')
      })
    })
  })

  describe("when the editor's grammar has an injection selector", () => {
    beforeEach(async () => {
      await atom.packages.activatePackage('language-text')
      await atom.packages.activatePackage('language-javascript')
    })

    it("includes the grammar's patterns when the selector matches the current scope in other grammars", async () => {
      await atom.packages.activatePackage('language-hyperlink')

      const grammar = atom.grammars.selectGrammar('text.js')
      const {line, tags} = grammar.tokenizeLine('var i; // http://github.com')

      const tokens = atom.grammars.decodeTokens(line, tags)
      expect(tokens[0].value).toBe('var')
      expect(tokens[0].scopes).toEqual(['source.js', 'storage.type.var.js'])
      expect(tokens[6].value).toBe('http://github.com')
      expect(tokens[6].scopes).toEqual(['source.js', 'comment.line.double-slash.js', 'markup.underline.link.http.hyperlink'])
    })

    describe('when the grammar is added', () => {
      it('retokenizes existing buffers that contain tokens that match the injection selector', async () => {
        editor = await atom.workspace.open('sample.js')
        editor.setText('// http://github.com')
        let tokens = editor.tokensForScreenRow(0)
        expect(tokens).toEqual([
          {text: '//', scopes: ['syntax--source syntax--js', 'syntax--comment syntax--line syntax--double-slash syntax--js', 'syntax--punctuation syntax--definition syntax--comment syntax--js']},
          {text: ' http://github.com', scopes: ['syntax--source syntax--js', 'syntax--comment syntax--line syntax--double-slash syntax--js']}
        ])

        await atom.packages.activatePackage('language-hyperlink')
        tokens = editor.tokensForScreenRow(0)
        expect(tokens).toEqual([
          {text: '//', scopes: ['syntax--source syntax--js', 'syntax--comment syntax--line syntax--double-slash syntax--js', 'syntax--punctuation syntax--definition syntax--comment syntax--js']},
          {text: ' ', scopes: ['syntax--source syntax--js', 'syntax--comment syntax--line syntax--double-slash syntax--js']},
          {text: 'http://github.com', scopes: ['syntax--source syntax--js', 'syntax--comment syntax--line syntax--double-slash syntax--js', 'syntax--markup syntax--underline syntax--link syntax--http syntax--hyperlink']}
        ])
      })

      describe('when the grammar is updated', () => {
        it('retokenizes existing buffers that contain tokens that match the injection selector', async () => {
          editor = await atom.workspace.open('sample.js')
          editor.setText('// SELECT * FROM OCTOCATS')
          let tokens = editor.tokensForScreenRow(0)
          expect(tokens).toEqual([
            {text: '//', scopes: ['syntax--source syntax--js', 'syntax--comment syntax--line syntax--double-slash syntax--js', 'syntax--punctuation syntax--definition syntax--comment syntax--js']},
            {text: ' SELECT * FROM OCTOCATS', scopes: ['syntax--source syntax--js', 'syntax--comment syntax--line syntax--double-slash syntax--js']}
          ])

          await atom.packages.activatePackage('package-with-injection-selector')
          tokens = editor.tokensForScreenRow(0)
          expect(tokens).toEqual([
            {text: '//', scopes: ['syntax--source syntax--js', 'syntax--comment syntax--line syntax--double-slash syntax--js', 'syntax--punctuation syntax--definition syntax--comment syntax--js']},
            {text: ' SELECT * FROM OCTOCATS', scopes: ['syntax--source syntax--js', 'syntax--comment syntax--line syntax--double-slash syntax--js']}
          ])

          await atom.packages.activatePackage('language-sql')
          tokens = editor.tokensForScreenRow(0)
          expect(tokens).toEqual([
            {text: '//', scopes: ['syntax--source syntax--js', 'syntax--comment syntax--line syntax--double-slash syntax--js', 'syntax--punctuation syntax--definition syntax--comment syntax--js']},
            {text: ' ', scopes: ['syntax--source syntax--js', 'syntax--comment syntax--line syntax--double-slash syntax--js']},
            {text: 'SELECT', scopes: ['syntax--source syntax--js', 'syntax--comment syntax--line syntax--double-slash syntax--js', 'syntax--keyword syntax--other syntax--DML syntax--sql']},
            {text: ' ', scopes: ['syntax--source syntax--js', 'syntax--comment syntax--line syntax--double-slash syntax--js']},
            {text: '*', scopes: ['syntax--source syntax--js', 'syntax--comment syntax--line syntax--double-slash syntax--js', 'syntax--keyword syntax--operator syntax--star syntax--sql']},
            {text: ' ', scopes: ['syntax--source syntax--js', 'syntax--comment syntax--line syntax--double-slash syntax--js']},
            {text: 'FROM', scopes: ['syntax--source syntax--js', 'syntax--comment syntax--line syntax--double-slash syntax--js', 'syntax--keyword syntax--other syntax--DML syntax--sql']},
            {text: ' OCTOCATS', scopes: ['syntax--source syntax--js', 'syntax--comment syntax--line syntax--double-slash syntax--js']}
          ])
        })
      })
    })
  })

  describe('.normalizeTabsInBufferRange()', () => {
    it("normalizes tabs depending on the editor's soft tab/tab length settings", () => {
      editor.setTabLength(1)
      editor.setSoftTabs(true)
      editor.setText('\t\t\t')
      editor.normalizeTabsInBufferRange([[0, 0], [0, 1]])
      expect(editor.getText()).toBe(' \t\t')

      editor.setTabLength(2)
      editor.normalizeTabsInBufferRange([[0, 0], [Infinity, Infinity]])
      expect(editor.getText()).toBe('     ')

      editor.setSoftTabs(false)
      editor.normalizeTabsInBufferRange([[0, 0], [Infinity, Infinity]])
      expect(editor.getText()).toBe('     ')
    })
  })

  describe('.pageUp/Down()', () => {
    it('moves the cursor down one page length', () => {
      editor.update({autoHeight: false})
      const element = editor.getElement()
      jasmine.attachToDOM(element)
      element.style.height = (element.component.getLineHeight() * 5) + 'px'
      element.measureDimensions()

      expect(editor.getCursorBufferPosition().row).toBe(0)

      editor.pageDown()
      expect(editor.getCursorBufferPosition().row).toBe(5)

      editor.pageDown()
      expect(editor.getCursorBufferPosition().row).toBe(10)

      editor.pageUp()
      expect(editor.getCursorBufferPosition().row).toBe(5)

      editor.pageUp()
      expect(editor.getCursorBufferPosition().row).toBe(0)
    })
  })

  describe('.selectPageUp/Down()', () => {
    it('selects one screen height of text up or down', () => {
      editor.update({autoHeight: false})
      const element = editor.getElement()
      jasmine.attachToDOM(element)
      element.style.height = (element.component.getLineHeight() * 5) + 'px'
      element.measureDimensions()

      expect(editor.getCursorBufferPosition().row).toBe(0)

      editor.selectPageDown()
      expect(editor.getSelectedBufferRanges()).toEqual([[[0, 0], [5, 0]]])

      editor.selectPageDown()
      expect(editor.getSelectedBufferRanges()).toEqual([[[0, 0], [10, 0]]])

      editor.selectPageDown()
      expect(editor.getSelectedBufferRanges()).toEqual([[[0, 0], [12, 2]]])

      editor.moveToBottom()
      editor.selectPageUp()
      expect(editor.getSelectedBufferRanges()).toEqual([[[7, 0], [12, 2]]])

      editor.selectPageUp()
      expect(editor.getSelectedBufferRanges()).toEqual([[[2, 0], [12, 2]]])

      editor.selectPageUp()
      expect(editor.getSelectedBufferRanges()).toEqual([[[0, 0], [12, 2]]])
    })
  })

  describe('::scrollToScreenPosition(position, [options])', () => {
    it('triggers ::onDidRequestAutoscroll with the logical coordinates along with the options', () => {
      const scrollSpy = jasmine.createSpy('::onDidRequestAutoscroll')
      editor.onDidRequestAutoscroll(scrollSpy)

      editor.scrollToScreenPosition([8, 20])
      editor.scrollToScreenPosition([8, 20], {center: true})
      editor.scrollToScreenPosition([8, 20], {center: false, reversed: true})

      expect(scrollSpy).toHaveBeenCalledWith({screenRange: [[8, 20], [8, 20]], options: {}})
      expect(scrollSpy).toHaveBeenCalledWith({screenRange: [[8, 20], [8, 20]], options: {center: true}})
      expect(scrollSpy).toHaveBeenCalledWith({screenRange: [[8, 20], [8, 20]], options: {center: false, reversed: true}})
    })
  })

  describe('scroll past end', () => {
    it('returns false by default but can be customized', () => {
      expect(editor.getScrollPastEnd()).toBe(false)
      editor.update({scrollPastEnd: true})
      expect(editor.getScrollPastEnd()).toBe(true)
      editor.update({scrollPastEnd: false})
      expect(editor.getScrollPastEnd()).toBe(false)
    })

    it('always returns false when autoHeight is on', () => {
      editor.update({autoHeight: true, scrollPastEnd: true})
      expect(editor.getScrollPastEnd()).toBe(false)
      editor.update({autoHeight: false})
      expect(editor.getScrollPastEnd()).toBe(true)
    })
  })

  describe('auto height', () => {
    it('returns true by default but can be customized', () => {
      editor = new TextEditor()
      expect(editor.getAutoHeight()).toBe(true)
      editor.update({autoHeight: false})
      expect(editor.getAutoHeight()).toBe(false)
      editor.update({autoHeight: true})
      expect(editor.getAutoHeight()).toBe(true)
      editor.destroy()
    })
  })

  describe('auto width', () => {
    it('returns false by default but can be customized', () => {
      expect(editor.getAutoWidth()).toBe(false)
      editor.update({autoWidth: true})
      expect(editor.getAutoWidth()).toBe(true)
      editor.update({autoWidth: false})
      expect(editor.getAutoWidth()).toBe(false)
    })
  })

  describe('.get/setPlaceholderText()', () => {
    it('can be created with placeholderText', () => {
      const newEditor = new TextEditor({
        mini: true,
        placeholderText: 'yep'
      })
      expect(newEditor.getPlaceholderText()).toBe('yep')
    })

    it('models placeholderText and emits an event when changed', () => {
      let handler
      editor.onDidChangePlaceholderText(handler = jasmine.createSpy())

      expect(editor.getPlaceholderText()).toBeUndefined()

      editor.setPlaceholderText('OK')
      expect(handler).toHaveBeenCalledWith('OK')
      expect(editor.getPlaceholderText()).toBe('OK')
    })
  })

  describe('gutters', () => {
    describe('the TextEditor constructor', () => {
      it('creates a line-number gutter', () => {
        expect(editor.getGutters().length).toBe(1)
        const lineNumberGutter = editor.gutterWithName('line-number')
        expect(lineNumberGutter.name).toBe('line-number')
        expect(lineNumberGutter.priority).toBe(0)
      })
    })

    describe('::addGutter', () => {
      it('can add a gutter', () => {
        expect(editor.getGutters().length).toBe(1) // line-number gutter
        const options = {
          name: 'test-gutter',
          priority: 1
        }
        const gutter = editor.addGutter(options)
        expect(editor.getGutters().length).toBe(2)
        expect(editor.getGutters()[1]).toBe(gutter)
      })

      it("does not allow a custom gutter with the 'line-number' name.", () => expect(editor.addGutter.bind(editor, {name: 'line-number'})).toThrow())
    })

    describe('::decorateMarker', () => {
      let marker

      beforeEach(() => marker = editor.markBufferRange([[1, 0], [1, 0]]))

      it('reflects an added decoration when one of its custom gutters is decorated.', () => {
        const gutter = editor.addGutter({'name': 'custom-gutter'})
        const decoration = gutter.decorateMarker(marker, {class: 'custom-class'})
        const gutterDecorations = editor.getDecorations({
          type: 'gutter',
          gutterName: 'custom-gutter',
          class: 'custom-class'
        })
        expect(gutterDecorations.length).toBe(1)
        expect(gutterDecorations[0]).toBe(decoration)
      })

      it('reflects an added decoration when its line-number gutter is decorated.', () => {
        const decoration = editor.gutterWithName('line-number').decorateMarker(marker, {class: 'test-class'})
        const gutterDecorations = editor.getDecorations({
          type: 'line-number',
          gutterName: 'line-number',
          class: 'test-class'
        })
        expect(gutterDecorations.length).toBe(1)
        expect(gutterDecorations[0]).toBe(decoration)
      })
    })

    describe('::observeGutters', () => {
      let payloads, callback

      beforeEach(() => {
        payloads = []
        callback = payload => payloads.push(payload)
      })

      it('calls the callback immediately with each existing gutter, and with each added gutter after that.', () => {
        const lineNumberGutter = editor.gutterWithName('line-number')
        editor.observeGutters(callback)
        expect(payloads).toEqual([lineNumberGutter])
        const gutter1 = editor.addGutter({name: 'test-gutter-1'})
        expect(payloads).toEqual([lineNumberGutter, gutter1])
        const gutter2 = editor.addGutter({name: 'test-gutter-2'})
        expect(payloads).toEqual([lineNumberGutter, gutter1, gutter2])
      })

      it('does not call the callback when a gutter is removed.', () => {
        const gutter = editor.addGutter({name: 'test-gutter'})
        editor.observeGutters(callback)
        payloads = []
        gutter.destroy()
        expect(payloads).toEqual([])
      })

      it('does not call the callback after the subscription has been disposed.', () => {
        const subscription = editor.observeGutters(callback)
        payloads = []
        subscription.dispose()
        editor.addGutter({name: 'test-gutter'})
        expect(payloads).toEqual([])
      })
    })

    describe('::onDidAddGutter', () => {
      let payloads, callback

      beforeEach(() => {
        payloads = []
        callback = payload => payloads.push(payload)
      })

      it('calls the callback with each newly-added gutter, but not with existing gutters.', () => {
        editor.onDidAddGutter(callback)
        expect(payloads).toEqual([])
        const gutter = editor.addGutter({name: 'test-gutter'})
        expect(payloads).toEqual([gutter])
      })

      it('does not call the callback after the subscription has been disposed.', () => {
        const subscription = editor.onDidAddGutter(callback)
        payloads = []
        subscription.dispose()
        editor.addGutter({name: 'test-gutter'})
        expect(payloads).toEqual([])
      })
    })

    describe('::onDidRemoveGutter', () => {
      let payloads, callback

      beforeEach(() => {
        payloads = []
        callback = payload => payloads.push(payload)
      })

      it('calls the callback when a gutter is removed.', () => {
        const gutter = editor.addGutter({name: 'test-gutter'})
        editor.onDidRemoveGutter(callback)
        expect(payloads).toEqual([])
        gutter.destroy()
        expect(payloads).toEqual(['test-gutter'])
      })

      it('does not call the callback after the subscription has been disposed.', () => {
        const gutter = editor.addGutter({name: 'test-gutter'})
        const subscription = editor.onDidRemoveGutter(callback)
        subscription.dispose()
        gutter.destroy()
        expect(payloads).toEqual([])
      })
    })
  })

  describe('decorations', () => {
    describe('::decorateMarker', () => {
      it('includes the decoration in the object returned from ::decorationsStateForScreenRowRange', () => {
        const marker = editor.markBufferRange([[2, 4], [6, 8]])
        const decoration = editor.decorateMarker(marker, {type: 'highlight', class: 'foo'})
        expect(editor.decorationsStateForScreenRowRange(0, 5)[decoration.id]).toEqual({
          properties: {type: 'highlight', class: 'foo'},
          screenRange: marker.getScreenRange(),
          bufferRange: marker.getBufferRange(),
          rangeIsReversed: false
        })
      })

      it("does not throw errors after the marker's containing layer is destroyed", () => {
        const layer = editor.addMarkerLayer()
        const marker = layer.markBufferRange([[2, 4], [6, 8]])
        const decoration = editor.decorateMarker(marker, {type: 'highlight', class: 'foo'})
        layer.destroy()
        editor.decorationsStateForScreenRowRange(0, 5)
      })
    })

    describe('::decorateMarkerLayer', () => {
      it('based on the markers in the layer, includes multiple decoration objects with the same properties and different ranges in the object returned from ::decorationsStateForScreenRowRange', () => {
        const layer1 = editor.getBuffer().addMarkerLayer()
        const marker1 = layer1.markRange([[2, 4], [6, 8]])
        const marker2 = layer1.markRange([[11, 0], [11, 12]])
        const layer2 = editor.getBuffer().addMarkerLayer()
        const marker3 = layer2.markRange([[8, 0], [9, 0]])

        const layer1Decoration1 = editor.decorateMarkerLayer(layer1, {type: 'highlight', class: 'foo'})
        const layer1Decoration2 = editor.decorateMarkerLayer(layer1, {type: 'highlight', class: 'bar'})
        const layer2Decoration = editor.decorateMarkerLayer(layer2, {type: 'highlight', class: 'baz'})

        let decorationState = editor.decorationsStateForScreenRowRange(0, 13)

        expect(decorationState[`${layer1Decoration1.id}-${marker1.id}`]).toEqual({
          properties: {type: 'highlight', class: 'foo'},
          screenRange: marker1.getRange(),
          bufferRange: marker1.getRange(),
          rangeIsReversed: false
        })
        expect(decorationState[`${layer1Decoration1.id}-${marker2.id}`]).toEqual({
          properties: {type: 'highlight', class: 'foo'},
          screenRange: marker2.getRange(),
          bufferRange: marker2.getRange(),
          rangeIsReversed: false
        })
        expect(decorationState[`${layer1Decoration2.id}-${marker1.id}`]).toEqual({
          properties: {type: 'highlight', class: 'bar'},
          screenRange: marker1.getRange(),
          bufferRange: marker1.getRange(),
          rangeIsReversed: false
        })
        expect(decorationState[`${layer1Decoration2.id}-${marker2.id}`]).toEqual({
          properties: {type: 'highlight', class: 'bar'},
          screenRange: marker2.getRange(),
          bufferRange: marker2.getRange(),
          rangeIsReversed: false
        })
        expect(decorationState[`${layer2Decoration.id}-${marker3.id}`]).toEqual({
          properties: {type: 'highlight', class: 'baz'},
          screenRange: marker3.getRange(),
          bufferRange: marker3.getRange(),
          rangeIsReversed: false
        })

        layer1Decoration1.destroy()

        decorationState = editor.decorationsStateForScreenRowRange(0, 12)
        expect(decorationState[`${layer1Decoration1.id}-${marker1.id}`]).toBeUndefined()
        expect(decorationState[`${layer1Decoration1.id}-${marker2.id}`]).toBeUndefined()
        expect(decorationState[`${layer1Decoration2.id}-${marker1.id}`]).toEqual({
          properties: {type: 'highlight', class: 'bar'},
          screenRange: marker1.getRange(),
          bufferRange: marker1.getRange(),
          rangeIsReversed: false
        })
        expect(decorationState[`${layer1Decoration2.id}-${marker2.id}`]).toEqual({
          properties: {type: 'highlight', class: 'bar'},
          screenRange: marker2.getRange(),
          bufferRange: marker2.getRange(),
          rangeIsReversed: false
        })
        expect(decorationState[`${layer2Decoration.id}-${marker3.id}`]).toEqual({
          properties: {type: 'highlight', class: 'baz'},
          screenRange: marker3.getRange(),
          bufferRange: marker3.getRange(),
          rangeIsReversed: false
        })

        layer1Decoration2.setPropertiesForMarker(marker1, {type: 'highlight', class: 'quux'})
        decorationState = editor.decorationsStateForScreenRowRange(0, 12)
        expect(decorationState[`${layer1Decoration2.id}-${marker1.id}`]).toEqual({
          properties: {type: 'highlight', class: 'quux'},
          screenRange: marker1.getRange(),
          bufferRange: marker1.getRange(),
          rangeIsReversed: false
        })

        layer1Decoration2.setPropertiesForMarker(marker1, null)
        decorationState = editor.decorationsStateForScreenRowRange(0, 12)
        expect(decorationState[`${layer1Decoration2.id}-${marker1.id}`]).toEqual({
          properties: {type: 'highlight', class: 'bar'},
          screenRange: marker1.getRange(),
          bufferRange: marker1.getRange(),
          rangeIsReversed: false
        })
      })
    })
  })

  describe('invisibles', () => {
    beforeEach(() => {
      editor.update({showInvisibles: true})
    })

    it('substitutes invisible characters according to the given rules', () => {
      const previousLineText = editor.lineTextForScreenRow(0)
      editor.update({invisibles: {eol: '?'}})
      expect(editor.lineTextForScreenRow(0)).not.toBe(previousLineText)
      expect(editor.lineTextForScreenRow(0).endsWith('?')).toBe(true)
      expect(editor.getInvisibles()).toEqual({eol: '?'})
    })

    it('does not use invisibles if showInvisibles is set to false', () => {
      editor.update({invisibles: {eol: '?'}})
      expect(editor.lineTextForScreenRow(0).endsWith('?')).toBe(true)

      editor.update({showInvisibles: false})
      expect(editor.lineTextForScreenRow(0).endsWith('?')).toBe(false)
    })
  })

  describe('indent guides', () => {
    it('shows indent guides when `editor.showIndentGuide` is set to true and the editor is not mini', () => {
      editor.setText('  foo')
      editor.setTabLength(2)

      editor.update({showIndentGuide: false})
      expect(editor.tokensForScreenRow(0)).toEqual([
        {text: '  ', scopes: ['syntax--source syntax--js', 'leading-whitespace']},
        {text: 'foo', scopes: ['syntax--source syntax--js']}
      ])

      editor.update({showIndentGuide: true})
      expect(editor.tokensForScreenRow(0)).toEqual([
        {text: '  ', scopes: ['syntax--source syntax--js', 'leading-whitespace indent-guide']},
        {text: 'foo', scopes: ['syntax--source syntax--js']}
      ])

      editor.setMini(true)
      expect(editor.tokensForScreenRow(0)).toEqual([
        {text: '  ', scopes: ['syntax--source syntax--js', 'leading-whitespace']},
        {text: 'foo', scopes: ['syntax--source syntax--js']}
      ])
    })
  })

  describe('softWrapAtPreferredLineLength', () => {
    it('soft wraps the editor at the preferred line length unless the editor is narrower or the editor is mini', () => {
      editor.update({
        editorWidthInChars: 30,
        softWrapped: true,
        softWrapAtPreferredLineLength: true,
        preferredLineLength: 20
      })

      expect(editor.lineTextForScreenRow(0)).toBe('var quicksort = ')

      editor.update({editorWidthInChars: 10})
      expect(editor.lineTextForScreenRow(0)).toBe('var ')

      editor.update({mini: true})
      expect(editor.lineTextForScreenRow(0)).toBe('var quicksort = function () {')
    })
  })

  describe('softWrapHangingIndentLength', () => {
    it('controls how much extra indentation is applied to soft-wrapped lines', () => {
      editor.setText('123456789')
      editor.update({
        editorWidthInChars: 8,
        softWrapped: true,
        softWrapHangingIndentLength: 2
      })
      expect(editor.lineTextForScreenRow(1)).toEqual('  9')

      editor.update({softWrapHangingIndentLength: 4})
      expect(editor.lineTextForScreenRow(1)).toEqual('    9')
    })
  })

  describe('::getElement', () => {
    it('returns an element', () => expect(editor.getElement() instanceof HTMLElement).toBe(true))
  })

  describe('setMaxScreenLineLength', () => {
    it('sets the maximum line length in the editor before soft wrapping is forced', () => {
      expect(editor.getSoftWrapColumn()).toBe(500)
      editor.update({
        maxScreenLineLength: 1500
      })
      expect(editor.getSoftWrapColumn()).toBe(1500)
    })
  })
})

describe('TextEditor', () => {
  let editor

  afterEach(() => {
    editor.destroy()
  })

  describe('.shouldPromptToSave()', () => {
    beforeEach(async () => {
      editor = await atom.workspace.open('sample.js')
      jasmine.unspy(editor, 'shouldPromptToSave')
      spyOn(atom.stateStore, 'isConnected').andReturn(true)
    })

    it('returns true when buffer has unsaved changes', () => {
      expect(editor.shouldPromptToSave()).toBeFalsy()
      editor.setText('changed')
      expect(editor.shouldPromptToSave()).toBeTruthy()
    })

    it("returns false when an editor's buffer is in use by more than one buffer", async () => {
      editor.setText('changed')

      atom.workspace.getActivePane().splitRight()
      const editor2 = await atom.workspace.open('sample.js', {autoIndent: false})
      expect(editor.shouldPromptToSave()).toBeFalsy()

      editor2.destroy()
      expect(editor.shouldPromptToSave()).toBeTruthy()
    })

    it('returns true when the window is closing if the file has changed on disk', async () => {
      jasmine.useRealClock()

      editor.setText('initial stuff')
      await editor.saveAs(temp.openSync('test-file').path)

      editor.setText('other stuff')
      fs.writeFileSync(editor.getPath(), 'new stuff')
      expect(editor.shouldPromptToSave({windowCloseRequested: true, projectHasPaths: true})).toBeFalsy()

      await new Promise(resolve => editor.onDidConflict(resolve))
      expect(editor.shouldPromptToSave({windowCloseRequested: true, projectHasPaths: true})).toBeTruthy()
    })

    it('returns false when the window is closing and the project has one or more directory paths', () => {
      editor.setText('changed')
      expect(editor.shouldPromptToSave({windowCloseRequested: true, projectHasPaths: true})).toBeFalsy()
    })

    it('returns false when the window is closing and the project has no directory paths', () => {
      editor.setText('changed')
      expect(editor.shouldPromptToSave({windowCloseRequested: true, projectHasPaths: false})).toBeTruthy()
    })
  })

  describe('.toggleLineCommentsInSelection()', () => {
    beforeEach(async () => {
      await atom.packages.activatePackage('language-javascript')
      editor = await atom.workspace.open('sample.js')
    })

    it('toggles comments on the selected lines', () => {
      editor.setSelectedBufferRange([[4, 5], [7, 5]])
      editor.toggleLineCommentsInSelection()

      expect(editor.lineTextForBufferRow(4)).toBe('    // while(items.length > 0) {')
      expect(editor.lineTextForBufferRow(5)).toBe('    //   current = items.shift();')
      expect(editor.lineTextForBufferRow(6)).toBe('    //   current < pivot ? left.push(current) : right.push(current);')
      expect(editor.lineTextForBufferRow(7)).toBe('    // }')
      expect(editor.getSelectedBufferRange()).toEqual([[4, 8], [7, 8]])

      editor.toggleLineCommentsInSelection()
      expect(editor.lineTextForBufferRow(4)).toBe('    while(items.length > 0) {')
      expect(editor.lineTextForBufferRow(5)).toBe('      current = items.shift();')
      expect(editor.lineTextForBufferRow(6)).toBe('      current < pivot ? left.push(current) : right.push(current);')
      expect(editor.lineTextForBufferRow(7)).toBe('    }')
    })

    it('does not comment the last line of a non-empty selection if it ends at column 0', () => {
      editor.setSelectedBufferRange([[4, 5], [7, 0]])
      editor.toggleLineCommentsInSelection()
      expect(editor.lineTextForBufferRow(4)).toBe('    // while(items.length > 0) {')
      expect(editor.lineTextForBufferRow(5)).toBe('    //   current = items.shift();')
      expect(editor.lineTextForBufferRow(6)).toBe('    //   current < pivot ? left.push(current) : right.push(current);')
      expect(editor.lineTextForBufferRow(7)).toBe('    }')
    })

    it('uncomments lines if all lines match the comment regex', () => {
      editor.setSelectedBufferRange([[0, 0], [0, 1]])
      editor.toggleLineCommentsInSelection()
      expect(editor.lineTextForBufferRow(0)).toBe('// var quicksort = function () {')

      editor.setSelectedBufferRange([[0, 0], [2, Infinity]])
      editor.toggleLineCommentsInSelection()
      expect(editor.lineTextForBufferRow(0)).toBe('// // var quicksort = function () {')
      expect(editor.lineTextForBufferRow(1)).toBe('//   var sort = function(items) {')
      expect(editor.lineTextForBufferRow(2)).toBe('//     if (items.length <= 1) return items;')

      editor.setSelectedBufferRange([[0, 0], [2, Infinity]])
      editor.toggleLineCommentsInSelection()
      expect(editor.lineTextForBufferRow(0)).toBe('// var quicksort = function () {')
      expect(editor.lineTextForBufferRow(1)).toBe('  var sort = function(items) {')
      expect(editor.lineTextForBufferRow(2)).toBe('    if (items.length <= 1) return items;')

      editor.setSelectedBufferRange([[0, 0], [0, Infinity]])
      editor.toggleLineCommentsInSelection()
      expect(editor.lineTextForBufferRow(0)).toBe('var quicksort = function () {')
    })

    it('uncomments commented lines separated by an empty line', () => {
      editor.setSelectedBufferRange([[0, 0], [1, Infinity]])
      editor.toggleLineCommentsInSelection()
      expect(editor.lineTextForBufferRow(0)).toBe('// var quicksort = function () {')
      expect(editor.lineTextForBufferRow(1)).toBe('//   var sort = function(items) {')

      editor.getBuffer().insert([0, Infinity], '\n')

      editor.setSelectedBufferRange([[0, 0], [2, Infinity]])
      editor.toggleLineCommentsInSelection()
      expect(editor.lineTextForBufferRow(0)).toBe('var quicksort = function () {')
      expect(editor.lineTextForBufferRow(1)).toBe('')
      expect(editor.lineTextForBufferRow(2)).toBe('  var sort = function(items) {')
    })

    it('preserves selection emptiness', () => {
      editor.setCursorBufferPosition([4, 0])
      editor.toggleLineCommentsInSelection()
      expect(editor.getLastSelection().isEmpty()).toBeTruthy()
    })

    it('does not explode if the current language mode has no comment regex', () => {
      const editor = new TextEditor({buffer: new TextBuffer({text: 'hello'})})
      editor.setSelectedBufferRange([[0, 0], [0, 5]])
      editor.toggleLineCommentsInSelection()
      expect(editor.lineTextForBufferRow(0)).toBe('hello')
    })

    it('does nothing for empty lines and null grammar', () => {
      atom.grammars.assignLanguageMode(editor, null)
      editor.setCursorBufferPosition([10, 0])
      editor.toggleLineCommentsInSelection()
      expect(editor.lineTextForBufferRow(10)).toBe('')
    })

    it('uncomments when the line lacks the trailing whitespace in the comment regex', () => {
      editor.setCursorBufferPosition([10, 0])
      editor.toggleLineCommentsInSelection()

      expect(editor.lineTextForBufferRow(10)).toBe('// ')
      expect(editor.getSelectedBufferRange()).toEqual([[10, 3], [10, 3]])
      editor.backspace()
      expect(editor.lineTextForBufferRow(10)).toBe('//')

      editor.toggleLineCommentsInSelection()
      expect(editor.lineTextForBufferRow(10)).toBe('')
      expect(editor.getSelectedBufferRange()).toEqual([[10, 0], [10, 0]])
    })

    it('uncomments when the line has leading whitespace', () => {
      editor.setCursorBufferPosition([10, 0])
      editor.toggleLineCommentsInSelection()

      expect(editor.lineTextForBufferRow(10)).toBe('// ')
      editor.moveToBeginningOfLine()
      editor.insertText('  ')
      editor.setSelectedBufferRange([[10, 0], [10, 0]])
      editor.toggleLineCommentsInSelection()
      expect(editor.lineTextForBufferRow(10)).toBe('  ')
    })
  })

  describe('.toggleLineCommentsForBufferRows', () => {
    describe('xml', () => {
      beforeEach(async () => {
        await atom.packages.activatePackage('language-xml')
        editor = await atom.workspace.open('test.xml')
        editor.setText('<!-- test -->')
      })

      it('removes the leading whitespace from the comment end pattern match when uncommenting lines', () => {
        editor.toggleLineCommentsForBufferRows(0, 0)
        expect(editor.lineTextForBufferRow(0)).toBe('test')
      })
    })

    describe('less', () => {
      beforeEach(async () => {
        await atom.packages.activatePackage('language-less')
        await atom.packages.activatePackage('language-css')
        editor = await atom.workspace.open('sample.less')
      })

      it('only uses the `commentEnd` pattern if it comes from the same grammar as the `commentStart` when commenting lines', () => {
        editor.toggleLineCommentsForBufferRows(0, 0)
        expect(editor.lineTextForBufferRow(0)).toBe('// @color: #4D926F;')
      })
    })

    describe('css', () => {
      beforeEach(async () => {
        await atom.packages.activatePackage('language-css')
        editor = await atom.workspace.open('css.css')
      })

      it('comments/uncomments lines in the given range', () => {
        editor.toggleLineCommentsForBufferRows(0, 1)
        expect(editor.lineTextForBufferRow(0)).toBe('/* body {')
        expect(editor.lineTextForBufferRow(1)).toBe('  font-size: 1234px; */')
        expect(editor.lineTextForBufferRow(2)).toBe('  width: 110%;')
        expect(editor.lineTextForBufferRow(3)).toBe('  font-weight: bold !important;')

        editor.toggleLineCommentsForBufferRows(2, 2)
        expect(editor.lineTextForBufferRow(0)).toBe('/* body {')
        expect(editor.lineTextForBufferRow(1)).toBe('  font-size: 1234px; */')
        expect(editor.lineTextForBufferRow(2)).toBe('  /* width: 110%; */')
        expect(editor.lineTextForBufferRow(3)).toBe('  font-weight: bold !important;')

        editor.toggleLineCommentsForBufferRows(0, 1)
        expect(editor.lineTextForBufferRow(0)).toBe('body {')
        expect(editor.lineTextForBufferRow(1)).toBe('  font-size: 1234px;')
        expect(editor.lineTextForBufferRow(2)).toBe('  /* width: 110%; */')
        expect(editor.lineTextForBufferRow(3)).toBe('  font-weight: bold !important;')
      })

      it('uncomments lines with leading whitespace', () => {
        editor.setTextInBufferRange([[2, 0], [2, Infinity]], '  /* width: 110%; */')
        editor.toggleLineCommentsForBufferRows(2, 2)
        expect(editor.lineTextForBufferRow(2)).toBe('  width: 110%;')
      })

      it('uncomments lines with trailing whitespace', () => {
        editor.setTextInBufferRange([[2, 0], [2, Infinity]], '/* width: 110%; */  ')
        editor.toggleLineCommentsForBufferRows(2, 2)
        expect(editor.lineTextForBufferRow(2)).toBe('width: 110%;  ')
      })

      it('uncomments lines with leading and trailing whitespace', () => {
        editor.setTextInBufferRange([[2, 0], [2, Infinity]], '   /* width: 110%; */ ')
        editor.toggleLineCommentsForBufferRows(2, 2)
        expect(editor.lineTextForBufferRow(2)).toBe('   width: 110%; ')
      })
    })

    describe('coffeescript', () => {
      beforeEach(async () => {
        await atom.packages.activatePackage('language-coffee-script')
        editor = await atom.workspace.open('coffee.coffee')
      })

      it('comments/uncomments lines in the given range', () => {
        editor.toggleLineCommentsForBufferRows(4, 6)
        expect(editor.lineTextForBufferRow(4)).toBe('    # pivot = items.shift()')
        expect(editor.lineTextForBufferRow(5)).toBe('    # left = []')
        expect(editor.lineTextForBufferRow(6)).toBe('    # right = []')

        editor.toggleLineCommentsForBufferRows(4, 5)
        expect(editor.lineTextForBufferRow(4)).toBe('    pivot = items.shift()')
        expect(editor.lineTextForBufferRow(5)).toBe('    left = []')
        expect(editor.lineTextForBufferRow(6)).toBe('    # right = []')
      })

      it('comments/uncomments empty lines', () => {
        editor.toggleLineCommentsForBufferRows(4, 7)
        expect(editor.lineTextForBufferRow(4)).toBe('    # pivot = items.shift()')
        expect(editor.lineTextForBufferRow(5)).toBe('    # left = []')
        expect(editor.lineTextForBufferRow(6)).toBe('    # right = []')
        expect(editor.lineTextForBufferRow(7)).toBe('    # ')

        editor.toggleLineCommentsForBufferRows(4, 5)
        expect(editor.lineTextForBufferRow(4)).toBe('    pivot = items.shift()')
        expect(editor.lineTextForBufferRow(5)).toBe('    left = []')
        expect(editor.lineTextForBufferRow(6)).toBe('    # right = []')
        expect(editor.lineTextForBufferRow(7)).toBe('    # ')
      })
    })

    describe('javascript', () => {
      beforeEach(async () => {
        await atom.packages.activatePackage('language-javascript')
        editor = await atom.workspace.open('sample.js')
      })

      it('comments/uncomments lines in the given range', () => {
        editor.toggleLineCommentsForBufferRows(4, 7)
        expect(editor.lineTextForBufferRow(4)).toBe('    // while(items.length > 0) {')
        expect(editor.lineTextForBufferRow(5)).toBe('    //   current = items.shift();')
        expect(editor.lineTextForBufferRow(6)).toBe('    //   current < pivot ? left.push(current) : right.push(current);')
        expect(editor.lineTextForBufferRow(7)).toBe('    // }')

        editor.toggleLineCommentsForBufferRows(4, 5)
        expect(editor.lineTextForBufferRow(4)).toBe('    while(items.length > 0) {')
        expect(editor.lineTextForBufferRow(5)).toBe('      current = items.shift();')
        expect(editor.lineTextForBufferRow(6)).toBe('    //   current < pivot ? left.push(current) : right.push(current);')
        expect(editor.lineTextForBufferRow(7)).toBe('    // }')

        editor.setText('\tvar i;')
        editor.toggleLineCommentsForBufferRows(0, 0)
        expect(editor.lineTextForBufferRow(0)).toBe('\t// var i;')

        editor.setText('var i;')
        editor.toggleLineCommentsForBufferRows(0, 0)
        expect(editor.lineTextForBufferRow(0)).toBe('// var i;')

        editor.setText(' var i;')
        editor.toggleLineCommentsForBufferRows(0, 0)
        expect(editor.lineTextForBufferRow(0)).toBe(' // var i;')

        editor.setText('  ')
        editor.toggleLineCommentsForBufferRows(0, 0)
        expect(editor.lineTextForBufferRow(0)).toBe('  // ')

        editor.setText('    a\n  \n    b')
        editor.toggleLineCommentsForBufferRows(0, 2)
        expect(editor.lineTextForBufferRow(0)).toBe('    // a')
        expect(editor.lineTextForBufferRow(1)).toBe('    // ')
        expect(editor.lineTextForBufferRow(2)).toBe('    // b')

        editor.setText('    \n    // var i;')
        editor.toggleLineCommentsForBufferRows(0, 1)
        expect(editor.lineTextForBufferRow(0)).toBe('    ')
        expect(editor.lineTextForBufferRow(1)).toBe('    var i;')
      })
    })
  })

  describe('folding', () => {
    beforeEach(async () => {
      await atom.packages.activatePackage('language-javascript')
    })

    it('maintains cursor buffer position when a folding/unfolding', async () => {
      editor = await atom.workspace.open('sample.js', {autoIndent: false})
      editor.setCursorBufferPosition([5, 5])
      editor.foldAll()
      expect(editor.getCursorBufferPosition()).toEqual([5, 5])
    })

    describe('.unfoldAll()', () => {
      it('unfolds every folded line', async () => {
        editor = await atom.workspace.open('sample.js', {autoIndent: false})

        const initialScreenLineCount = editor.getScreenLineCount()
        editor.foldBufferRow(0)
        editor.foldBufferRow(1)
        expect(editor.getScreenLineCount()).toBeLessThan(initialScreenLineCount)
        editor.unfoldAll()
        expect(editor.getScreenLineCount()).toBe(initialScreenLineCount)
      })

      it('unfolds every folded line with comments', async () => {
        editor = await atom.workspace.open('sample-with-comments.js', {autoIndent: false})

        const initialScreenLineCount = editor.getScreenLineCount()
        editor.foldBufferRow(0)
        editor.foldBufferRow(5)
        expect(editor.getScreenLineCount()).toBeLessThan(initialScreenLineCount)
        editor.unfoldAll()
        expect(editor.getScreenLineCount()).toBe(initialScreenLineCount)
      })
    })

    describe('.foldAll()', () => {
      it('folds every foldable line', async () => {
        editor = await atom.workspace.open('sample.js', {autoIndent: false})

        editor.foldAll()
        const [fold1, fold2, fold3] = editor.unfoldAll()
        expect([fold1.start.row, fold1.end.row]).toEqual([0, 12])
        expect([fold2.start.row, fold2.end.row]).toEqual([1, 9])
        expect([fold3.start.row, fold3.end.row]).toEqual([4, 7])
      })

      it('works with multi-line comments', async () => {
        editor = await atom.workspace.open('sample-with-comments.js', {autoIndent: false})

        editor.foldAll()
        const folds = editor.unfoldAll()
        expect(folds.length).toBe(8)
        expect([folds[0].start.row, folds[0].end.row]).toEqual([0, 30])
        expect([folds[1].start.row, folds[1].end.row]).toEqual([1, 4])
        expect([folds[2].start.row, folds[2].end.row]).toEqual([5, 27])
        expect([folds[3].start.row, folds[3].end.row]).toEqual([6, 8])
        expect([folds[4].start.row, folds[4].end.row]).toEqual([11, 16])
        expect([folds[5].start.row, folds[5].end.row]).toEqual([17, 20])
        expect([folds[6].start.row, folds[6].end.row]).toEqual([21, 22])
        expect([folds[7].start.row, folds[7].end.row]).toEqual([24, 25])
      })
    })

    describe('.foldBufferRow(bufferRow)', () => {
      beforeEach(async () => {
        editor = await atom.workspace.open('sample.js')
      })

      describe('when bufferRow can be folded', () => {
        it('creates a fold based on the syntactic region starting at the given row', () => {
          editor.foldBufferRow(1)
          const [fold] = editor.unfoldAll()
          expect([fold.start.row, fold.end.row]).toEqual([1, 9])
        })
      })

      describe("when bufferRow can't be folded", () => {
        it('searches upward for the first row that begins a syntactic region containing the given buffer row (and folds it)', () => {
          editor.foldBufferRow(8)
          const [fold] = editor.unfoldAll()
          expect([fold.start.row, fold.end.row]).toEqual([1, 9])
        })
      })

      describe('when the bufferRow is already folded', () => {
        it('searches upward for the first row that begins a syntactic region containing the folded row (and folds it)', () => {
          editor.foldBufferRow(2)
          expect(editor.isFoldedAtBufferRow(0)).toBe(false)
          expect(editor.isFoldedAtBufferRow(1)).toBe(true)

          editor.foldBufferRow(1)
          expect(editor.isFoldedAtBufferRow(0)).toBe(true)
        })
      })

      describe('when the bufferRow is in a multi-line comment', () => {
        it('searches upward and downward for surrounding comment lines and folds them as a single fold', () => {
          editor.buffer.insert([1, 0], '  //this is a comment\n  // and\n  //more docs\n\n//second comment')
          editor.foldBufferRow(1)
          const [fold] = editor.unfoldAll()
          expect([fold.start.row, fold.end.row]).toEqual([1, 3])
        })
      })

      describe('when the bufferRow is a single-line comment', () => {
        it('searches upward for the first row that begins a syntactic region containing the folded row (and folds it)', () => {
          editor.buffer.insert([1, 0], '  //this is a single line comment\n')
          editor.foldBufferRow(1)
          const [fold] = editor.unfoldAll()
          expect([fold.start.row, fold.end.row]).toEqual([0, 13])
        })
      })
    })

    describe('.foldCurrentRow()', () => {
      it('creates a fold at the location of the last cursor', async () => {
        editor = await atom.workspace.open()
        editor.setText('\nif (x) {\n  y()\n}')
        editor.setCursorBufferPosition([1, 0])
        expect(editor.getScreenLineCount()).toBe(4)
        editor.foldCurrentRow()
        expect(editor.getScreenLineCount()).toBe(3)
      })

      it('does nothing when the current row cannot be folded', async () => {
        editor = await atom.workspace.open()
        editor.setText('var x;\nx++\nx++')
        editor.setCursorBufferPosition([0, 0])
        expect(editor.getScreenLineCount()).toBe(3)
        editor.foldCurrentRow()
        expect(editor.getScreenLineCount()).toBe(3)
      })
    })

    describe('.foldAllAtIndentLevel(indentLevel)', () => {
      it('folds blocks of text at the given indentation level', async () => {
        editor = await atom.workspace.open('sample.js', {autoIndent: false})

        editor.foldAllAtIndentLevel(0)
        expect(editor.lineTextForScreenRow(0)).toBe(`var quicksort = function () {${editor.displayLayer.foldCharacter}`)
        expect(editor.getLastScreenRow()).toBe(0)

        editor.foldAllAtIndentLevel(1)
        expect(editor.lineTextForScreenRow(0)).toBe('var quicksort = function () {')
        expect(editor.lineTextForScreenRow(1)).toBe(`  var sort = function(items) {${editor.displayLayer.foldCharacter}`)
        expect(editor.getLastScreenRow()).toBe(4)

        editor.foldAllAtIndentLevel(2)
        expect(editor.lineTextForScreenRow(0)).toBe('var quicksort = function () {')
        expect(editor.lineTextForScreenRow(1)).toBe('  var sort = function(items) {')
        expect(editor.lineTextForScreenRow(2)).toBe('    if (items.length <= 1) return items;')
        expect(editor.getLastScreenRow()).toBe(9)
      })

      it('folds every foldable range at a given indentLevel', async () => {
        editor = await atom.workspace.open('sample-with-comments.js', {autoIndent: false})

        editor.foldAllAtIndentLevel(2)
        const folds = editor.unfoldAll()
        expect(folds.length).toBe(5)
        expect([folds[0].start.row, folds[0].end.row]).toEqual([6, 8])
        expect([folds[1].start.row, folds[1].end.row]).toEqual([11, 16])
        expect([folds[2].start.row, folds[2].end.row]).toEqual([17, 20])
        expect([folds[3].start.row, folds[3].end.row]).toEqual([21, 22])
        expect([folds[4].start.row, folds[4].end.row]).toEqual([24, 25])
      })

      it('does not fold anything but the indentLevel', async () => {
        editor = await atom.workspace.open('sample-with-comments.js', {autoIndent: false})

        editor.foldAllAtIndentLevel(0)
        const folds = editor.unfoldAll()
        expect(folds.length).toBe(1)
        expect([folds[0].start.row, folds[0].end.row]).toEqual([0, 30])
      })
    })

    describe('.isFoldableAtBufferRow(bufferRow)', () => {
      it('returns true if the line starts a multi-line comment', async () => {
        editor = await atom.workspace.open('sample-with-comments.js')

        expect(editor.isFoldableAtBufferRow(1)).toBe(true)
        expect(editor.isFoldableAtBufferRow(6)).toBe(true)
        expect(editor.isFoldableAtBufferRow(8)).toBe(false)
        expect(editor.isFoldableAtBufferRow(11)).toBe(true)
        expect(editor.isFoldableAtBufferRow(15)).toBe(false)
        expect(editor.isFoldableAtBufferRow(17)).toBe(true)
        expect(editor.isFoldableAtBufferRow(21)).toBe(true)
        expect(editor.isFoldableAtBufferRow(24)).toBe(true)
        expect(editor.isFoldableAtBufferRow(28)).toBe(false)
      })

      it('returns true for lines that end with a comment and are followed by an indented line', async () => {
        editor = await atom.workspace.open('sample-with-comments.js')

        expect(editor.isFoldableAtBufferRow(5)).toBe(true)
      })

      it("does not return true for a line in the middle of a comment that's followed by an indented line", async () => {
        editor = await atom.workspace.open('sample-with-comments.js')

        expect(editor.isFoldableAtBufferRow(7)).toBe(false)
        editor.buffer.insert([8, 0], '  ')
        expect(editor.isFoldableAtBufferRow(7)).toBe(false)
      })
    })
  })
})

function convertToHardTabs (buffer) {
  buffer.setText(buffer.getText().replace(/[ ]{2}/g, '\t'))
}<|MERGE_RESOLUTION|>--- conflicted
+++ resolved
@@ -86,7 +86,6 @@
     })
   })
 
-<<<<<<< HEAD
   describe('when the editor is readonly', () => {
     it('overrides TextBuffer.isModified to return false', async () => {
       const editor = await atom.workspace.open(null, {readOnly: true})
@@ -104,24 +103,6 @@
     })
   })
 
-  describe('when the editor is constructed with the largeFileMode option set to true', () => {
-    it("loads the editor but doesn't tokenize", async () => {
-      editor = await atom.workspace.openTextFile('sample.js', {largeFileMode: true})
-      buffer = editor.getBuffer()
-      expect(editor.lineTextForScreenRow(0)).toBe(buffer.lineForRow(0))
-      expect(editor.tokensForScreenRow(0).length).toBe(1)
-      expect(editor.tokensForScreenRow(1).length).toBe(2) // soft tab
-      expect(editor.lineTextForScreenRow(12)).toBe(buffer.lineForRow(12))
-      expect(editor.getCursorScreenPosition()).toEqual([0, 0])
-
-      editor.insertText('hey"')
-      expect(editor.tokensForScreenRow(0).length).toBe(1)
-      expect(editor.tokensForScreenRow(1).length).toBe(2)
-    })
-  })
-
-=======
->>>>>>> 4f73e810
   describe('.copy()', () => {
     it('returns a different editor with the same initial state', () => {
       expect(editor.getAutoHeight()).toBeFalsy()
