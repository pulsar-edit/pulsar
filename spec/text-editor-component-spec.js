const { conditionPromise, timeoutPromise: wait } = require('./helpers/async-spec-helpers');

const Random = require('random-seed');
const { getRandomBufferRange, buildRandomLines } = require('./helpers/random');
const TextEditorComponent = require('../src/text-editor-component');
const TextEditorElement = require('../src/text-editor-element');
const TextEditor = require('../src/text-editor');
const TextBuffer = require('text-buffer');
const { Point } = TextBuffer;
const fs = require('fs');
const path = require('path');
const Grim = require('grim');
const electron = require('electron');
const clipboard = electron.clipboard;

const SAMPLE_TEXT = fs.readFileSync(
  path.join(__dirname, 'fixtures', 'sample.js'),
  'utf8'
);

class DummyElement extends HTMLElement {
  connectedCallback() {
    this.didAttach();
  }
}

const editors = [];
let verticalScrollbarWidth, horizontalScrollbarHeight;

describe('TextEditorComponent', () => {
  beforeEach(() => {
<<<<<<< HEAD
    if (!window.customElements.get('text-editor-component-test-element')) {
=======
    if(!window.customElements.get('text-editor-component-test-element')) {
>>>>>>> 1bdcb9b9
      window.customElements.define(
        'text-editor-component-test-element',
        DummyElement
      );
    }
  })

  beforeEach(() => {
    jasmine.useRealClock();

    // Force scrollbars to be visible regardless of local system configuration
    const scrollbarStyle = document.createElement('style');
    scrollbarStyle.textContent =
      'atom-text-editor ::-webkit-scrollbar { -webkit-appearance: none }';
    jasmine.attachToDOM(scrollbarStyle);

    if (verticalScrollbarWidth == null) {
      const { component, element } = buildComponent({
        text: 'abcdefgh\n'.repeat(10),
        width: 30,
        height: 30
      });
      verticalScrollbarWidth = getVerticalScrollbarWidth(component);
      horizontalScrollbarHeight = getHorizontalScrollbarHeight(component);
      element.remove();
    }
  });

  afterEach(() => {
    for (const editor of editors) {
      editor.destroy();
    }
    editors.length = 0;
  });

  describe('rendering', () => {
    it('renders lines and line numbers for the visible region', async () => {
      const { component, element, editor } = buildComponent({
        rowsPerTile: 3,
        autoHeight: false
      });

      expect(queryOnScreenLineNumberElements(element).length).toBe(13);
      expect(queryOnScreenLineElements(element).length).toBe(13);

      element.style.height = 4 * component.measurements.lineHeight + 'px';
      await component.getNextUpdatePromise();
      expect(queryOnScreenLineNumberElements(element).length).toBe(9);
      expect(queryOnScreenLineElements(element).length).toBe(9);

      await setScrollTop(component, 5 * component.getLineHeight());

      // After scrolling down beyond > 3 rows, the order of line numbers and lines
      // in the DOM is a bit weird because the first tile is recycled to the bottom
      // when it is scrolled out of view
      expect(
        queryOnScreenLineNumberElements(element).map(element =>
          element.textContent.trim()
        )
      ).toEqual(['10', '11', '12', '4', '5', '6', '7', '8', '9']);
      expect(
        queryOnScreenLineElements(element).map(
          element => element.dataset.screenRow
        )
      ).toEqual(['9', '10', '11', '3', '4', '5', '6', '7', '8']);
      expect(
        queryOnScreenLineElements(element).map(element => element.textContent)
      ).toEqual([
        editor.lineTextForScreenRow(9),
        ' ', // this line is blank in the model, but we render a space to prevent the line from collapsing vertically
        editor.lineTextForScreenRow(11),
        editor.lineTextForScreenRow(3),
        editor.lineTextForScreenRow(4),
        editor.lineTextForScreenRow(5),
        editor.lineTextForScreenRow(6),
        editor.lineTextForScreenRow(7),
        editor.lineTextForScreenRow(8)
      ]);

      await setScrollTop(component, 2.5 * component.getLineHeight());
      expect(
        queryOnScreenLineNumberElements(element).map(element =>
          element.textContent.trim()
        )
      ).toEqual(['1', '2', '3', '4', '5', '6', '7', '8', '9']);
      expect(
        queryOnScreenLineElements(element).map(
          element => element.dataset.screenRow
        )
      ).toEqual(['0', '1', '2', '3', '4', '5', '6', '7', '8']);
      expect(
        queryOnScreenLineElements(element).map(element => element.textContent)
      ).toEqual([
        editor.lineTextForScreenRow(0),
        editor.lineTextForScreenRow(1),
        editor.lineTextForScreenRow(2),
        editor.lineTextForScreenRow(3),
        editor.lineTextForScreenRow(4),
        editor.lineTextForScreenRow(5),
        editor.lineTextForScreenRow(6),
        editor.lineTextForScreenRow(7),
        editor.lineTextForScreenRow(8)
      ]);
    });

    it('bases the width of the lines div on the width of the longest initially-visible screen line', async () => {
      const { component, element, editor } = buildComponent({
        rowsPerTile: 2,
        height: 20,
        width: 100
      });

      {
        expect(editor.getApproximateLongestScreenRow()).toBe(3);
        const expectedWidth = Math.ceil(
          component.pixelPositionForScreenPosition(Point(3, Infinity)).left +
            component.getBaseCharacterWidth()
        );
        expect(element.querySelector('.lines').style.width).toBe(
          expectedWidth + 'px'
        );
      }

      {
        // Get the next update promise synchronously here to ensure we don't
        // miss the update while polling the condition.
        const nextUpdatePromise = component.getNextUpdatePromise();
        await conditionPromise(
          () => editor.getApproximateLongestScreenRow() === 6
        );
        await nextUpdatePromise;

        // Capture the width of the lines before requesting the width of
        // longest line, because making that request forces a DOM update
        const actualWidth = element.querySelector('.lines').style.width;
        const expectedWidth = Math.ceil(
          component.pixelPositionForScreenPosition(Point(6, Infinity)).left +
            component.getBaseCharacterWidth()
        );
        expect(actualWidth).toBe(expectedWidth + 'px');
      }

      // eslint-disable-next-line no-lone-blocks
      {
        // Make sure we do not throw an error if a synchronous update is
        // triggered before measuring the longest line from a
        // previously-scheduled update.
        editor.getBuffer().insert(Point(12, Infinity), 'x'.repeat(100));
        expect(editor.getLongestScreenRow()).toBe(12);

        TextEditorComponent.getScheduler().readDocument(() => {
          // This will happen before the measurement phase of the update
          // triggered above.
          component.pixelPositionForScreenPosition(Point(11, Infinity));
        });

        await component.getNextUpdatePromise();
      }
    });

    it('re-renders lines when their height changes', async () => {
      const { component, element } = buildComponent({
        rowsPerTile: 3,
        autoHeight: false
      });
      element.style.height = 4 * component.measurements.lineHeight + 'px';
      await component.getNextUpdatePromise();
      expect(queryOnScreenLineNumberElements(element).length).toBe(9);
      expect(queryOnScreenLineElements(element).length).toBe(9);

      element.style.lineHeight = '2.0';
      TextEditor.didUpdateStyles();
      await component.getNextUpdatePromise();
      expect(queryOnScreenLineNumberElements(element).length).toBe(6);
      expect(queryOnScreenLineElements(element).length).toBe(6);

      element.style.lineHeight = '0.7';
      TextEditor.didUpdateStyles();
      await component.getNextUpdatePromise();
      expect(queryOnScreenLineNumberElements(element).length).toBe(12);
      expect(queryOnScreenLineElements(element).length).toBe(12);

      element.style.lineHeight = '0.05';
      TextEditor.didUpdateStyles();
      await component.getNextUpdatePromise();
      expect(queryOnScreenLineNumberElements(element).length).toBe(13);
      expect(queryOnScreenLineElements(element).length).toBe(13);

      element.style.lineHeight = '0';
      TextEditor.didUpdateStyles();
      await component.getNextUpdatePromise();
      expect(queryOnScreenLineNumberElements(element).length).toBe(13);
      expect(queryOnScreenLineElements(element).length).toBe(13);

      element.style.lineHeight = '1';
      TextEditor.didUpdateStyles();
      await component.getNextUpdatePromise();
      expect(queryOnScreenLineNumberElements(element).length).toBe(9);
      expect(queryOnScreenLineElements(element).length).toBe(9);
    });

    it('makes the content at least as tall as the scroll container client height', async () => {
      const { component, editor } = buildComponent({
        text: 'a'.repeat(100),
        width: 50,
        height: 100
      });
      expect(component.refs.content.offsetHeight).toBe(
        100 - getHorizontalScrollbarHeight(component)
      );

      editor.setText('a\n'.repeat(30));
      await component.getNextUpdatePromise();
      expect(component.refs.content.offsetHeight).toBeGreaterThan(100);
      expect(component.refs.content.offsetHeight).toBeNear(
        component.getContentHeight(),
        2
      );
    });

    it('honors the scrollPastEnd option by adding empty space equivalent to the clientHeight to the end of the content area', async () => {
      const { component, editor } = buildComponent({
        autoHeight: false,
        autoWidth: false
      });

      await editor.update({ scrollPastEnd: true });
      await setEditorHeightInLines(component, 6);

      // scroll to end
      await setScrollTop(component, Infinity);
      expect(component.getFirstVisibleRow()).toBe(
        editor.getScreenLineCount() - 3
      );

      editor.update({ scrollPastEnd: false });
      await component.getNextUpdatePromise(); // wait for scrollable content resize
      expect(component.getFirstVisibleRow()).toBe(
        editor.getScreenLineCount() - 6
      );

      // Always allows at least 3 lines worth of overscroll if the editor is short
      await setEditorHeightInLines(component, 2);
      await editor.update({ scrollPastEnd: true });
      await setScrollTop(component, Infinity);
      expect(component.getFirstVisibleRow()).toBe(
        editor.getScreenLineCount() + 1
      );
    });

    it('does not fire onDidChangeScrollTop listeners when assigning the same maximal value and the content height has fractional pixels (regression)', async () => {
      const { component, element, editor } = buildComponent({
        autoHeight: false,
        autoWidth: false
      });
      await setEditorHeightInLines(component, 3);

      // Force a fractional content height with a block decoration
      const item = document.createElement('div');
      item.style.height = '10.6px';
      editor.decorateMarker(editor.markBufferPosition([0, 0]), {
        type: 'block',
        item
      });
      await component.getNextUpdatePromise();

      component.setScrollTop(Infinity);
      element.onDidChangeScrollTop(newScrollTop => {
        throw new Error('Scroll top should not have changed');
      });
      component.setScrollTop(component.getScrollTop());
    });

    it('gives the line number tiles an explicit width and height so their layout can be strictly contained', async () => {
      const { component, editor } = buildComponent({ rowsPerTile: 3 });

      const lineNumberGutterElement =
        component.refs.gutterContainer.refs.lineNumberGutter.element;
      expect(lineNumberGutterElement.offsetHeight).toBeNear(
        component.getScrollHeight()
      );

      for (const child of lineNumberGutterElement.children) {
        expect(child.offsetWidth).toBe(lineNumberGutterElement.offsetWidth);
        if (!child.classList.contains('line-number')) {
          for (const lineNumberElement of child.children) {
            expect(lineNumberElement.offsetWidth).toBe(
              lineNumberGutterElement.offsetWidth
            );
          }
        }
      }

      editor.setText('x\n'.repeat(99));
      await component.getNextUpdatePromise();
      expect(lineNumberGutterElement.offsetHeight).toBeNear(
        component.getScrollHeight()
      );
      for (const child of lineNumberGutterElement.children) {
        expect(child.offsetWidth).toBe(lineNumberGutterElement.offsetWidth);
        if (!child.classList.contains('line-number')) {
          for (const lineNumberElement of child.children) {
            expect(lineNumberElement.offsetWidth).toBe(
              lineNumberGutterElement.offsetWidth
            );
          }
        }
      }
    });

    it('keeps the number of tiles stable when the visible line count changes during vertical scrolling', async () => {
      const { component } = buildComponent({
        rowsPerTile: 3,
        autoHeight: false
      });
      await setEditorHeightInLines(component, 5.5);
      expect(component.refs.lineTiles.children.length).toBe(3 + 2); // account for cursors and highlights containers

      await setScrollTop(component, 0.5 * component.getLineHeight());
      expect(component.refs.lineTiles.children.length).toBe(3 + 2); // account for cursors and highlights containers

      await setScrollTop(component, 1 * component.getLineHeight());
      expect(component.refs.lineTiles.children.length).toBe(3 + 2); // account for cursors and highlights containers
    });

    it('recycles tiles on resize', async () => {
      const { component } = buildComponent({
        rowsPerTile: 2,
        autoHeight: false
      });
      await setEditorHeightInLines(component, 7);
      await setScrollTop(component, 3.5 * component.getLineHeight());
      const lineNode = lineNodeForScreenRow(component, 7);
      await setEditorHeightInLines(component, 4);
      expect(lineNodeForScreenRow(component, 7)).toBe(lineNode);
    });

    it("updates lines numbers when a row's foldability changes (regression)", async () => {
      const { component, editor } = buildComponent({ text: 'abc\n' });
      editor.setCursorBufferPosition([1, 0]);
      await component.getNextUpdatePromise();
      expect(
        lineNumberNodeForScreenRow(component, 0).querySelector('.foldable')
      ).toBeNull();

      editor.insertText('  def');
      await component.getNextUpdatePromise();
      expect(
        lineNumberNodeForScreenRow(component, 0).querySelector('.foldable')
      ).toBeDefined();

      editor.undo();
      await component.getNextUpdatePromise();
      expect(
        lineNumberNodeForScreenRow(component, 0).querySelector('.foldable')
      ).toBeNull();
    });

    it('shows the foldable icon on the last screen row of a buffer row that can be folded', async () => {
      const { component } = buildComponent({
        text: 'abc\n  de\nfghijklm\n  no',
        softWrapped: true
      });
      await setEditorWidthInCharacters(component, 5);
      expect(
        lineNumberNodeForScreenRow(component, 0).classList.contains('foldable')
      ).toBe(true);
      expect(
        lineNumberNodeForScreenRow(component, 1).classList.contains('foldable')
      ).toBe(false);
      expect(
        lineNumberNodeForScreenRow(component, 2).classList.contains('foldable')
      ).toBe(false);
      expect(
        lineNumberNodeForScreenRow(component, 3).classList.contains('foldable')
      ).toBe(true);
      expect(
        lineNumberNodeForScreenRow(component, 4).classList.contains('foldable')
      ).toBe(false);
    });

    it('renders dummy vertical and horizontal scrollbars when content overflows', async () => {
      const { component, editor } = buildComponent({
        height: 100,
        width: 100
      });
      const verticalScrollbar = component.refs.verticalScrollbar.element;
      const horizontalScrollbar = component.refs.horizontalScrollbar.element;
      expect(verticalScrollbar.scrollHeight).toBeNear(
        component.getContentHeight()
      );
      expect(horizontalScrollbar.scrollWidth).toBeNear(
        component.getContentWidth()
      );
      expect(getVerticalScrollbarWidth(component)).toBeGreaterThan(0);
      expect(getHorizontalScrollbarHeight(component)).toBeGreaterThan(0);
      expect(verticalScrollbar.style.bottom).toBe(
        getVerticalScrollbarWidth(component) + 'px'
      );
      expect(verticalScrollbar.style.visibility).toBe('');
      expect(horizontalScrollbar.style.right).toBe(
        getHorizontalScrollbarHeight(component) + 'px'
      );
      expect(horizontalScrollbar.style.visibility).toBe('');
      expect(component.refs.scrollbarCorner).toBeDefined();

      setScrollTop(component, 100);
      await setScrollLeft(component, 100);
      expect(verticalScrollbar.scrollTop).toBe(100);
      expect(horizontalScrollbar.scrollLeft).toBe(100);

      verticalScrollbar.scrollTop = 120;
      horizontalScrollbar.scrollLeft = 120;
      await component.getNextUpdatePromise();
      expect(component.getScrollTop()).toBe(120);
      expect(component.getScrollLeft()).toBe(120);

      editor.setText('a\n'.repeat(15));
      await component.getNextUpdatePromise();
      expect(getVerticalScrollbarWidth(component)).toBeGreaterThan(0);
      expect(getHorizontalScrollbarHeight(component)).toBe(0);
      expect(verticalScrollbar.style.visibility).toBe('');
      expect(horizontalScrollbar.style.visibility).toBe('hidden');

      editor.setText('a'.repeat(100));
      await component.getNextUpdatePromise();
      expect(getVerticalScrollbarWidth(component)).toBe(0);
      expect(getHorizontalScrollbarHeight(component)).toBeGreaterThan(0);
      expect(verticalScrollbar.style.visibility).toBe('hidden');
      expect(horizontalScrollbar.style.visibility).toBe('');

      editor.setText('');
      await component.getNextUpdatePromise();
      expect(getVerticalScrollbarWidth(component)).toBe(0);
      expect(getHorizontalScrollbarHeight(component)).toBe(0);
      expect(verticalScrollbar.style.visibility).toBe('hidden');
      expect(horizontalScrollbar.style.visibility).toBe('hidden');
    });

    describe('when scrollbar styles change or the editor element is detached and then reattached', () => {
      it('updates the bottom/right of dummy scrollbars and client height/width measurements', async () => {
        const { component, element, editor } = buildComponent({
          height: 100,
          width: 100
        });
        expect(getHorizontalScrollbarHeight(component)).toBeGreaterThan(10);
        expect(getVerticalScrollbarWidth(component)).toBeGreaterThan(10);
        setScrollTop(component, 20);
        setScrollLeft(component, 10);
        await component.getNextUpdatePromise();

        // Updating scrollbar styles.
        const style = document.createElement('style');
        style.textContent =
          '::-webkit-scrollbar { height: 10px; width: 10px; }';
        jasmine.attachToDOM(style);
        TextEditor.didUpdateScrollbarStyles();
        await component.getNextUpdatePromise();

        expect(getHorizontalScrollbarHeight(component)).toBeNear(10);
        expect(getVerticalScrollbarWidth(component)).toBeNear(10);
        expect(
          component.refs.horizontalScrollbar.element.style.right
        ).toHaveNearPixels('10px');
        expect(
          component.refs.verticalScrollbar.element.style.bottom
        ).toHaveNearPixels('10px');
        expect(component.refs.horizontalScrollbar.element.scrollLeft).toBeNear(
          10
        );
        expect(component.refs.verticalScrollbar.element.scrollTop).toBeNear(20);
        expect(component.getScrollContainerClientHeight()).toBeNear(100 - 10);
        expect(component.getScrollContainerClientWidth()).toBeNear(
          100 - component.getGutterContainerWidth() - 10
        );

        // Detaching and re-attaching the editor element.
        element.remove();
        jasmine.attachToDOM(element);

        expect(getHorizontalScrollbarHeight(component)).toBeNear(10);
        expect(getVerticalScrollbarWidth(component)).toBeNear(10);
        expect(
          component.refs.horizontalScrollbar.element.style.right
        ).toHaveNearPixels('10px');
        expect(
          component.refs.verticalScrollbar.element.style.bottom
        ).toHaveNearPixels('10px');
        expect(component.refs.horizontalScrollbar.element.scrollLeft).toBeNear(
          10
        );
        expect(component.refs.verticalScrollbar.element.scrollTop).toBeNear(20);
        expect(component.getScrollContainerClientHeight()).toBeNear(100 - 10);
        expect(component.getScrollContainerClientWidth()).toBeNear(
          100 - component.getGutterContainerWidth() - 10
        );

        // Ensure we don't throw an error trying to remeasure non-existent scrollbars for mini editors.
        await editor.update({ mini: true });
        TextEditor.didUpdateScrollbarStyles();
        component.scheduleUpdate();
        await component.getNextUpdatePromise();
      });
    });

    it('renders cursors within the visible row range', async () => {
      const { component, element, editor } = buildComponent({
        height: 40,
        rowsPerTile: 2
      });
      await setScrollTop(component, 100);

      expect(component.getRenderedStartRow()).toBe(4);
      expect(component.getRenderedEndRow()).toBe(10);

      editor.setCursorScreenPosition([0, 0], { autoscroll: false }); // out of view
      editor.addCursorAtScreenPosition([2, 2], { autoscroll: false }); // out of view
      editor.addCursorAtScreenPosition([4, 0], { autoscroll: false }); // line start
      editor.addCursorAtScreenPosition([4, 4], { autoscroll: false }); // at token boundary
      editor.addCursorAtScreenPosition([4, 6], { autoscroll: false }); // within token
      editor.addCursorAtScreenPosition([5, Infinity], { autoscroll: false }); // line end
      editor.addCursorAtScreenPosition([10, 2], { autoscroll: false }); // out of view
      await component.getNextUpdatePromise();

      let cursorNodes = Array.from(element.querySelectorAll('.cursor'));
      expect(cursorNodes.length).toBe(4);
      verifyCursorPosition(component, cursorNodes[0], 4, 0);
      verifyCursorPosition(component, cursorNodes[1], 4, 4);
      verifyCursorPosition(component, cursorNodes[2], 4, 6);
      verifyCursorPosition(component, cursorNodes[3], 5, 30);

      editor.setCursorScreenPosition([8, 11], { autoscroll: false });
      await component.getNextUpdatePromise();

      cursorNodes = Array.from(element.querySelectorAll('.cursor'));
      expect(cursorNodes.length).toBe(1);
      verifyCursorPosition(component, cursorNodes[0], 8, 11);

      editor.setCursorScreenPosition([0, 0], { autoscroll: false });
      await component.getNextUpdatePromise();

      cursorNodes = Array.from(element.querySelectorAll('.cursor'));
      expect(cursorNodes.length).toBe(0);

      editor.setSelectedScreenRange([[8, 0], [12, 0]], { autoscroll: false });
      await component.getNextUpdatePromise();
      cursorNodes = Array.from(element.querySelectorAll('.cursor'));
      expect(cursorNodes.length).toBe(0);
    });

    it('hides cursors with non-empty selections when showCursorOnSelection is false', async () => {
      const { component, element, editor } = buildComponent();
      editor.setSelectedScreenRanges([[[0, 0], [0, 3]], [[1, 0], [1, 0]]]);
      await component.getNextUpdatePromise();
      {
        const cursorNodes = Array.from(element.querySelectorAll('.cursor'));
        expect(cursorNodes.length).toBe(2);
        verifyCursorPosition(component, cursorNodes[0], 0, 3);
        verifyCursorPosition(component, cursorNodes[1], 1, 0);
      }

      editor.update({ showCursorOnSelection: false });
      await component.getNextUpdatePromise();
      {
        const cursorNodes = Array.from(element.querySelectorAll('.cursor'));
        expect(cursorNodes.length).toBe(1);
        verifyCursorPosition(component, cursorNodes[0], 1, 0);
      }

      editor.setSelectedScreenRanges([[[0, 0], [0, 3]], [[1, 0], [1, 4]]]);
      await component.getNextUpdatePromise();
      {
        const cursorNodes = Array.from(element.querySelectorAll('.cursor'));
        expect(cursorNodes.length).toBe(0);
      }
    });

    /**
    * TODO: FAILING TEST - This test fails with the following output:
    * Error: Timed out waiting on anonymous condition at
    * conditionPromise (/home/runner/work/pulsar/pulsar/spec/async-spec-helpers.js:20:13)
    */
    xit('blinks cursors when the editor is focused and the cursors are not moving', async () => {
      assertDocumentFocused();
      const { component, element, editor } = buildComponent();
      component.props.cursorBlinkPeriod = 30;
      component.props.cursorBlinkResumeDelay = 30;
      editor.addCursorAtScreenPosition([1, 0]);

      element.focus();
      await component.getNextUpdatePromise();
      const [cursor1, cursor2] = element.querySelectorAll('.cursor');

      await conditionPromise(
        () =>
          getComputedStyle(cursor1).opacity === '1' &&
          getComputedStyle(cursor2).opacity === '1'
      );
      await conditionPromise(
        () =>
          getComputedStyle(cursor1).opacity === '0' &&
          getComputedStyle(cursor2).opacity === '0'
      );
      await conditionPromise(
        () =>
          getComputedStyle(cursor1).opacity === '1' &&
          getComputedStyle(cursor2).opacity === '1'
      );

      editor.moveRight();
      await component.getNextUpdatePromise();

      expect(getComputedStyle(cursor1).opacity).toBe('1');
      expect(getComputedStyle(cursor2).opacity).toBe('1');
    });

    it('gives cursors at the end of lines the width of an "x" character', async () => {
      const { component, element, editor } = buildComponent();
      editor.setText('abcde');
      await setEditorWidthInCharacters(component, 5.5);

      editor.setCursorScreenPosition([0, Infinity]);
      await component.getNextUpdatePromise();
      expect(element.querySelector('.cursor').offsetWidth).toBe(
        Math.round(component.getBaseCharacterWidth())
      );

      // Clip cursor width when soft-wrap is on and the cursor is at the end of
      // the line. This prevents the parent tile from disabling sub-pixel
      // anti-aliasing. For some reason, adding overflow: hidden to the cursor
      // container doesn't solve this issue so we're adding this workaround instead.
      editor.setSoftWrapped(true);
      await component.getNextUpdatePromise();
      expect(element.querySelector('.cursor').offsetWidth).toBeLessThan(
        Math.round(component.getBaseCharacterWidth())
      );
    });

    it('positions and sizes cursors correctly when they are located next to a fold marker', async () => {
      const { component, element, editor } = buildComponent();
      editor.foldBufferRange([[0, 3], [0, 6]]);

      editor.setCursorScreenPosition([0, 3]);
      await component.getNextUpdatePromise();
      verifyCursorPosition(component, element.querySelector('.cursor'), 0, 3);

      editor.setCursorScreenPosition([0, 4]);
      await component.getNextUpdatePromise();
      verifyCursorPosition(component, element.querySelector('.cursor'), 0, 4);
    });

    it('positions cursors and placeholder text correctly when the lines container has a margin and/or is padded', async () => {
      const { component, element, editor } = buildComponent({
        placeholderText: 'testing'
      });

      component.refs.lineTiles.style.marginLeft = '10px';
      TextEditor.didUpdateStyles();
      await component.getNextUpdatePromise();

      editor.setCursorBufferPosition([0, 3]);
      await component.getNextUpdatePromise();
      verifyCursorPosition(component, element.querySelector('.cursor'), 0, 3);

      editor.setCursorScreenPosition([1, 0]);
      await component.getNextUpdatePromise();
      verifyCursorPosition(component, element.querySelector('.cursor'), 1, 0);

      component.refs.lineTiles.style.paddingTop = '5px';
      TextEditor.didUpdateStyles();
      await component.getNextUpdatePromise();
      verifyCursorPosition(component, element.querySelector('.cursor'), 1, 0);

      editor.setCursorScreenPosition([2, 2]);
      TextEditor.didUpdateStyles();
      await component.getNextUpdatePromise();
      verifyCursorPosition(component, element.querySelector('.cursor'), 2, 2);

      editor.setText('');
      await component.getNextUpdatePromise();

      const placeholderTextLeft = element
        .querySelector('.placeholder-text')
        .getBoundingClientRect().left;
      const linesLeft = component.refs.lineTiles.getBoundingClientRect().left;
      expect(placeholderTextLeft).toBe(linesLeft);
    });

    it('places the hidden input element at the location of the last cursor if it is visible', async () => {
      const { component, editor } = buildComponent({
        height: 60,
        width: 120,
        rowsPerTile: 2
      });
      const { hiddenInput } = component.refs.cursorsAndInput.refs;
      setScrollTop(component, 100);
      await setScrollLeft(component, 40);

      expect(component.getRenderedStartRow()).toBe(4);
      expect(component.getRenderedEndRow()).toBe(10);

      // When out of view, the hidden input is positioned at 0, 0
      expect(editor.getCursorScreenPosition()).toEqual([0, 0]);
      expect(hiddenInput.offsetTop).toBe(0);
      expect(hiddenInput.offsetLeft).toBe(0);

      // Otherwise it is positioned at the last cursor position
      editor.addCursorAtScreenPosition([7, 4]);
      await component.getNextUpdatePromise();
      expect(hiddenInput.getBoundingClientRect().top).toBe(
        clientTopForLine(component, 7)
      );
      expect(Math.round(hiddenInput.getBoundingClientRect().left)).toBeNear(
        clientLeftForCharacter(component, 7, 4)
      );
    });

    it('soft wraps lines based on the content width when soft wrap is enabled', async () => {
      let baseCharacterWidth, gutterContainerWidth;
      {
        const { component, editor } = buildComponent();
        baseCharacterWidth = component.getBaseCharacterWidth();
        gutterContainerWidth = component.getGutterContainerWidth();
        editor.destroy();
      }

      const { component, element, editor } = buildComponent({
        width: gutterContainerWidth + baseCharacterWidth * 55,
        attach: false
      });
      editor.setSoftWrapped(true);
      jasmine.attachToDOM(element);

      expect(getEditorWidthInBaseCharacters(component)).toBe(55);
      expect(lineNodeForScreenRow(component, 3).textContent).toBe(
        '    var pivot = items.shift(), current, left = [], '
      );
      expect(lineNodeForScreenRow(component, 4).textContent).toBe(
        '    right = [];'
      );

      const { scrollContainer } = component.refs;
      expect(scrollContainer.clientWidth).toBe(scrollContainer.scrollWidth);
    });

    it('correctly forces the display layer to index visible rows when resizing (regression)', async () => {
      const text = 'a'.repeat(30) + '\n' + 'b'.repeat(1000);
      const { component, element, editor } = buildComponent({
        height: 300,
        width: 800,
        attach: false,
        text
      });
      editor.setSoftWrapped(true);
      jasmine.attachToDOM(element);

      element.style.width = 200 + 'px';
      await component.getNextUpdatePromise();
      expect(queryOnScreenLineElements(element).length).toBe(24);
    });

    it('decorates the line numbers of folded lines', async () => {
      const { component, editor } = buildComponent();
      editor.foldBufferRow(1);
      await component.getNextUpdatePromise();
      expect(
        lineNumberNodeForScreenRow(component, 1).classList.contains('folded')
      ).toBe(true);
    });

    it('makes lines at least as wide as the scrollContainer', async () => {
      const { component, element, editor } = buildComponent();
      const { scrollContainer } = component.refs;
      editor.setText('a');
      await component.getNextUpdatePromise();

      expect(element.querySelector('.line').offsetWidth).toBe(
        scrollContainer.offsetWidth - verticalScrollbarWidth
      );
    });

    it('resizes based on the content when the autoHeight and/or autoWidth options are true', async () => {
      const { component, element, editor } = buildComponent({
        autoHeight: true,
        autoWidth: true
      });
      const editorPadding = 3;
      element.style.padding = editorPadding + 'px';
      const initialWidth = element.offsetWidth;
      const initialHeight = element.offsetHeight;
      expect(initialWidth).toBe(
        component.getGutterContainerWidth() +
          component.getContentWidth() +
          verticalScrollbarWidth +
          2 * editorPadding
      );
      expect(initialHeight).toBeNear(
        component.getContentHeight() +
          horizontalScrollbarHeight +
          2 * editorPadding
      );

      // When autoWidth is enabled, width adjusts to content
      editor.setCursorScreenPosition([6, Infinity]);
      editor.insertText('x'.repeat(50));
      await component.getNextUpdatePromise();
      expect(element.offsetWidth).toBe(
        component.getGutterContainerWidth() +
          component.getContentWidth() +
          verticalScrollbarWidth +
          2 * editorPadding
      );
      expect(element.offsetWidth).toBeGreaterThan(initialWidth);

      // When autoHeight is enabled, height adjusts to content
      editor.insertText('\n'.repeat(5));
      await component.getNextUpdatePromise();
      expect(element.offsetHeight).toBeNear(
        component.getContentHeight() +
          horizontalScrollbarHeight +
          2 * editorPadding
      );
      expect(element.offsetHeight).toBeGreaterThan(initialHeight);
    });

    it('does not render the line number gutter at all if the isLineNumberGutterVisible parameter is false', () => {
      const { element } = buildComponent({
        lineNumberGutterVisible: false
      });
      expect(element.querySelector('.line-number')).toBe(null);
    });

    it('does not render the line numbers but still renders the line number gutter if showLineNumbers is false', async () => {
      function checkScrollContainerLeft(component) {
        const { scrollContainer, gutterContainer } = component.refs;
        expect(scrollContainer.getBoundingClientRect().left).toBeNear(
          Math.round(gutterContainer.element.getBoundingClientRect().right)
        );
      }

      const { component, element, editor } = buildComponent({
        showLineNumbers: false
      });
      expect(
        Array.from(element.querySelectorAll('.line-number')).every(
          e => e.textContent === ''
        )
      ).toBe(true);
      checkScrollContainerLeft(component);

      await editor.update({ showLineNumbers: true });
      expect(
        Array.from(element.querySelectorAll('.line-number')).map(
          e => e.textContent
        )
      ).toEqual([
        '00',
        '1',
        '2',
        '3',
        '4',
        '5',
        '6',
        '7',
        '8',
        '9',
        '10',
        '11',
        '12',
        '13'
      ]);
      checkScrollContainerLeft(component);

      await editor.update({ showLineNumbers: false });
      expect(
        Array.from(element.querySelectorAll('.line-number')).every(
          e => e.textContent === ''
        )
      ).toBe(true);
      checkScrollContainerLeft(component);
    });

    it('supports the placeholderText parameter', () => {
      const placeholderText = 'Placeholder Test';
      const { element } = buildComponent({ placeholderText, text: '' });
      expect(element.textContent).toContain(placeholderText);
    });

    it('adds the data-grammar attribute and updates it when the grammar changes', async () => {
      await atom.packages.activatePackage('language-javascript');

      const { editor, element, component } = buildComponent();
      expect(element.dataset.grammar).toBe('text plain null-grammar');

      atom.grammars.assignLanguageMode(editor.getBuffer(), 'source.js');
      await component.getNextUpdatePromise();
      expect(element.dataset.grammar).toBe('source js');
    });

    it('adds the data-encoding attribute and updates it when the encoding changes', async () => {
      const { editor, element, component } = buildComponent();
      expect(element.dataset.encoding).toBe('utf8');

      editor.setEncoding('ascii');
      await component.getNextUpdatePromise();
      expect(element.dataset.encoding).toBe('ascii');
    });

    it('adds the has-selection class when the editor has a non-empty selection', async () => {
      const { editor, element, component } = buildComponent();
      expect(element.classList.contains('has-selection')).toBe(false);

      editor.setSelectedBufferRanges([[[0, 0], [0, 0]], [[1, 0], [1, 10]]]);
      await component.getNextUpdatePromise();
      expect(element.classList.contains('has-selection')).toBe(true);

      editor.setSelectedBufferRanges([[[0, 0], [0, 0]], [[1, 0], [1, 0]]]);
      await component.getNextUpdatePromise();
      expect(element.classList.contains('has-selection')).toBe(false);
    });

    it('assigns buffer-row and screen-row to each line number as data fields', async () => {
      const { editor, element, component } = buildComponent();
      editor.setSoftWrapped(true);
      await component.getNextUpdatePromise();
      await setEditorWidthInCharacters(component, 40);
      {
        const bufferRows = queryOnScreenLineNumberElements(element).map(
          e => e.dataset.bufferRow
        );
        const screenRows = queryOnScreenLineNumberElements(element).map(
          e => e.dataset.screenRow
        );
        expect(bufferRows).toEqual([
          '0',
          '1',
          '2',
          '2',
          '3',
          '3',
          '4',
          '5',
          '6',
          '6',
          '6',
          '7',
          '8',
          '8',
          '8',
          '9',
          '10',
          '11',
          '11',
          '12'
        ]);
        expect(screenRows).toEqual([
          '0',
          '1',
          '2',
          '3',
          '4',
          '5',
          '6',
          '7',
          '8',
          '9',
          '10',
          '11',
          '12',
          '13',
          '14',
          '15',
          '16',
          '17',
          '18',
          '19'
        ]);
      }

      editor.getBuffer().insert([2, 0], '\n');
      await component.getNextUpdatePromise();
      {
        const bufferRows = queryOnScreenLineNumberElements(element).map(
          e => e.dataset.bufferRow
        );
        const screenRows = queryOnScreenLineNumberElements(element).map(
          e => e.dataset.screenRow
        );
        expect(bufferRows).toEqual([
          '0',
          '1',
          '2',
          '3',
          '3',
          '4',
          '4',
          '5',
          '6',
          '7',
          '7',
          '7',
          '8',
          '9',
          '9',
          '9',
          '10',
          '11',
          '12',
          '12',
          '13'
        ]);
        expect(screenRows).toEqual([
          '0',
          '1',
          '2',
          '3',
          '4',
          '5',
          '6',
          '7',
          '8',
          '9',
          '10',
          '11',
          '12',
          '13',
          '14',
          '15',
          '16',
          '17',
          '18',
          '19',
          '20'
        ]);
      }
    });

    it('does not blow away class names added to the element by packages when changing the class name', async () => {
      assertDocumentFocused();
      const { component, element } = buildComponent();
      element.classList.add('a', 'b');
      expect(element.className).toBe('editor a b');
      element.focus();
      await component.getNextUpdatePromise();
      await wait(0);
      expect(element.className).toBe('editor a b is-focused');
      document.body.focus();
      await component.getNextUpdatePromise();
      await wait(0);
      expect(element.className).toBe('editor a b');
    });

    it('does not blow away class names managed by the component when packages change the element class name', async () => {
      assertDocumentFocused();
      const { component, element } = buildComponent({ mini: true });
      element.classList.add('a', 'b');
      element.focus();
      await component.getNextUpdatePromise();
      expect(element.className).toBe('editor mini a b is-focused');
      element.className = 'a c d';
      await component.getNextUpdatePromise();
      expect(element.className).toBe('a c d editor is-focused mini');
    });

    it('ignores resize events when the editor is hidden', async () => {
      const { component, element } = buildComponent({
        autoHeight: false
      });
      element.style.height = 5 * component.getLineHeight() + 'px';
      await component.getNextUpdatePromise();
      const originalClientContainerHeight = component.getClientContainerHeight();
      const originalGutterContainerWidth = component.getGutterContainerWidth();
      const originalLineNumberGutterWidth = component.getLineNumberGutterWidth();
      expect(originalClientContainerHeight).toBeGreaterThan(0);
      expect(originalGutterContainerWidth).toBeGreaterThan(0);
      expect(originalLineNumberGutterWidth).toBeGreaterThan(0);

      element.style.display = 'none';
      // In production, resize events are triggered before the intersection
      // observer detects the editor's visibility has changed. In tests, we are
      // unable to reproduce this scenario and so we simulate them.
      expect(component.visible).toBe(true);
      component.didResize();
      component.didResizeGutterContainer();
      expect(component.getClientContainerHeight()).toBe(
        originalClientContainerHeight
      );
      expect(component.getGutterContainerWidth()).toBe(
        originalGutterContainerWidth
      );
      expect(component.getLineNumberGutterWidth()).toBe(
        originalLineNumberGutterWidth
      );

      // Ensure measurements stay the same after receiving the intersection
      // observer events.
      await conditionPromise(() => !component.visible);
      expect(component.getClientContainerHeight()).toBe(
        originalClientContainerHeight
      );
      expect(component.getGutterContainerWidth()).toBe(
        originalGutterContainerWidth
      );
      expect(component.getLineNumberGutterWidth()).toBe(
        originalLineNumberGutterWidth
      );
    });

    describe('randomized tests', () => {
      let originalTimeout;

      beforeEach(() => {
        originalTimeout = jasmine.DEFAULT_TIMEOUT_INTERVAL;
        jasmine.DEFAULT_TIMEOUT_INTERVAL = 60 * 1000;
      });

      afterEach(() => {
        jasmine.DEFAULT_TIMEOUT_INTERVAL = originalTimeout;
      });

      it('renders the visible rows correctly after randomly mutating the editor', async () => {
        const initialSeed = Date.now();
        for (var i = 0; i < 20; i++) {
          let seed = initialSeed + i;
          // seed = 1520247533732
          const failureMessage = 'Randomized test failed with seed: ' + seed;
          const random = Random(seed);

          const rowsPerTile = random.intBetween(1, 6);
          const { component, element, editor } = buildComponent({
            rowsPerTile,
            autoHeight: false
          });
          editor.setSoftWrapped(Boolean(random(2)));
          await setEditorWidthInCharacters(component, random(20));
          await setEditorHeightInLines(component, random(10));

          element.style.fontSize = random(20) + 'px';
          element.style.lineHeight = random.floatBetween(0.1, 2.0);
          TextEditor.didUpdateStyles();
          await component.getNextUpdatePromise();

          element.focus();

          for (var j = 0; j < 5; j++) {
            const k = random(100);
            const range = getRandomBufferRange(random, editor.buffer);

            if (k < 10) {
              editor.setSoftWrapped(!editor.isSoftWrapped());
            } else if (k < 15) {
              if (random(2)) await setEditorWidthInCharacters(component, random(20));
              if (random(2)) await setEditorHeightInLines(component, random(10));
            } else if (k < 40) {
              editor.setSelectedBufferRange(range);
              editor.backspace();
            } else if (k < 80) {
              const linesToInsert = buildRandomLines(random, 5);
              editor.setCursorBufferPosition(range.start);
              editor.insertText(linesToInsert);
            } else if (k < 90) {
              if (random(2)) {
                editor.foldBufferRange(range);
              } else {
                editor.destroyFoldsIntersectingBufferRange(range);
              }
            } else if (k < 95) {
              editor.setSelectedBufferRange(range);
            } else {
              if (random(2)) {
                component.setScrollTop(random(component.getScrollHeight()));
              }
              if (random(2)) {
                component.setScrollLeft(random(component.getScrollWidth()));
              }
            }

            component.scheduleUpdate();
            await component.getNextUpdatePromise();

            const renderedLines = queryOnScreenLineElements(element).sort(
              (a, b) => a.dataset.screenRow - b.dataset.screenRow
            );
            const renderedLineNumbers = queryOnScreenLineNumberElements(
              element
            ).sort((a, b) => a.dataset.screenRow - b.dataset.screenRow);
            const renderedStartRow = component.getRenderedStartRow();
            const expectedLines = editor.displayLayer.getScreenLines(
              renderedStartRow,
              component.getRenderedEndRow()
            );

            expect(renderedLines.length).toBe(
              expectedLines.length,
              failureMessage
            );
            expect(renderedLineNumbers.length).toBe(
              expectedLines.length,
              failureMessage
            );
            for (let k = 0; k < renderedLines.length; k++) {
              const expectedLine = expectedLines[k];
              const expectedText = expectedLine.lineText || ' ';

              const renderedLine = renderedLines[k];
              const renderedLineNumber = renderedLineNumbers[k];
              let renderedText = renderedLine.textContent;
              // We append zero width NBSPs after folds at the end of the
              // line in order to support measurement.
              if (expectedText.endsWith(editor.displayLayer.foldCharacter)) {
                renderedText = renderedText.substring(
                  0,
                  renderedText.length - 1
                );
              }

              expect(renderedText).toBe(expectedText, failureMessage);
              expect(parseInt(renderedLine.dataset.screenRow)).toBe(
                renderedStartRow + k,
                failureMessage
              );
              expect(parseInt(renderedLineNumber.dataset.screenRow)).toBe(
                renderedStartRow + k,
                failureMessage
              );
            }
          }

          element.remove();
          editor.destroy();
        }
      });
    });
  });

  describe('mini editors', () => {
    it('adds the mini attribute and class even when the element is not attached', () => {
      {
        const { element } = buildComponent({ mini: true });
        expect(element.hasAttribute('mini')).toBe(true);
        expect(element.classList.contains('mini')).toBe(true);
      }

      {
        const { element } = buildComponent({
          mini: true,
          attach: false
        });
        expect(element.hasAttribute('mini')).toBe(true);
        expect(element.classList.contains('mini')).toBe(true);
      }
    });

    it('does not render the gutter container', () => {
      const { component, element } = buildComponent({ mini: true });
      expect(component.refs.gutterContainer).toBeUndefined();
      expect(element.querySelector('gutter-container')).toBeNull();
    });

    it('does not render line decorations for the cursor line', async () => {
      const { component, element, editor } = buildComponent({ mini: true });
      expect(
        element.querySelector('.line').classList.contains('cursor-line')
      ).toBe(false);

      editor.update({ mini: false });
      await component.getNextUpdatePromise();
      expect(
        element.querySelector('.line').classList.contains('cursor-line')
      ).toBe(true);

      editor.update({ mini: true });
      await component.getNextUpdatePromise();
      expect(
        element.querySelector('.line').classList.contains('cursor-line')
      ).toBe(false);
    });

    it('does not render scrollbars', async () => {
      const { component, editor } = buildComponent({
        mini: true,
        autoHeight: false
      });
      await setEditorWidthInCharacters(component, 10);

      editor.setText('x'.repeat(20) + 'y'.repeat(20));
      await component.getNextUpdatePromise();

      expect(component.canScrollVertically()).toBe(false);
      expect(component.canScrollHorizontally()).toBe(false);
      expect(component.refs.horizontalScrollbar).toBeUndefined();
      expect(component.refs.verticalScrollbar).toBeUndefined();
    });
  });

  describe('focus', () => {
    beforeEach(() => {
      assertDocumentFocused();
    });

    it('focuses the hidden input element and adds the is-focused class when focused', async () => {
      const { component, element } = buildComponent();
      const { hiddenInput } = component.refs.cursorsAndInput.refs;

      expect(document.activeElement).not.toBe(hiddenInput);
      element.focus();
      expect(document.activeElement).toBe(hiddenInput);
      await component.getNextUpdatePromise();
      expect(element.classList.contains('is-focused')).toBe(true);

      element.focus(); // focusing back to the element does not blur
      expect(document.activeElement).toBe(hiddenInput);
      expect(element.classList.contains('is-focused')).toBe(true);

      document.body.focus();
      expect(document.activeElement).not.toBe(hiddenInput);
      await component.getNextUpdatePromise();
      expect(element.classList.contains('is-focused')).toBe(false);
    });

    it('updates the component when the hidden input is focused directly', async () => {
      const { component, element } = buildComponent();
      const { hiddenInput } = component.refs.cursorsAndInput.refs;
      expect(element.classList.contains('is-focused')).toBe(false);
      expect(document.activeElement).not.toBe(hiddenInput);

      hiddenInput.focus();
      await component.getNextUpdatePromise();
      expect(element.classList.contains('is-focused')).toBe(true);
    });

    it('gracefully handles a focus event that occurs prior to the attachedCallback of the element', () => {
      const { component, element } = buildComponent({ attach: false });
      const parent = document.createElement(
        'text-editor-component-test-element'
      );
      parent.appendChild(element);
      parent.didAttach = () => element.focus();
      jasmine.attachToDOM(parent);
      expect(document.activeElement).toBe(
        component.refs.cursorsAndInput.refs.hiddenInput
      );
    });

    it('gracefully handles a focus event that occurs prior to detecting the element has become visible', async () => {
      const { component, element } = buildComponent({ attach: false });
      element.style.display = 'none';
      jasmine.attachToDOM(element);
      element.style.display = 'block';
      element.focus();
      await component.getNextUpdatePromise();

      expect(document.activeElement).toBe(
        component.refs.cursorsAndInput.refs.hiddenInput
      );
    });

    it('emits blur events only when focus shifts to something other than the editor itself or its hidden input', () => {
      const { element } = buildComponent();

      let blurEventCount = 0;
      element.addEventListener('blur', () => blurEventCount++);

      element.focus();
      expect(blurEventCount).toBe(0);
      element.focus();
      expect(blurEventCount).toBe(0);
      document.body.focus();
      expect(blurEventCount).toBe(1);
    });
  });

  describe('autoscroll', () => {
    it('automatically scrolls vertically when the requested range is within the vertical scroll margin of the top or bottom', async () => {
      const { component, editor } = buildComponent({
        height: 120 + horizontalScrollbarHeight
      });
      expect(component.getLastVisibleRow()).toBe(7);

      editor.scrollToScreenRange([[4, 0], [6, 0]]);
      await component.getNextUpdatePromise();
      expect(component.getScrollBottom()).toBeNear(
        (6 + 1 + editor.verticalScrollMargin) * component.getLineHeight()
      );

      editor.scrollToScreenPosition([8, 0]);
      await component.getNextUpdatePromise();
      expect(component.getScrollBottom()).toBeNear(
        (8 + 1 + editor.verticalScrollMargin) *
          component.measurements.lineHeight
      );

      editor.scrollToScreenPosition([3, 0]);
      await component.getNextUpdatePromise();
      expect(component.getScrollTop()).toBeNear(
        (3 - editor.verticalScrollMargin) * component.measurements.lineHeight
      );

      editor.scrollToScreenPosition([2, 0]);
      await component.getNextUpdatePromise();
      expect(component.getScrollTop()).toBe(0);
    });

    it('does not vertically autoscroll by more than half of the visible lines if the editor is shorter than twice the scroll margin', async () => {
      const { component, element, editor } = buildComponent({
        autoHeight: false
      });
      element.style.height =
        5.5 * component.measurements.lineHeight +
        horizontalScrollbarHeight +
        'px';
      await component.getNextUpdatePromise();
      expect(component.getLastVisibleRow()).toBe(5);
      const scrollMarginInLines = 2;

      editor.scrollToScreenPosition([6, 0]);
      await component.getNextUpdatePromise();
      expect(component.getScrollBottom()).toBeNear(
        (6 + 1 + scrollMarginInLines) * component.measurements.lineHeight
      );

      editor.scrollToScreenPosition([6, 4]);
      await component.getNextUpdatePromise();
      expect(component.getScrollBottom()).toBeNear(
        (6 + 1 + scrollMarginInLines) * component.measurements.lineHeight
      );

      editor.scrollToScreenRange([[4, 4], [6, 4]]);
      await component.getNextUpdatePromise();
      expect(component.getScrollTop()).toBeNear(
        (4 - scrollMarginInLines) * component.measurements.lineHeight
      );

      editor.scrollToScreenRange([[4, 4], [6, 4]], { reversed: false });
      await component.getNextUpdatePromise();
      expect(component.getScrollBottom()).toBeNear(
        (6 + 1 + scrollMarginInLines) * component.measurements.lineHeight
      );
    });

    it('autoscrolls the given range to the center of the screen if the `center` option is true', async () => {
      const { component, editor } = buildComponent({ height: 50 });
      expect(component.getLastVisibleRow()).toBe(2);

      editor.scrollToScreenRange([[4, 0], [6, 0]], { center: true });
      await component.getNextUpdatePromise();

      const actualScrollCenter =
        (component.getScrollTop() + component.getScrollBottom()) / 2;
      const expectedScrollCenter = ((4 + 7) / 2) * component.getLineHeight();
      expect(actualScrollCenter).toBeCloseTo(expectedScrollCenter, 0);
    });

    it('automatically scrolls horizontally when the requested range is within the horizontal scroll margin of the right edge of the gutter or right edge of the scroll container', async () => {
      const { component, element, editor } = buildComponent();
      element.style.width =
        component.getGutterContainerWidth() +
        3 *
          editor.horizontalScrollMargin *
          component.measurements.baseCharacterWidth +
        'px';
      await component.getNextUpdatePromise();

      editor.scrollToScreenRange([[1, 12], [2, 28]]);
      await component.getNextUpdatePromise();
      let expectedScrollLeft =
        clientLeftForCharacter(component, 1, 12) -
        lineNodeForScreenRow(component, 1).getBoundingClientRect().left -
        editor.horizontalScrollMargin *
          component.measurements.baseCharacterWidth;
      expect(component.getScrollLeft()).toBeNear(expectedScrollLeft);

      editor.scrollToScreenRange([[1, 12], [2, 28]], { reversed: false });
      await component.getNextUpdatePromise();
      expectedScrollLeft =
        component.getGutterContainerWidth() +
        clientLeftForCharacter(component, 2, 28) -
        lineNodeForScreenRow(component, 2).getBoundingClientRect().left +
        editor.horizontalScrollMargin *
          component.measurements.baseCharacterWidth -
        component.getScrollContainerClientWidth();
      expect(component.getScrollLeft()).toBeNear(expectedScrollLeft);
    });

    it('does not horizontally autoscroll by more than half of the visible "base-width" characters if the editor is narrower than twice the scroll margin', async () => {
      const { component, editor } = buildComponent({ autoHeight: false });
      await setEditorWidthInCharacters(
        component,
        1.5 * editor.horizontalScrollMargin
      );
      const editorWidthInChars =
        component.getScrollContainerClientWidth() /
        component.getBaseCharacterWidth();
      expect(Math.round(editorWidthInChars)).toBe(9);

      editor.scrollToScreenRange([[6, 10], [6, 15]]);
      await component.getNextUpdatePromise();
      let expectedScrollLeft = Math.floor(
        clientLeftForCharacter(component, 6, 10) -
          lineNodeForScreenRow(component, 1).getBoundingClientRect().left -
          Math.floor((editorWidthInChars - 1) / 2) *
            component.getBaseCharacterWidth()
      );
      expect(component.getScrollLeft()).toBeNear(expectedScrollLeft);
    });

    it('correctly autoscrolls after inserting a line that exceeds the current content width', async () => {
      const { component, element, editor } = buildComponent();
      element.style.width =
        component.getGutterContainerWidth() +
        component.getContentWidth() +
        'px';
      await component.getNextUpdatePromise();

      editor.setCursorScreenPosition([0, Infinity]);
      editor.insertText('x'.repeat(100));
      await component.getNextUpdatePromise();

      expect(component.getScrollLeft()).toBeNear(
        component.getScrollWidth() - component.getScrollContainerClientWidth()
      );
    });

    it('does not try to measure lines that do not exist when the animation frame is delivered', async () => {
      const { component, editor } = buildComponent({
        autoHeight: false,
        height: 30,
        rowsPerTile: 2
      });
      editor.scrollToBufferPosition([11, 5]);
      editor.getBuffer().deleteRows(11, 12);
      await component.getNextUpdatePromise();
      expect(component.getScrollBottom()).toBeNear(
        (10 + 1) * component.measurements.lineHeight
      );
    });

    it('accounts for the presence of horizontal scrollbars that appear during the same frame as the autoscroll', async () => {
      const { component, element, editor } = buildComponent({
        autoHeight: false
      });
      element.style.height = component.getContentHeight() / 2 + 'px';
      element.style.width = component.getScrollWidth() + 'px';
      await component.getNextUpdatePromise();

      editor.setCursorScreenPosition([10, Infinity]);
      editor.insertText('\n\n' + 'x'.repeat(100));
      await component.getNextUpdatePromise();

      expect(component.getScrollTop()).toBeNear(
        component.getScrollHeight() - component.getScrollContainerClientHeight()
      );
      expect(component.getScrollLeft()).toBeNear(
        component.getScrollWidth() - component.getScrollContainerClientWidth()
      );

      // Scrolling to the top should not throw an error. This failed
      // previously due to horizontalPositionsToMeasure not being empty after
      // autoscrolling vertically to account for the horizontal scrollbar.
      spyOn(window, 'onerror');
      await setScrollTop(component, 0);
      expect(window.onerror).not.toHaveBeenCalled();
    });
  });

  describe('logical scroll positions', () => {
    it('allows the scrollTop to be changed and queried in terms of rows via setScrollTopRow and getScrollTopRow', () => {
      const { component, element } = buildComponent({
        attach: false,
        height: 80
      });

      // Caches the scrollTopRow if we don't have measurements
      component.setScrollTopRow(6);
      expect(component.getScrollTopRow()).toBe(6);

      // Assigns the scrollTop based on the logical position when attached
      jasmine.attachToDOM(element);
      const expectedScrollTop = Math.round(6 * component.getLineHeight());
      expect(component.getScrollTopRow()).toBeNear(6);
      expect(component.getScrollTop()).toBeNear(expectedScrollTop);
      expect(component.refs.content.style.transform).toBe(
        `translate(0px, -${expectedScrollTop}px)`
      );

      // Allows the scrollTopRow to be updated while attached
      component.setScrollTopRow(4);
      expect(component.getScrollTopRow()).toBeNear(4);
      expect(component.getScrollTop()).toBeNear(
        Math.round(4 * component.getLineHeight())
      );

      // Preserves the scrollTopRow when detached
      element.remove();
      expect(component.getScrollTopRow()).toBeNear(4);
      expect(component.getScrollTop()).toBeNear(
        Math.round(4 * component.getLineHeight())
      );

      component.setScrollTopRow(6);
      expect(component.getScrollTopRow()).toBeNear(6);
      expect(component.getScrollTop()).toBeNear(
        Math.round(6 * component.getLineHeight())
      );

      jasmine.attachToDOM(element);
      element.style.height = '60px';
      expect(component.getScrollTopRow()).toBeNear(6);
      expect(component.getScrollTop()).toBeNear(
        Math.round(6 * component.getLineHeight())
      );
    });

    it('allows the scrollLeft to be changed and queried in terms of base character columns via setScrollLeftColumn and getScrollLeftColumn', () => {
      const { component, element } = buildComponent({
        attach: false,
        width: 80
      });

      // Caches the scrollTopRow if we don't have measurements
      component.setScrollLeftColumn(2);
      expect(component.getScrollLeftColumn()).toBe(2);

      // Assigns the scrollTop based on the logical position when attached
      jasmine.attachToDOM(element);
      expect(component.getScrollLeft()).toBeCloseTo(
        2 * component.getBaseCharacterWidth(),
        0
      );

      // Allows the scrollTopRow to be updated while attached
      component.setScrollLeftColumn(4);
      expect(component.getScrollLeft()).toBeCloseTo(
        4 * component.getBaseCharacterWidth(),
        0
      );

      // Preserves the scrollTopRow when detached
      element.remove();
      expect(component.getScrollLeft()).toBeCloseTo(
        4 * component.getBaseCharacterWidth(),
        0
      );

      component.setScrollLeftColumn(6);
      expect(component.getScrollLeft()).toBeCloseTo(
        6 * component.getBaseCharacterWidth(),
        0
      );

      jasmine.attachToDOM(element);
      element.style.width = '60px';
      expect(component.getScrollLeft()).toBeCloseTo(
        6 * component.getBaseCharacterWidth(),
        0
      );
    });
  });

  describe('scrolling via the mouse wheel', () => {
    it('scrolls vertically or horizontally depending on whether deltaX or deltaY is larger', () => {
      const scrollSensitivity = 30;
      const { component } = buildComponent({
        height: 50,
        width: 50,
        scrollSensitivity
      });
      // stub in place for Event.preventDefault()
      const eventPreventDefaultStub = function () {};

      {
        const expectedScrollTop = 20 * (scrollSensitivity / 100);
        const expectedScrollLeft = component.getScrollLeft();
        component.didMouseWheel({
          wheelDeltaX: -5,
          wheelDeltaY: -20,
          preventDefault: eventPreventDefaultStub
        });
        expect(component.getScrollTop()).toBeNear(expectedScrollTop);
        expect(component.getScrollLeft()).toBeNear(expectedScrollLeft);
        expect(component.refs.content.style.transform).toBe(
          `translate(${-expectedScrollLeft}px, ${-expectedScrollTop}px)`
        );
      }

      {
        const expectedScrollTop =
          component.getScrollTop() - 10 * (scrollSensitivity / 100);
        const expectedScrollLeft = component.getScrollLeft();
        component.didMouseWheel({
          wheelDeltaX: -5,
          wheelDeltaY: 10,
          preventDefault: eventPreventDefaultStub
        });
        expect(component.getScrollTop()).toBeNear(expectedScrollTop);
        expect(component.getScrollLeft()).toBeNear(expectedScrollLeft);
        expect(component.refs.content.style.transform).toBe(
          `translate(${-expectedScrollLeft}px, ${-expectedScrollTop}px)`
        );
      }

      {
        const expectedScrollTop = component.getScrollTop();
        const expectedScrollLeft = 20 * (scrollSensitivity / 100);
        component.didMouseWheel({
          wheelDeltaX: -20,
          wheelDeltaY: 10,
          preventDefault: eventPreventDefaultStub
        });
        expect(component.getScrollTop()).toBeNear(expectedScrollTop);
        expect(component.getScrollLeft()).toBeNear(expectedScrollLeft);
        expect(component.refs.content.style.transform).toBe(
          `translate(${-expectedScrollLeft}px, ${-expectedScrollTop}px)`
        );
      }

      {
        const expectedScrollTop = component.getScrollTop();
        const expectedScrollLeft =
          component.getScrollLeft() - 10 * (scrollSensitivity / 100);
        component.didMouseWheel({
          wheelDeltaX: 10,
          wheelDeltaY: -8,
          preventDefault: eventPreventDefaultStub
        });
        expect(component.getScrollTop()).toBeNear(expectedScrollTop);
        expect(component.getScrollLeft()).toBeNear(expectedScrollLeft);
        expect(component.refs.content.style.transform).toBe(
          `translate(${-expectedScrollLeft}px, ${-expectedScrollTop}px)`
        );
      }
    });

    it('inverts deltaX and deltaY when holding shift on Windows and Linux', async () => {
      const scrollSensitivity = 50;
      const { component } = buildComponent({
        height: 50,
        width: 50,
        scrollSensitivity
      });
      // stub in place for Event.preventDefault()
      const eventPreventDefaultStub = function () {};

      component.props.platform = 'linux';
      {
        const expectedScrollTop = 20 * (scrollSensitivity / 100);
        component.didMouseWheel({
          wheelDeltaX: 0,
          wheelDeltaY: -20,
          preventDefault: eventPreventDefaultStub
        });
        expect(component.getScrollTop()).toBeNear(expectedScrollTop);
        expect(component.refs.content.style.transform).toBe(
          `translate(0px, -${expectedScrollTop}px)`
        );
        await setScrollTop(component, 0);
      }

      {
        const expectedScrollLeft = 20 * (scrollSensitivity / 100);
        component.didMouseWheel({
          wheelDeltaX: 0,
          wheelDeltaY: -20,
          shiftKey: true,
          preventDefault: eventPreventDefaultStub
        });
        expect(component.getScrollLeft()).toBeNear(expectedScrollLeft);
        expect(component.refs.content.style.transform).toBe(
          `translate(-${expectedScrollLeft}px, 0px)`
        );
        await setScrollLeft(component, 0);
      }

      {
        const expectedScrollTop = 20 * (scrollSensitivity / 100);
        component.didMouseWheel({
          wheelDeltaX: -20,
          wheelDeltaY: 0,
          shiftKey: true,
          preventDefault: eventPreventDefaultStub
        });
        expect(component.getScrollTop()).toBe(expectedScrollTop);
        expect(component.refs.content.style.transform).toBe(
          `translate(0px, -${expectedScrollTop}px)`
        );
        await setScrollTop(component, 0);
      }

      component.props.platform = 'win32';
      {
        const expectedScrollTop = 20 * (scrollSensitivity / 100);
        component.didMouseWheel({
          wheelDeltaX: 0,
          wheelDeltaY: -20,
          preventDefault: eventPreventDefaultStub
        });
        expect(component.getScrollTop()).toBe(expectedScrollTop);
        expect(component.refs.content.style.transform).toBe(
          `translate(0px, -${expectedScrollTop}px)`
        );
        await setScrollTop(component, 0);
      }

      {
        const expectedScrollLeft = 20 * (scrollSensitivity / 100);
        component.didMouseWheel({
          wheelDeltaX: 0,
          wheelDeltaY: -20,
          shiftKey: true,
          preventDefault: eventPreventDefaultStub
        });
        expect(component.getScrollLeft()).toBe(expectedScrollLeft);
        expect(component.refs.content.style.transform).toBe(
          `translate(-${expectedScrollLeft}px, 0px)`
        );
        await setScrollLeft(component, 0);
      }

      {
        const expectedScrollTop = 20 * (scrollSensitivity / 100);
        component.didMouseWheel({
          wheelDeltaX: -20,
          wheelDeltaY: 0,
          shiftKey: true,
          preventDefault: eventPreventDefaultStub
        });
        expect(component.getScrollTop()).toBe(expectedScrollTop);
        expect(component.refs.content.style.transform).toBe(
          `translate(0px, -${expectedScrollTop}px)`
        );
        await setScrollTop(component, 0);
      }

      component.props.platform = 'darwin';
      {
        const expectedScrollTop = 20 * (scrollSensitivity / 100);
        component.didMouseWheel({
          wheelDeltaX: 0,
          wheelDeltaY: -20,
          preventDefault: eventPreventDefaultStub
        });
        expect(component.getScrollTop()).toBe(expectedScrollTop);
        expect(component.refs.content.style.transform).toBe(
          `translate(0px, -${expectedScrollTop}px)`
        );
        await setScrollTop(component, 0);
      }

      {
        const expectedScrollTop = 20 * (scrollSensitivity / 100);
        component.didMouseWheel({
          wheelDeltaX: 0,
          wheelDeltaY: -20,
          shiftKey: true,
          preventDefault: eventPreventDefaultStub
        });
        expect(component.getScrollTop()).toBe(expectedScrollTop);
        expect(component.refs.content.style.transform).toBe(
          `translate(0px, -${expectedScrollTop}px)`
        );
        await setScrollTop(component, 0);
      }

      {
        const expectedScrollLeft = 20 * (scrollSensitivity / 100);
        component.didMouseWheel({
          wheelDeltaX: -20,
          wheelDeltaY: 0,
          shiftKey: true,
          preventDefault: eventPreventDefaultStub
        });
        expect(component.getScrollLeft()).toBe(expectedScrollLeft);
        expect(component.refs.content.style.transform).toBe(
          `translate(-${expectedScrollLeft}px, 0px)`
        );
        await setScrollLeft(component, 0);
      }
    });
  });

  describe('scrolling via the API', () => {
    it('ignores scroll requests to NaN, null or undefined positions', async () => {
      const { component } = buildComponent({
        rowsPerTile: 2,
        autoHeight: false
      });
      await setEditorHeightInLines(component, 3);
      await setEditorWidthInCharacters(component, 10);

      const initialScrollTop = Math.round(2 * component.getLineHeight());
      const initialScrollLeft = Math.round(
        5 * component.getBaseCharacterWidth()
      );
      setScrollTop(component, initialScrollTop);
      setScrollLeft(component, initialScrollLeft);
      await component.getNextUpdatePromise();

      setScrollTop(component, NaN);
      setScrollLeft(component, NaN);
      await component.getNextUpdatePromise();
      expect(component.getScrollTop()).toBeNear(initialScrollTop);
      expect(component.getScrollLeft()).toBeNear(initialScrollLeft);

      setScrollTop(component, null);
      setScrollLeft(component, null);
      await component.getNextUpdatePromise();
      expect(component.getScrollTop()).toBeNear(initialScrollTop);
      expect(component.getScrollLeft()).toBeNear(initialScrollLeft);

      setScrollTop(component, undefined);
      setScrollLeft(component, undefined);
      await component.getNextUpdatePromise();
      expect(component.getScrollTop()).toBeNear(initialScrollTop);
      expect(component.getScrollLeft()).toBeNear(initialScrollLeft);
    });
  });

  describe('line and line number decorations', () => {
    it('adds decoration classes on screen lines spanned by decorated markers', async () => {
      const { component, editor } = buildComponent({
        softWrapped: true
      });
      await setEditorWidthInCharacters(component, 55);
      expect(lineNodeForScreenRow(component, 3).textContent).toBe(
        '    var pivot = items.shift(), current, left = [], '
      );
      expect(lineNodeForScreenRow(component, 4).textContent).toBe(
        '    right = [];'
      );

      const marker1 = editor.markScreenRange([[1, 10], [3, 10]]);
      const layer = editor.addMarkerLayer();
      layer.markScreenPosition([5, 0]);
      layer.markScreenPosition([8, 0]);
      const marker4 = layer.markScreenPosition([10, 0]);
      editor.decorateMarker(marker1, {
        type: ['line', 'line-number'],
        class: 'a'
      });
      const layerDecoration = editor.decorateMarkerLayer(layer, {
        type: ['line', 'line-number'],
        class: 'b'
      });
      layerDecoration.setPropertiesForMarker(marker4, {
        type: 'line',
        class: 'c'
      });
      await component.getNextUpdatePromise();

      expect(lineNodeForScreenRow(component, 1).classList.contains('a')).toBe(
        true
      );
      expect(lineNodeForScreenRow(component, 2).classList.contains('a')).toBe(
        true
      );
      expect(lineNodeForScreenRow(component, 3).classList.contains('a')).toBe(
        true
      );
      expect(lineNodeForScreenRow(component, 4).classList.contains('a')).toBe(
        false
      );
      expect(lineNodeForScreenRow(component, 5).classList.contains('b')).toBe(
        true
      );
      expect(lineNodeForScreenRow(component, 8).classList.contains('b')).toBe(
        true
      );
      expect(lineNodeForScreenRow(component, 10).classList.contains('b')).toBe(
        false
      );
      expect(lineNodeForScreenRow(component, 10).classList.contains('c')).toBe(
        true
      );

      expect(
        lineNumberNodeForScreenRow(component, 1).classList.contains('a')
      ).toBe(true);
      expect(
        lineNumberNodeForScreenRow(component, 2).classList.contains('a')
      ).toBe(true);
      expect(
        lineNumberNodeForScreenRow(component, 3).classList.contains('a')
      ).toBe(true);
      expect(
        lineNumberNodeForScreenRow(component, 4).classList.contains('a')
      ).toBe(false);
      expect(
        lineNumberNodeForScreenRow(component, 5).classList.contains('b')
      ).toBe(true);
      expect(
        lineNumberNodeForScreenRow(component, 8).classList.contains('b')
      ).toBe(true);
      expect(
        lineNumberNodeForScreenRow(component, 10).classList.contains('b')
      ).toBe(false);
      expect(
        lineNumberNodeForScreenRow(component, 10).classList.contains('c')
      ).toBe(false);

      marker1.setScreenRange([[5, 0], [8, 0]]);
      await component.getNextUpdatePromise();

      expect(lineNodeForScreenRow(component, 1).classList.contains('a')).toBe(
        false
      );
      expect(lineNodeForScreenRow(component, 2).classList.contains('a')).toBe(
        false
      );
      expect(lineNodeForScreenRow(component, 3).classList.contains('a')).toBe(
        false
      );
      expect(lineNodeForScreenRow(component, 4).classList.contains('a')).toBe(
        false
      );
      expect(lineNodeForScreenRow(component, 5).classList.contains('a')).toBe(
        true
      );
      expect(lineNodeForScreenRow(component, 5).classList.contains('b')).toBe(
        true
      );
      expect(lineNodeForScreenRow(component, 6).classList.contains('a')).toBe(
        true
      );
      expect(lineNodeForScreenRow(component, 7).classList.contains('a')).toBe(
        true
      );
      expect(lineNodeForScreenRow(component, 8).classList.contains('a')).toBe(
        true
      );
      expect(lineNodeForScreenRow(component, 8).classList.contains('b')).toBe(
        true
      );

      expect(
        lineNumberNodeForScreenRow(component, 1).classList.contains('a')
      ).toBe(false);
      expect(
        lineNumberNodeForScreenRow(component, 2).classList.contains('a')
      ).toBe(false);
      expect(
        lineNumberNodeForScreenRow(component, 3).classList.contains('a')
      ).toBe(false);
      expect(
        lineNumberNodeForScreenRow(component, 4).classList.contains('a')
      ).toBe(false);
      expect(
        lineNumberNodeForScreenRow(component, 5).classList.contains('a')
      ).toBe(true);
      expect(
        lineNumberNodeForScreenRow(component, 5).classList.contains('b')
      ).toBe(true);
      expect(
        lineNumberNodeForScreenRow(component, 6).classList.contains('a')
      ).toBe(true);
      expect(
        lineNumberNodeForScreenRow(component, 7).classList.contains('a')
      ).toBe(true);
      expect(
        lineNumberNodeForScreenRow(component, 8).classList.contains('a')
      ).toBe(true);
      expect(
        lineNumberNodeForScreenRow(component, 8).classList.contains('b')
      ).toBe(true);
    });

    it('honors the onlyEmpty and onlyNonEmpty decoration options', async () => {
      const { component, editor } = buildComponent();
      const marker = editor.markScreenPosition([1, 0]);
      editor.decorateMarker(marker, {
        type: ['line', 'line-number'],
        class: 'a',
        onlyEmpty: true
      });
      editor.decorateMarker(marker, {
        type: ['line', 'line-number'],
        class: 'b',
        onlyNonEmpty: true
      });
      editor.decorateMarker(marker, {
        type: ['line', 'line-number'],
        class: 'c'
      });
      await component.getNextUpdatePromise();

      expect(lineNodeForScreenRow(component, 1).classList.contains('a')).toBe(
        true
      );
      expect(lineNodeForScreenRow(component, 1).classList.contains('b')).toBe(
        false
      );
      expect(lineNodeForScreenRow(component, 1).classList.contains('c')).toBe(
        true
      );
      expect(
        lineNumberNodeForScreenRow(component, 1).classList.contains('a')
      ).toBe(true);
      expect(
        lineNumberNodeForScreenRow(component, 1).classList.contains('b')
      ).toBe(false);
      expect(
        lineNumberNodeForScreenRow(component, 1).classList.contains('c')
      ).toBe(true);

      marker.setScreenRange([[1, 0], [2, 4]]);
      await component.getNextUpdatePromise();

      expect(lineNodeForScreenRow(component, 1).classList.contains('a')).toBe(
        false
      );
      expect(lineNodeForScreenRow(component, 1).classList.contains('b')).toBe(
        true
      );
      expect(lineNodeForScreenRow(component, 1).classList.contains('c')).toBe(
        true
      );
      expect(lineNodeForScreenRow(component, 2).classList.contains('b')).toBe(
        true
      );
      expect(lineNodeForScreenRow(component, 2).classList.contains('c')).toBe(
        true
      );
      expect(
        lineNumberNodeForScreenRow(component, 1).classList.contains('a')
      ).toBe(false);
      expect(
        lineNumberNodeForScreenRow(component, 1).classList.contains('b')
      ).toBe(true);
      expect(
        lineNumberNodeForScreenRow(component, 1).classList.contains('c')
      ).toBe(true);
      expect(
        lineNumberNodeForScreenRow(component, 2).classList.contains('b')
      ).toBe(true);
      expect(
        lineNumberNodeForScreenRow(component, 2).classList.contains('c')
      ).toBe(true);
    });

    it('honors the onlyHead option', async () => {
      const { component, editor } = buildComponent();
      const marker = editor.markScreenRange([[1, 4], [3, 4]]);
      editor.decorateMarker(marker, {
        type: ['line', 'line-number'],
        class: 'a',
        onlyHead: true
      });
      await component.getNextUpdatePromise();

      expect(lineNodeForScreenRow(component, 1).classList.contains('a')).toBe(
        false
      );
      expect(lineNodeForScreenRow(component, 3).classList.contains('a')).toBe(
        true
      );
      expect(
        lineNumberNodeForScreenRow(component, 1).classList.contains('a')
      ).toBe(false);
      expect(
        lineNumberNodeForScreenRow(component, 3).classList.contains('a')
      ).toBe(true);
    });

    it('only decorates the last row of non-empty ranges that end at column 0 if omitEmptyLastRow is false', async () => {
      const { component, editor } = buildComponent();
      const marker = editor.markScreenRange([[1, 0], [3, 0]]);
      editor.decorateMarker(marker, {
        type: ['line', 'line-number'],
        class: 'a'
      });
      editor.decorateMarker(marker, {
        type: ['line', 'line-number'],
        class: 'b',
        omitEmptyLastRow: false
      });
      await component.getNextUpdatePromise();

      expect(lineNodeForScreenRow(component, 1).classList.contains('a')).toBe(
        true
      );
      expect(lineNodeForScreenRow(component, 2).classList.contains('a')).toBe(
        true
      );
      expect(lineNodeForScreenRow(component, 3).classList.contains('a')).toBe(
        false
      );

      expect(lineNodeForScreenRow(component, 1).classList.contains('b')).toBe(
        true
      );
      expect(lineNodeForScreenRow(component, 2).classList.contains('b')).toBe(
        true
      );
      expect(lineNodeForScreenRow(component, 3).classList.contains('b')).toBe(
        true
      );
    });

    it('does not decorate invalidated markers', async () => {
      const { component, editor } = buildComponent();
      const marker = editor.markScreenRange([[1, 0], [3, 0]], {
        invalidate: 'touch'
      });
      editor.decorateMarker(marker, {
        type: ['line', 'line-number'],
        class: 'a'
      });
      await component.getNextUpdatePromise();
      expect(lineNodeForScreenRow(component, 2).classList.contains('a')).toBe(
        true
      );

      editor.getBuffer().insert([2, 0], 'x');
      expect(marker.isValid()).toBe(false);
      await component.getNextUpdatePromise();
      expect(lineNodeForScreenRow(component, 2).classList.contains('a')).toBe(
        false
      );
    });
  });

  describe('highlight decorations', () => {
    it('renders single-line highlights', async () => {
      const { component, element, editor } = buildComponent();
      const marker = editor.markScreenRange([[1, 2], [1, 10]]);
      editor.decorateMarker(marker, { type: 'highlight', class: 'a' });
      await component.getNextUpdatePromise();

      {
        const regions = element.querySelectorAll('.highlight.a .region.a');
        expect(regions.length).toBe(1);
        const regionRect = regions[0].getBoundingClientRect();
        expect(regionRect.top).toBe(
          lineNodeForScreenRow(component, 1).getBoundingClientRect().top
        );
        expect(Math.round(regionRect.left)).toBeNear(
          clientLeftForCharacter(component, 1, 2)
        );
        expect(Math.round(regionRect.right)).toBeNear(
          clientLeftForCharacter(component, 1, 10)
        );
      }

      marker.setScreenRange([[1, 4], [1, 8]]);
      await component.getNextUpdatePromise();

      {
        const regions = element.querySelectorAll('.highlight.a .region.a');
        expect(regions.length).toBe(1);
        const regionRect = regions[0].getBoundingClientRect();
        expect(regionRect.top).toBe(
          lineNodeForScreenRow(component, 1).getBoundingClientRect().top
        );
        expect(regionRect.bottom).toBe(
          lineNodeForScreenRow(component, 1).getBoundingClientRect().bottom
        );
        expect(Math.round(regionRect.left)).toBeNear(
          clientLeftForCharacter(component, 1, 4)
        );
        expect(Math.round(regionRect.right)).toBeNear(
          clientLeftForCharacter(component, 1, 8)
        );
      }
    });

    it('renders multi-line highlights', async () => {
      const { component, element, editor } = buildComponent({ rowsPerTile: 3 });
      const marker = editor.markScreenRange([[2, 4], [3, 4]]);
      editor.decorateMarker(marker, { type: 'highlight', class: 'a' });

      await component.getNextUpdatePromise();

      {
        expect(element.querySelectorAll('.highlight.a').length).toBe(1);

        const regions = element.querySelectorAll('.highlight.a .region.a');
        expect(regions.length).toBe(2);
        const region0Rect = regions[0].getBoundingClientRect();
        expect(region0Rect.top).toBe(
          lineNodeForScreenRow(component, 2).getBoundingClientRect().top
        );
        expect(region0Rect.bottom).toBe(
          lineNodeForScreenRow(component, 2).getBoundingClientRect().bottom
        );
        expect(Math.round(region0Rect.left)).toBeNear(
          clientLeftForCharacter(component, 2, 4)
        );
        expect(Math.round(region0Rect.right)).toBeNear(
          component.refs.content.getBoundingClientRect().right
        );

        const region1Rect = regions[1].getBoundingClientRect();
        expect(region1Rect.top).toBeNear(
          lineNodeForScreenRow(component, 3).getBoundingClientRect().top
        );
        expect(region1Rect.bottom).toBeNear(
          lineNodeForScreenRow(component, 3).getBoundingClientRect().bottom
        );
        expect(Math.round(region1Rect.left)).toBeNear(
          clientLeftForCharacter(component, 3, 0)
        );
        expect(Math.round(region1Rect.right)).toBeNear(
          clientLeftForCharacter(component, 3, 4)
        );
      }

      marker.setScreenRange([[2, 4], [5, 4]]);
      await component.getNextUpdatePromise();

      {
        expect(element.querySelectorAll('.highlight.a').length).toBe(1);

        const regions = element.querySelectorAll('.highlight.a .region.a');
        expect(regions.length).toBe(3);

        const region0Rect = regions[0].getBoundingClientRect();
        expect(region0Rect.top).toBeNear(
          lineNodeForScreenRow(component, 2).getBoundingClientRect().top
        );
        expect(region0Rect.bottom).toBeNear(
          lineNodeForScreenRow(component, 2).getBoundingClientRect().bottom
        );
        expect(Math.round(region0Rect.left)).toBeNear(
          clientLeftForCharacter(component, 2, 4)
        );
        expect(Math.round(region0Rect.right)).toBeNear(
          component.refs.content.getBoundingClientRect().right
        );

        const region1Rect = regions[1].getBoundingClientRect();
        expect(region1Rect.top).toBeNear(
          lineNodeForScreenRow(component, 3).getBoundingClientRect().top
        );
        expect(region1Rect.bottom).toBeNear(
          lineNodeForScreenRow(component, 5).getBoundingClientRect().top
        );
        expect(Math.round(region1Rect.left)).toBeNear(
          component.refs.content.getBoundingClientRect().left
        );
        expect(Math.round(region1Rect.right)).toBeNear(
          component.refs.content.getBoundingClientRect().right
        );

        const region2Rect = regions[2].getBoundingClientRect();
        expect(region2Rect.top).toBeNear(
          lineNodeForScreenRow(component, 5).getBoundingClientRect().top
        );
        expect(region2Rect.bottom).toBeNear(
          lineNodeForScreenRow(component, 6).getBoundingClientRect().top
        );
        expect(Math.round(region2Rect.left)).toBeNear(
          component.refs.content.getBoundingClientRect().left
        );
        expect(Math.round(region2Rect.right)).toBeNear(
          clientLeftForCharacter(component, 5, 4)
        );
      }
    });

    it('can flash highlight decorations', async () => {
      const { component, element, editor } = buildComponent({
        rowsPerTile: 3,
        height: 200
      });
      const marker = editor.markScreenRange([[2, 4], [3, 4]]);
      const decoration = editor.decorateMarker(marker, {
        type: 'highlight',
        class: 'a'
      });
      decoration.flash('b', 10);

      // Flash on initial appearance of highlight
      await component.getNextUpdatePromise();
      const highlights = element.querySelectorAll('.highlight.a');
      expect(highlights.length).toBe(1);

      expect(highlights[0].classList.contains('b')).toBe(true);

      await conditionPromise(() => !highlights[0].classList.contains('b'));

      // Don't flash on next update if another flash wasn't requested
      await setScrollTop(component, 100);
      expect(highlights[0].classList.contains('b')).toBe(false);

      // Flashing the same class again before the first flash completes
      // removes the flash class and adds it back on the next frame to ensure
      // CSS transitions apply to the second flash.
      decoration.flash('e', 100);
      await component.getNextUpdatePromise();
      expect(highlights[0].classList.contains('e')).toBe(true);

      decoration.flash('e', 100);
      await component.getNextUpdatePromise();
      expect(highlights[0].classList.contains('e')).toBe(false);

      await conditionPromise(() => highlights[0].classList.contains('e'));
      await conditionPromise(() => !highlights[0].classList.contains('e'));
    });

    it("flashing a highlight decoration doesn't unflash other highlight decorations", async () => {
      const { component, element, editor } = buildComponent({
        rowsPerTile: 3,
        height: 200
      });
      const marker = editor.markScreenRange([[2, 4], [3, 4]]);
      const decoration = editor.decorateMarker(marker, {
        type: 'highlight',
        class: 'a'
      });

      // Flash one class
      decoration.flash('c', 1000);
      await component.getNextUpdatePromise();
      const highlights = element.querySelectorAll('.highlight.a');
      expect(highlights.length).toBe(1);
      expect(highlights[0].classList.contains('c')).toBe(true);

      // Flash another class while the previously-flashed class is still highlighted
      decoration.flash('d', 100);
      await component.getNextUpdatePromise();
      expect(highlights[0].classList.contains('c')).toBe(true);
      expect(highlights[0].classList.contains('d')).toBe(true);
    });

    it('supports layer decorations', async () => {
      const { component, element, editor } = buildComponent({
        rowsPerTile: 12
      });
      const markerLayer = editor.addMarkerLayer();
      const marker1 = markerLayer.markScreenRange([[2, 4], [3, 4]]);
      const marker2 = markerLayer.markScreenRange([[5, 6], [7, 8]]);
      const decoration = editor.decorateMarkerLayer(markerLayer, {
        type: 'highlight',
        class: 'a'
      });
      await component.getNextUpdatePromise();

      const highlights = element.querySelectorAll('.highlight');
      expect(highlights[0].classList.contains('a')).toBe(true);
      expect(highlights[1].classList.contains('a')).toBe(true);

      decoration.setPropertiesForMarker(marker1, {
        type: 'highlight',
        class: 'b'
      });
      await component.getNextUpdatePromise();
      expect(highlights[0].classList.contains('b')).toBe(true);
      expect(highlights[1].classList.contains('a')).toBe(true);

      decoration.setPropertiesForMarker(marker1, null);
      decoration.setPropertiesForMarker(marker2, {
        type: 'highlight',
        class: 'c'
      });
      await component.getNextUpdatePromise();
      expect(highlights[0].classList.contains('a')).toBe(true);
      expect(highlights[1].classList.contains('c')).toBe(true);
    });

    it('clears highlights when recycling a tile that previously contained highlights and now does not', async () => {
      const { component, element, editor } = buildComponent({
        rowsPerTile: 2,
        autoHeight: false
      });
      await setEditorHeightInLines(component, 2);
      const marker = editor.markScreenRange([[1, 2], [1, 10]]);
      editor.decorateMarker(marker, { type: 'highlight', class: 'a' });

      await component.getNextUpdatePromise();
      expect(element.querySelectorAll('.highlight.a').length).toBe(1);

      await setScrollTop(component, component.getLineHeight() * 3);
      expect(element.querySelectorAll('.highlight.a').length).toBe(0);
    });

    it('does not move existing highlights when adding or removing other highlight decorations (regression)', async () => {
      const { component, element, editor } = buildComponent();

      const marker1 = editor.markScreenRange([[1, 6], [1, 10]]);
      editor.decorateMarker(marker1, { type: 'highlight', class: 'a' });
      await component.getNextUpdatePromise();
      const marker1Region = element.querySelector('.highlight.a');
      expect(
        Array.from(marker1Region.parentElement.children).indexOf(marker1Region)
      ).toBe(0);

      const marker2 = editor.markScreenRange([[1, 2], [1, 4]]);
      editor.decorateMarker(marker2, { type: 'highlight', class: 'b' });
      await component.getNextUpdatePromise();
      const marker2Region = element.querySelector('.highlight.b');
      expect(
        Array.from(marker1Region.parentElement.children).indexOf(marker1Region)
      ).toBe(0);
      expect(
        Array.from(marker2Region.parentElement.children).indexOf(marker2Region)
      ).toBe(1);

      marker2.destroy();
      await component.getNextUpdatePromise();
      expect(
        Array.from(marker1Region.parentElement.children).indexOf(marker1Region)
      ).toBe(0);
    });

    it('correctly positions highlights that end on rows preceding or following block decorations', async () => {
      const { editor, element, component } = buildComponent();

      const item1 = document.createElement('div');
      item1.style.height = '30px';
      item1.style.backgroundColor = 'blue';
      editor.decorateMarker(editor.markBufferPosition([4, 0]), {
        type: 'block',
        position: 'after',
        item: item1
      });
      const item2 = document.createElement('div');
      item2.style.height = '30px';
      item2.style.backgroundColor = 'yellow';
      editor.decorateMarker(editor.markBufferPosition([4, 0]), {
        type: 'block',
        position: 'before',
        item: item2
      });
      editor.decorateMarker(editor.markBufferRange([[3, 0], [4, Infinity]]), {
        type: 'highlight',
        class: 'highlight'
      });

      await component.getNextUpdatePromise();
      const regions = element.querySelectorAll('.highlight .region');
      expect(regions[0].offsetTop).toBeNear(3 * component.getLineHeight());
      expect(regions[0].offsetHeight).toBeNear(component.getLineHeight());
      expect(regions[1].offsetTop).toBeNear(4 * component.getLineHeight() + 30);
    });
  });

  describe('overlay decorations', () => {
    function attachFakeWindow(component) {
      const fakeWindow = document.createElement('div');
      fakeWindow.style.position = 'absolute';
      fakeWindow.style.padding = 20 + 'px';
      fakeWindow.style.backgroundColor = 'blue';
      fakeWindow.appendChild(component.element);
      jasmine.attachToDOM(fakeWindow);
      spyOn(component, 'getWindowInnerWidth').and.callFake(
        () => fakeWindow.getBoundingClientRect().width
      );
      spyOn(component, 'getWindowInnerHeight').and.callFake(
        () => fakeWindow.getBoundingClientRect().height
      );
      return fakeWindow;
    }

    it('renders overlay elements at the specified screen position unless it would overflow the window', async () => {
      const { component, editor } = buildComponent({
        width: 200,
        height: 100,
        attach: false
      });
      const fakeWindow = attachFakeWindow(component);

      await setScrollTop(component, 50);
      await setScrollLeft(component, 100);

      const marker = editor.markScreenPosition([4, 25]);

      const overlayElement = document.createElement('div');
      overlayElement.style.width = '50px';
      overlayElement.style.height = '50px';
      overlayElement.style.margin = '3px';
      overlayElement.style.backgroundColor = 'red';

      const decoration = editor.decorateMarker(marker, {
        type: 'overlay',
        item: overlayElement,
        class: 'a'
      });
      await component.getNextUpdatePromise();

      const overlayComponent = component.overlayComponents.values().next()
        .value;

      const overlayWrapper = overlayElement.parentElement;
      expect(overlayWrapper.classList.contains('a')).toBe(true);
      expect(overlayWrapper.getBoundingClientRect().top).toBeNear(
        clientTopForLine(component, 5)
      );
      expect(overlayWrapper.getBoundingClientRect().left).toBeNear(
        clientLeftForCharacter(component, 4, 25)
      );

      // Updates the horizontal position on scroll
      await setScrollLeft(component, 150);
      expect(overlayWrapper.getBoundingClientRect().left).toBeNear(
        clientLeftForCharacter(component, 4, 25)
      );

      // Shifts the overlay horizontally to ensure the overlay element does not
      // overflow the window
      await setScrollLeft(component, 30);
      expect(overlayElement.getBoundingClientRect().right).toBeNear(
        fakeWindow.getBoundingClientRect().right
      );
      await setScrollLeft(component, 280);
      expect(overlayElement.getBoundingClientRect().left).toBeNear(
        fakeWindow.getBoundingClientRect().left
      );

      // Updates the vertical position on scroll
      await setScrollTop(component, 60);
      expect(overlayWrapper.getBoundingClientRect().top).toBeNear(
        clientTopForLine(component, 5)
      );

      // Flips the overlay vertically to ensure the overlay element does not
      // overflow the bottom of the window
      setScrollLeft(component, 100);
      await setScrollTop(component, 0);
      expect(overlayWrapper.getBoundingClientRect().bottom).toBeNear(
        clientTopForLine(component, 4)
      );

      // Flips the overlay vertically on overlay resize if necessary
      await setScrollTop(component, 20);
      expect(overlayWrapper.getBoundingClientRect().top).toBeNear(
        clientTopForLine(component, 5)
      );
      overlayElement.style.height = 60 + 'px';
      await overlayComponent.getNextUpdatePromise();
      expect(overlayWrapper.getBoundingClientRect().bottom).toBeNear(
        clientTopForLine(component, 4)
      );

      // Does not flip the overlay vertically if it would overflow the top of the window
      overlayElement.style.height = 80 + 'px';
      await overlayComponent.getNextUpdatePromise();
      expect(overlayWrapper.getBoundingClientRect().top).toBeNear(
        clientTopForLine(component, 5)
      );

      // Can update overlay wrapper class
      decoration.setProperties({
        type: 'overlay',
        item: overlayElement,
        class: 'b'
      });
      await component.getNextUpdatePromise();
      expect(overlayWrapper.classList.contains('a')).toBe(false);
      expect(overlayWrapper.classList.contains('b')).toBe(true);

      decoration.setProperties({ type: 'overlay', item: overlayElement });
      await component.getNextUpdatePromise();
      expect(overlayWrapper.classList.contains('b')).toBe(false);
    });

    it('does not attempt to avoid overflowing the window if `avoidOverflow` is false on the decoration', async () => {
      const { component, editor } = buildComponent({
        width: 200,
        height: 100,
        attach: false
      });
      const fakeWindow = attachFakeWindow(component);
      const overlayElement = document.createElement('div');
      overlayElement.style.width = '50px';
      overlayElement.style.height = '50px';
      overlayElement.style.margin = '3px';
      overlayElement.style.backgroundColor = 'red';
      const marker = editor.markScreenPosition([4, 25]);
      editor.decorateMarker(marker, {
        type: 'overlay',
        item: overlayElement,
        avoidOverflow: false
      });
      await component.getNextUpdatePromise();

      await setScrollLeft(component, 30);
      expect(overlayElement.getBoundingClientRect().right).toBeGreaterThan(
        fakeWindow.getBoundingClientRect().right
      );
      await setScrollLeft(component, 280);
      expect(overlayElement.getBoundingClientRect().left).toBeLessThan(
        fakeWindow.getBoundingClientRect().left
      );
    });
  });

  describe('custom gutter decorations', () => {
    it('arranges custom gutters based on their priority', async () => {
      const { component, editor } = buildComponent();
      editor.addGutter({ name: 'e', priority: 2 });
      editor.addGutter({ name: 'a', priority: -2 });
      editor.addGutter({ name: 'd', priority: 1 });
      editor.addGutter({ name: 'b', priority: -1 });
      editor.addGutter({ name: 'c', priority: 0 });

      await component.getNextUpdatePromise();
      const gutters = component.refs.gutterContainer.element.querySelectorAll(
        '.gutter'
      );
      expect(
        Array.from(gutters).map(g => g.getAttribute('gutter-name'))
      ).toEqual(['a', 'b', 'c', 'line-number', 'd', 'e']);
    });

    it('adjusts the left edge of the scroll container based on changes to the gutter container width', async () => {
      const { component, editor } = buildComponent();
      const { scrollContainer, gutterContainer } = component.refs;

      function checkScrollContainerLeft() {
        expect(scrollContainer.getBoundingClientRect().left).toBeNear(
          Math.round(gutterContainer.element.getBoundingClientRect().right)
        );
      }

      checkScrollContainerLeft();
      const gutterA = editor.addGutter({ name: 'a' });
      await component.getNextUpdatePromise();
      checkScrollContainerLeft();

      const gutterB = editor.addGutter({ name: 'b' });
      await component.getNextUpdatePromise();
      checkScrollContainerLeft();

      gutterA.getElement().style.width = 100 + 'px';
      await component.getNextUpdatePromise();
      checkScrollContainerLeft();

      gutterA.hide();
      await component.getNextUpdatePromise();
      checkScrollContainerLeft();

      gutterA.show();
      await component.getNextUpdatePromise();
      checkScrollContainerLeft();

      gutterA.destroy();
      await component.getNextUpdatePromise();
      checkScrollContainerLeft();

      gutterB.destroy();
      await component.getNextUpdatePromise();
      checkScrollContainerLeft();
    });

    it('allows the element of custom gutters to be retrieved before being rendered in the editor component', async () => {
      const { component, element, editor } = buildComponent();
      const [lineNumberGutter] = editor.getGutters();
      const gutterA = editor.addGutter({ name: 'a', priority: -1 });
      const gutterB = editor.addGutter({ name: 'b', priority: 1 });

      const lineNumberGutterElement = lineNumberGutter.getElement();
      const gutterAElement = gutterA.getElement();
      const gutterBElement = gutterB.getElement();

      await component.getNextUpdatePromise();

      expect(element.contains(lineNumberGutterElement)).toBe(true);
      expect(element.contains(gutterAElement)).toBe(true);
      expect(element.contains(gutterBElement)).toBe(true);
    });

    it('can show and hide custom gutters', async () => {
      const { component, editor } = buildComponent();
      const gutterA = editor.addGutter({ name: 'a', priority: -1 });
      const gutterB = editor.addGutter({ name: 'b', priority: 1 });
      const gutterAElement = gutterA.getElement();
      const gutterBElement = gutterB.getElement();

      await component.getNextUpdatePromise();
      expect(gutterAElement.style.display).toBe('');
      expect(gutterBElement.style.display).toBe('');

      gutterA.hide();
      await component.getNextUpdatePromise();
      expect(gutterAElement.style.display).toBe('none');
      expect(gutterBElement.style.display).toBe('');

      gutterB.hide();
      await component.getNextUpdatePromise();
      expect(gutterAElement.style.display).toBe('none');
      expect(gutterBElement.style.display).toBe('none');

      gutterA.show();
      await component.getNextUpdatePromise();
      expect(gutterAElement.style.display).toBe('');
      expect(gutterBElement.style.display).toBe('none');
    });

    it('renders decorations in custom gutters', async () => {
      const { component, element, editor } = buildComponent();
      const gutterA = editor.addGutter({ name: 'a', priority: -1 });
      const gutterB = editor.addGutter({ name: 'b', priority: 1 });
      const marker1 = editor.markScreenRange([[2, 0], [4, 0]]);
      const marker2 = editor.markScreenRange([[6, 0], [7, 0]]);
      const marker3 = editor.markScreenRange([[9, 0], [12, 0]]);
      const decorationElement1 = document.createElement('div');
      const decorationElement2 = document.createElement('div');
      // Packages may adopt this class name for decorations to be styled the same as line numbers
      decorationElement2.className = 'line-number';

      const decoration1 = gutterA.decorateMarker(marker1, { class: 'a' });
      const decoration2 = gutterA.decorateMarker(marker2, {
        class: 'b',
        item: decorationElement1
      });
      const decoration3 = gutterB.decorateMarker(marker3, {
        item: decorationElement2
      });
      await component.getNextUpdatePromise();

      let [
        decorationNode1,
        decorationNode2
      ] = gutterA.getElement().firstChild.children;
      const [decorationNode3] = gutterB.getElement().firstChild.children;

      expect(decorationNode1.className).toBe('decoration a');
      expect(decorationNode1.getBoundingClientRect().top).toBeNear(
        clientTopForLine(component, 2)
      );
      expect(decorationNode1.getBoundingClientRect().bottom).toBeNear(
        clientTopForLine(component, 5)
      );
      expect(decorationNode1.firstChild).toBeNull();

      expect(decorationNode2.className).toBe('decoration b');
      expect(decorationNode2.getBoundingClientRect().top).toBeNear(
        clientTopForLine(component, 6)
      );
      expect(decorationNode2.getBoundingClientRect().bottom).toBeNear(
        clientTopForLine(component, 8)
      );
      expect(decorationNode2.firstChild).toBe(decorationElement1);
      expect(decorationElement1.offsetHeight).toBe(
        decorationNode2.offsetHeight
      );
      expect(decorationElement1.offsetWidth).toBe(decorationNode2.offsetWidth);

      expect(decorationNode3.className).toBe('decoration');
      expect(decorationNode3.getBoundingClientRect().top).toBeNear(
        clientTopForLine(component, 9)
      );
      expect(decorationNode3.getBoundingClientRect().bottom).toBeNear(
        clientTopForLine(component, 12) + component.getLineHeight()
      );
      expect(decorationNode3.firstChild).toBe(decorationElement2);
      expect(decorationElement2.offsetHeight).toBe(
        decorationNode3.offsetHeight
      );
      expect(decorationElement2.offsetWidth).toBe(decorationNode3.offsetWidth);

      // Inline styled height is updated when line height changes
      element.style.fontSize =
        parseInt(getComputedStyle(element).fontSize) + 10 + 'px';
      TextEditor.didUpdateStyles();
      await component.getNextUpdatePromise();
      expect(decorationElement1.offsetHeight).toBe(
        decorationNode2.offsetHeight
      );
      expect(decorationElement2.offsetHeight).toBe(
        decorationNode3.offsetHeight
      );

      decoration1.setProperties({
        type: 'gutter',
        gutterName: 'a',
        class: 'c',
        item: decorationElement1
      });
      decoration2.setProperties({ type: 'gutter', gutterName: 'a' });
      decoration3.destroy();
      await component.getNextUpdatePromise();
      expect(decorationNode1.className).toBe('decoration c');
      expect(decorationNode1.firstChild).toBe(decorationElement1);
      expect(decorationElement1.offsetHeight).toBe(
        decorationNode1.offsetHeight
      );
      expect(decorationNode2.className).toBe('decoration');
      expect(decorationNode2.firstChild).toBeNull();
      expect(gutterB.getElement().firstChild.children.length).toBe(0);
    });

    it('renders custom line number gutters', async () => {
      const { component, editor } = buildComponent();
      const gutterA = editor.addGutter({
        name: 'a',
        priority: 1,
        type: 'line-number',
        class: 'a-number',
        labelFn: ({ bufferRow }) => `a - ${bufferRow}`
      });
      const gutterB = editor.addGutter({
        name: 'b',
        priority: 1,
        type: 'line-number',
        class: 'b-number',
        labelFn: ({ bufferRow }) => `b - ${bufferRow}`
      });
      editor.setText('0000\n0001\n0002\n0003\n0004\n');

      await component.getNextUpdatePromise();

      const gutterAElement = gutterA.getElement();
      const aNumbers = gutterAElement.querySelectorAll(
        'div.line-number[data-buffer-row]'
      );
      const aLabels = Array.from(aNumbers, e => e.textContent);
      expect(aLabels).toEqual([
        'a - 0',
        'a - 1',
        'a - 2',
        'a - 3',
        'a - 4',
        'a - 5'
      ]);

      const gutterBElement = gutterB.getElement();
      const bNumbers = gutterBElement.querySelectorAll(
        'div.line-number[data-buffer-row]'
      );
      const bLabels = Array.from(bNumbers, e => e.textContent);
      expect(bLabels).toEqual([
        'b - 0',
        'b - 1',
        'b - 2',
        'b - 3',
        'b - 4',
        'b - 5'
      ]);
    });

    it("updates the editor's soft wrap width when a custom gutter's measurement is available", () => {
      const { component, element, editor } = buildComponent({
        lineNumberGutterVisible: false,
        width: 400,
        softWrapped: true,
        attach: false
      });
      const gutter = editor.addGutter({ name: 'a', priority: 10 });
      gutter.getElement().style.width = '100px';

      jasmine.attachToDOM(element);

      expect(component.getGutterContainerWidth()).toBe(100);

      // Component client width - gutter container width - vertical scrollbar width
      const softWrapColumn = Math.floor(
        (400 - 100 - component.getVerticalScrollbarWidth()) /
          component.getBaseCharacterWidth()
      );
      expect(editor.getSoftWrapColumn()).toBe(softWrapColumn);
    });
  });

  describe('block decorations', () => {
    it('renders visible block decorations between the appropriate lines, refreshing and measuring them as needed', async () => {
      const editor = buildEditor({ autoHeight: false });
      const {
        item: item1,
        decoration: decoration1
      } = createBlockDecorationAtScreenRow(editor, 0, {
        height: 11,
        position: 'before'
      });
      const {
        item: item2,
        decoration: decoration2
      } = createBlockDecorationAtScreenRow(editor, 2, {
        height: 22,
        margin: 10,
        position: 'before'
      });

      // render an editor that already contains some block decorations
      const { component, element } = buildComponent({ editor, rowsPerTile: 3 });
      element.style.height =
        4 * component.getLineHeight() + horizontalScrollbarHeight + 'px';
      await component.getNextUpdatePromise();
      expect(component.getRenderedStartRow()).toBe(0);
      expect(component.getRenderedEndRow()).toBe(9);
      expect(component.getScrollHeight()).toBeNear(
        editor.getScreenLineCount() * component.getLineHeight() +
          getElementHeight(item1) +
          getElementHeight(item2)
      );
      assertTilesAreSizedAndPositionedCorrectly(component, [
        {
          tileStartRow: 0,
          height:
            3 * component.getLineHeight() +
            getElementHeight(item1) +
            getElementHeight(item2)
        },
        { tileStartRow: 3, height: 3 * component.getLineHeight() }
      ]);
      assertLinesAreAlignedWithLineNumbers(component);
      expect(queryOnScreenLineElements(element).length).toBe(9);
      expect(item1.previousSibling).toBeNull();
      expect(item1.nextSibling).toBe(lineNodeForScreenRow(component, 0));
      expect(item2.previousSibling).toBe(lineNodeForScreenRow(component, 1));
      expect(item2.nextSibling).toBe(lineNodeForScreenRow(component, 2));

      // add block decorations
      const {
        item: item3,
        decoration: decoration3
      } = createBlockDecorationAtScreenRow(editor, 4, {
        height: 33,
        position: 'before'
      });
      const { item: item4 } = createBlockDecorationAtScreenRow(editor, 7, {
        height: 44,
        position: 'before'
      });
      const { item: item5 } = createBlockDecorationAtScreenRow(editor, 7, {
        height: 50,
        marginBottom: 5,
        position: 'after'
      });
      const { item: item6 } = createBlockDecorationAtScreenRow(editor, 12, {
        height: 60,
        marginTop: 6,
        position: 'after'
      });
      await component.getNextUpdatePromise();
      expect(component.getRenderedStartRow()).toBe(0);
      expect(component.getRenderedEndRow()).toBe(9);
      expect(component.getScrollHeight()).toBeNear(
        editor.getScreenLineCount() * component.getLineHeight() +
          getElementHeight(item1) +
          getElementHeight(item2) +
          getElementHeight(item3) +
          getElementHeight(item4) +
          getElementHeight(item5) +
          getElementHeight(item6)
      );
      assertTilesAreSizedAndPositionedCorrectly(component, [
        {
          tileStartRow: 0,
          height:
            3 * component.getLineHeight() +
            getElementHeight(item1) +
            getElementHeight(item2)
        },
        {
          tileStartRow: 3,
          height: 3 * component.getLineHeight() + getElementHeight(item3)
        }
      ]);
      assertLinesAreAlignedWithLineNumbers(component);
      expect(queryOnScreenLineElements(element).length).toBe(9);
      expect(item1.previousSibling).toBeNull();
      expect(item1.nextSibling).toBe(lineNodeForScreenRow(component, 0));
      expect(item2.previousSibling).toBe(lineNodeForScreenRow(component, 1));
      expect(item2.nextSibling).toBe(lineNodeForScreenRow(component, 2));
      expect(item3.previousSibling).toBe(lineNodeForScreenRow(component, 3));
      expect(item3.nextSibling).toBe(lineNodeForScreenRow(component, 4));
      expect(item4.nextSibling).toBe(lineNodeForScreenRow(component, 7));
      expect(item5.previousSibling).toBe(lineNodeForScreenRow(component, 7));
      expect(element.contains(item6)).toBe(false);

      // destroy decoration1
      decoration1.destroy();
      await component.getNextUpdatePromise();
      expect(component.getRenderedStartRow()).toBe(0);
      expect(component.getRenderedEndRow()).toBe(9);
      expect(component.getScrollHeight()).toBeNear(
        editor.getScreenLineCount() * component.getLineHeight() +
          getElementHeight(item2) +
          getElementHeight(item3) +
          getElementHeight(item4) +
          getElementHeight(item5) +
          getElementHeight(item6)
      );
      assertTilesAreSizedAndPositionedCorrectly(component, [
        {
          tileStartRow: 0,
          height: 3 * component.getLineHeight() + getElementHeight(item2)
        },
        {
          tileStartRow: 3,
          height: 3 * component.getLineHeight() + getElementHeight(item3)
        }
      ]);
      assertLinesAreAlignedWithLineNumbers(component);
      expect(queryOnScreenLineElements(element).length).toBe(9);
      expect(element.contains(item1)).toBe(false);
      expect(item2.previousSibling).toBe(lineNodeForScreenRow(component, 1));
      expect(item2.nextSibling).toBe(lineNodeForScreenRow(component, 2));
      expect(item3.previousSibling).toBe(lineNodeForScreenRow(component, 3));
      expect(item3.nextSibling).toBe(lineNodeForScreenRow(component, 4));
      expect(item4.nextSibling).toBe(lineNodeForScreenRow(component, 7));
      expect(item5.previousSibling).toBe(lineNodeForScreenRow(component, 7));
      expect(element.contains(item6)).toBe(false);

      // move decoration2 and decoration3
      decoration2.getMarker().setHeadScreenPosition([1, 0]);
      decoration3.getMarker().setHeadScreenPosition([0, 0]);
      await component.getNextUpdatePromise();
      expect(component.getRenderedStartRow()).toBe(0);
      expect(component.getRenderedEndRow()).toBe(9);
      expect(component.getScrollHeight()).toBeNear(
        editor.getScreenLineCount() * component.getLineHeight() +
          getElementHeight(item2) +
          getElementHeight(item3) +
          getElementHeight(item4) +
          getElementHeight(item5) +
          getElementHeight(item6)
      );
      assertTilesAreSizedAndPositionedCorrectly(component, [
        {
          tileStartRow: 0,
          height:
            3 * component.getLineHeight() +
            getElementHeight(item2) +
            getElementHeight(item3)
        },
        { tileStartRow: 3, height: 3 * component.getLineHeight() }
      ]);
      assertLinesAreAlignedWithLineNumbers(component);
      expect(queryOnScreenLineElements(element).length).toBe(9);
      expect(element.contains(item1)).toBe(false);
      expect(item2.previousSibling).toBe(lineNodeForScreenRow(component, 0));
      expect(item2.nextSibling).toBe(lineNodeForScreenRow(component, 1));
      expect(item3.previousSibling).toBeNull();
      expect(item3.nextSibling).toBe(lineNodeForScreenRow(component, 0));
      expect(item4.nextSibling).toBe(lineNodeForScreenRow(component, 7));
      expect(item5.previousSibling).toBe(lineNodeForScreenRow(component, 7));
      expect(element.contains(item6)).toBe(false);

      // change the text
      editor.getBuffer().setTextInRange([[0, 5], [0, 5]], '\n\n');
      await component.getNextUpdatePromise();
      expect(component.getRenderedStartRow()).toBe(0);
      expect(component.getRenderedEndRow()).toBe(9);
      expect(component.getScrollHeight()).toBeNear(
        editor.getScreenLineCount() * component.getLineHeight() +
          getElementHeight(item2) +
          getElementHeight(item3) +
          getElementHeight(item4) +
          getElementHeight(item5) +
          getElementHeight(item6)
      );
      assertTilesAreSizedAndPositionedCorrectly(component, [
        {
          tileStartRow: 0,
          height: 3 * component.getLineHeight() + getElementHeight(item3)
        },
        {
          tileStartRow: 3,
          height: 3 * component.getLineHeight() + getElementHeight(item2)
        }
      ]);
      assertLinesAreAlignedWithLineNumbers(component);
      expect(queryOnScreenLineElements(element).length).toBe(9);
      expect(element.contains(item1)).toBe(false);
      expect(item2.previousSibling).toBeNull();
      expect(item2.nextSibling).toBe(lineNodeForScreenRow(component, 3));
      expect(item3.previousSibling).toBeNull();
      expect(item3.nextSibling).toBe(lineNodeForScreenRow(component, 0));
      expect(element.contains(item4)).toBe(false);
      expect(element.contains(item5)).toBe(false);
      expect(element.contains(item6)).toBe(false);

      // scroll past the first tile
      await setScrollTop(
        component,
        3 * component.getLineHeight() + getElementHeight(item3)
      );
      expect(component.getRenderedStartRow()).toBe(3);
      expect(component.getRenderedEndRow()).toBe(12);
      expect(component.getScrollHeight()).toBeNear(
        editor.getScreenLineCount() * component.getLineHeight() +
          getElementHeight(item2) +
          getElementHeight(item3) +
          getElementHeight(item4) +
          getElementHeight(item5) +
          getElementHeight(item6)
      );
      assertTilesAreSizedAndPositionedCorrectly(component, [
        {
          tileStartRow: 3,
          height: 3 * component.getLineHeight() + getElementHeight(item2)
        },
        { tileStartRow: 6, height: 3 * component.getLineHeight() }
      ]);
      assertLinesAreAlignedWithLineNumbers(component);
      expect(queryOnScreenLineElements(element).length).toBe(9);
      expect(element.contains(item1)).toBe(false);
      expect(item2.previousSibling).toBeNull();
      expect(item2.nextSibling).toBe(lineNodeForScreenRow(component, 3));
      expect(element.contains(item3)).toBe(false);
      expect(item4.nextSibling).toBe(lineNodeForScreenRow(component, 9));
      expect(item5.previousSibling).toBe(lineNodeForScreenRow(component, 9));
      expect(element.contains(item6)).toBe(false);
      await setScrollTop(component, 0);

      // undo the previous change
      editor.undo();
      await component.getNextUpdatePromise();
      expect(component.getRenderedStartRow()).toBe(0);
      expect(component.getRenderedEndRow()).toBe(9);
      expect(component.getScrollHeight()).toBeNear(
        editor.getScreenLineCount() * component.getLineHeight() +
          getElementHeight(item2) +
          getElementHeight(item3) +
          getElementHeight(item4) +
          getElementHeight(item5) +
          getElementHeight(item6)
      );
      assertTilesAreSizedAndPositionedCorrectly(component, [
        {
          tileStartRow: 0,
          height:
            3 * component.getLineHeight() +
            getElementHeight(item2) +
            getElementHeight(item3)
        },
        { tileStartRow: 3, height: 3 * component.getLineHeight() }
      ]);
      assertLinesAreAlignedWithLineNumbers(component);
      expect(queryOnScreenLineElements(element).length).toBe(9);
      expect(element.contains(item1)).toBe(false);
      expect(item2.previousSibling).toBe(lineNodeForScreenRow(component, 0));
      expect(item2.nextSibling).toBe(lineNodeForScreenRow(component, 1));
      expect(item3.previousSibling).toBeNull();
      expect(item3.nextSibling).toBe(lineNodeForScreenRow(component, 0));
      expect(item4.nextSibling).toBe(lineNodeForScreenRow(component, 7));
      expect(item5.previousSibling).toBe(lineNodeForScreenRow(component, 7));
      expect(element.contains(item6)).toBe(false);

      // invalidate decorations. this also tests a case where two decorations in
      // the same tile change their height without affecting the tile height nor
      // the content height.
      item3.style.height = '22px';
      item3.style.margin = '10px';
      item2.style.height = '33px';
      item2.style.margin = '0px';
      await component.getNextUpdatePromise();
      expect(component.getRenderedStartRow()).toBe(0);
      expect(component.getRenderedEndRow()).toBe(9);
      expect(component.getScrollHeight()).toBeNear(
        editor.getScreenLineCount() * component.getLineHeight() +
          getElementHeight(item2) +
          getElementHeight(item3) +
          getElementHeight(item4) +
          getElementHeight(item5) +
          getElementHeight(item6)
      );
      assertTilesAreSizedAndPositionedCorrectly(component, [
        {
          tileStartRow: 0,
          height:
            3 * component.getLineHeight() +
            getElementHeight(item2) +
            getElementHeight(item3)
        },
        { tileStartRow: 3, height: 3 * component.getLineHeight() }
      ]);
      assertLinesAreAlignedWithLineNumbers(component);
      expect(queryOnScreenLineElements(element).length).toBe(9);
      expect(element.contains(item1)).toBe(false);
      expect(item2.previousSibling).toBe(lineNodeForScreenRow(component, 0));
      expect(item2.nextSibling).toBe(lineNodeForScreenRow(component, 1));
      expect(item3.previousSibling).toBeNull();
      expect(item3.nextSibling).toBe(lineNodeForScreenRow(component, 0));
      expect(item4.nextSibling).toBe(lineNodeForScreenRow(component, 7));
      expect(item5.previousSibling).toBe(lineNodeForScreenRow(component, 7));
      expect(element.contains(item6)).toBe(false);

      // make decoration before row 0 as wide as the editor, and insert some text into it so that it wraps.
      item3.style.height = '';
      item3.style.margin = '';
      item3.style.width = '';
      item3.style.wordWrap = 'break-word';
      const contentWidthInCharacters = Math.floor(
        component.getScrollContainerClientWidth() /
          component.getBaseCharacterWidth()
      );
      item3.textContent = 'x'.repeat(contentWidthInCharacters * 2);
      await component.getNextUpdatePromise();

      // make the editor wider, so that the decoration doesn't wrap anymore.
      component.element.style.width =
        component.getGutterContainerWidth() +
        component.getScrollContainerClientWidth() * 2 +
        verticalScrollbarWidth +
        'px';
      await component.getNextUpdatePromise();
      expect(component.getRenderedStartRow()).toBe(0);
      expect(component.getRenderedEndRow()).toBe(9);
      expect(component.getScrollHeight()).toBeNear(
        editor.getScreenLineCount() * component.getLineHeight() +
          getElementHeight(item2) +
          getElementHeight(item3) +
          getElementHeight(item4) +
          getElementHeight(item5) +
          getElementHeight(item6)
      );
      assertTilesAreSizedAndPositionedCorrectly(component, [
        {
          tileStartRow: 0,
          height:
            3 * component.getLineHeight() +
            getElementHeight(item2) +
            getElementHeight(item3)
        },
        { tileStartRow: 3, height: 3 * component.getLineHeight() }
      ]);
      assertLinesAreAlignedWithLineNumbers(component);
      expect(queryOnScreenLineElements(element).length).toBe(9);
      expect(element.contains(item1)).toBe(false);
      expect(item2.previousSibling).toBe(lineNodeForScreenRow(component, 0));
      expect(item2.nextSibling).toBe(lineNodeForScreenRow(component, 1));
      expect(item3.previousSibling).toBeNull();
      expect(item3.nextSibling).toBe(lineNodeForScreenRow(component, 0));
      expect(item3.nextSibling).toBe(lineNodeForScreenRow(component, 0));
      expect(item4.nextSibling).toBe(lineNodeForScreenRow(component, 7));
      expect(element.contains(item6)).toBe(false);

      // make the editor taller and wider and the same time, ensuring the number
      // of rendered lines is correct.
      setEditorHeightInLines(component, 13);
      setEditorWidthInCharacters(component, 50);
      await conditionPromise(
        () =>
          component.getRenderedStartRow() === 0 &&
          component.getRenderedEndRow() === 13
      );
      expect(component.getScrollHeight()).toBeNear(
        editor.getScreenLineCount() * component.getLineHeight() +
          getElementHeight(item2) +
          getElementHeight(item3) +
          getElementHeight(item4) +
          getElementHeight(item5) +
          getElementHeight(item6)
      );
      assertTilesAreSizedAndPositionedCorrectly(component, [
        {
          tileStartRow: 0,
          height:
            3 * component.getLineHeight() +
            getElementHeight(item2) +
            getElementHeight(item3)
        },
        { tileStartRow: 3, height: 3 * component.getLineHeight() },
        {
          tileStartRow: 6,
          height:
            3 * component.getLineHeight() +
            getElementHeight(item4) +
            getElementHeight(item5)
        }
      ]);
      assertLinesAreAlignedWithLineNumbers(component);
      expect(queryOnScreenLineElements(element).length).toBe(13);
      expect(element.contains(item1)).toBe(false);
      expect(item2.previousSibling).toBe(lineNodeForScreenRow(component, 0));
      expect(item2.nextSibling).toBe(lineNodeForScreenRow(component, 1));
      expect(item3.previousSibling).toBeNull();
      expect(item3.nextSibling).toBe(lineNodeForScreenRow(component, 0));
      expect(item4.previousSibling).toBe(lineNodeForScreenRow(component, 6));
      expect(item4.nextSibling).toBe(lineNodeForScreenRow(component, 7));
      expect(item5.previousSibling).toBe(lineNodeForScreenRow(component, 7));
      expect(item5.nextSibling).toBe(lineNodeForScreenRow(component, 8));
      expect(item6.previousSibling).toBe(lineNodeForScreenRow(component, 12));
    });

    it('correctly positions line numbers when block decorations are located at tile boundaries', async () => {
      const { editor, component } = buildComponent({ rowsPerTile: 3 });
      createBlockDecorationAtScreenRow(editor, 0, {
        height: 5,
        position: 'before'
      });
      createBlockDecorationAtScreenRow(editor, 2, {
        height: 7,
        position: 'after'
      });
      createBlockDecorationAtScreenRow(editor, 3, {
        height: 9,
        position: 'before'
      });
      createBlockDecorationAtScreenRow(editor, 3, {
        height: 11,
        position: 'after'
      });
      createBlockDecorationAtScreenRow(editor, 5, {
        height: 13,
        position: 'after'
      });

      await component.getNextUpdatePromise();
      assertLinesAreAlignedWithLineNumbers(component);
      assertTilesAreSizedAndPositionedCorrectly(component, [
        { tileStartRow: 0, height: 3 * component.getLineHeight() + 5 + 7 },
        {
          tileStartRow: 3,
          height: 3 * component.getLineHeight() + 9 + 11 + 13
        },
        { tileStartRow: 6, height: 3 * component.getLineHeight() }
      ]);
    });

    it('removes block decorations whose markers have been destroyed', async () => {
      const { editor, component } = buildComponent({ rowsPerTile: 3 });
      const { marker } = createBlockDecorationAtScreenRow(editor, 2, {
        height: 5,
        position: 'before'
      });
      await component.getNextUpdatePromise();
      assertLinesAreAlignedWithLineNumbers(component);
      assertTilesAreSizedAndPositionedCorrectly(component, [
        { tileStartRow: 0, height: 3 * component.getLineHeight() + 5 },
        { tileStartRow: 3, height: 3 * component.getLineHeight() },
        { tileStartRow: 6, height: 3 * component.getLineHeight() }
      ]);

      marker.destroy();
      await component.getNextUpdatePromise();
      assertLinesAreAlignedWithLineNumbers(component);
      assertTilesAreSizedAndPositionedCorrectly(component, [
        { tileStartRow: 0, height: 3 * component.getLineHeight() },
        { tileStartRow: 3, height: 3 * component.getLineHeight() },
        { tileStartRow: 6, height: 3 * component.getLineHeight() }
      ]);
    });

    it('removes block decorations whose markers are invalidated, and adds them back when they become valid again', async () => {
      const editor = buildEditor({ rowsPerTile: 3, autoHeight: false });
      const { item, decoration, marker } = createBlockDecorationAtScreenRow(
        editor,
        3,
        { height: 44, position: 'before', invalidate: 'touch' }
      );
      const { component } = buildComponent({ editor, rowsPerTile: 3 });

      // Invalidating the marker removes the block decoration.
      editor.getBuffer().deleteRows(2, 3);
      await component.getNextUpdatePromise();
      expect(item.parentElement).toBeNull();
      assertLinesAreAlignedWithLineNumbers(component);
      assertTilesAreSizedAndPositionedCorrectly(component, [
        { tileStartRow: 0, height: 3 * component.getLineHeight() },
        { tileStartRow: 3, height: 3 * component.getLineHeight() },
        { tileStartRow: 6, height: 3 * component.getLineHeight() }
      ]);

      // Moving invalid markers is ignored.
      marker.setScreenRange([[2, 0], [2, 0]]);
      await component.getNextUpdatePromise();
      expect(item.parentElement).toBeNull();
      assertLinesAreAlignedWithLineNumbers(component);
      assertTilesAreSizedAndPositionedCorrectly(component, [
        { tileStartRow: 0, height: 3 * component.getLineHeight() },
        { tileStartRow: 3, height: 3 * component.getLineHeight() },
        { tileStartRow: 6, height: 3 * component.getLineHeight() }
      ]);

      // Making the marker valid again adds back the block decoration.
      marker.bufferMarker.valid = true;
      marker.setScreenRange([[3, 0], [3, 0]]);
      await component.getNextUpdatePromise();
      expect(item.nextSibling).toBe(lineNodeForScreenRow(component, 3));
      assertLinesAreAlignedWithLineNumbers(component);
      assertTilesAreSizedAndPositionedCorrectly(component, [
        { tileStartRow: 0, height: 3 * component.getLineHeight() },
        { tileStartRow: 3, height: 3 * component.getLineHeight() + 44 },
        { tileStartRow: 6, height: 3 * component.getLineHeight() }
      ]);

      // Destroying the decoration and invalidating the marker at the same time
      // removes the block decoration correctly.
      editor.getBuffer().deleteRows(2, 3);
      decoration.destroy();
      await component.getNextUpdatePromise();
      expect(item.parentElement).toBeNull();
      assertLinesAreAlignedWithLineNumbers(component);
      assertTilesAreSizedAndPositionedCorrectly(component, [
        { tileStartRow: 0, height: 3 * component.getLineHeight() },
        { tileStartRow: 3, height: 3 * component.getLineHeight() },
        { tileStartRow: 6, height: 3 * component.getLineHeight() }
      ]);
    });

    it('does not render block decorations when decorating invalid markers', async () => {
      const editor = buildEditor({ rowsPerTile: 3, autoHeight: false });
      const { component } = buildComponent({ editor, rowsPerTile: 3 });

      const marker = editor.markScreenPosition([3, 0], { invalidate: 'touch' });
      const item = document.createElement('div');
      item.style.height = 30 + 'px';
      item.style.width = 30 + 'px';
      editor.getBuffer().deleteRows(1, 4);

      editor.decorateMarker(marker, {
        type: 'block',
        item,
        position: 'before'
      });
      await component.getNextUpdatePromise();
      expect(item.parentElement).toBeNull();
      assertLinesAreAlignedWithLineNumbers(component);
      assertTilesAreSizedAndPositionedCorrectly(component, [
        { tileStartRow: 0, height: 3 * component.getLineHeight() },
        { tileStartRow: 3, height: 3 * component.getLineHeight() },
        { tileStartRow: 6, height: 3 * component.getLineHeight() }
      ]);

      // Making the marker valid again causes the corresponding block decoration
      // to be added to the editor.
      marker.bufferMarker.valid = true;
      marker.setScreenRange([[2, 0], [2, 0]]);
      await component.getNextUpdatePromise();
      expect(item.nextSibling).toBe(lineNodeForScreenRow(component, 2));
      assertLinesAreAlignedWithLineNumbers(component);
      assertTilesAreSizedAndPositionedCorrectly(component, [
        { tileStartRow: 0, height: 3 * component.getLineHeight() + 30 },
        { tileStartRow: 3, height: 3 * component.getLineHeight() },
        { tileStartRow: 6, height: 3 * component.getLineHeight() }
      ]);
    });

    it('does not try to remeasure block decorations whose markers are invalid (regression)', async () => {
      const editor = buildEditor({ rowsPerTile: 3, autoHeight: false });
      const { component } = buildComponent({ editor, rowsPerTile: 3 });
      createBlockDecorationAtScreenRow(editor, 2, {
        height: '12px',
        invalidate: 'touch'
      });
      editor.getBuffer().deleteRows(0, 3);
      await component.getNextUpdatePromise();

      // Trigger a re-measurement of all block decorations.
      await setEditorWidthInCharacters(component, 20);
      assertLinesAreAlignedWithLineNumbers(component);
      assertTilesAreSizedAndPositionedCorrectly(component, [
        { tileStartRow: 0, height: 3 * component.getLineHeight() },
        { tileStartRow: 3, height: 3 * component.getLineHeight() },
        { tileStartRow: 6, height: 3 * component.getLineHeight() }
      ]);
    });

    it('does not throw exceptions when destroying a block decoration inside a marker change event (regression)', async () => {
      const { editor, component } = buildComponent({ rowsPerTile: 3 });

      const marker = editor.markScreenPosition([2, 0]);
      marker.onDidChange(() => {
        marker.destroy();
      });
      const item = document.createElement('div');
      editor.decorateMarker(marker, { type: 'block', item });

      await component.getNextUpdatePromise();
      expect(item.nextSibling).toBe(lineNodeForScreenRow(component, 2));

      marker.setBufferRange([[0, 0], [0, 0]]);
      expect(marker.isDestroyed()).toBe(true);

      await component.getNextUpdatePromise();
      expect(item.parentElement).toBeNull();
    });

    it('does not attempt to render block decorations located outside the visible range', async () => {
      // Build a text editor with only two rows per tile.
      const { editor, element, component } = buildComponent({
        autoHeight: false,
        rowsPerTile: 2
      });

      // Set `line-height` to an integer to save us headaches later. (We
      // believe that Chromium used to guarantee fixed increments of line
      // height, but doesn't anymore — so we must specify it as an integer
      // value ourselves if we want the math to be simpler.)
      element.style.lineHeight = '20px';
      component.measureCharacterDimensions();

      // Make the editor tall enough to fit only two lines at a time.
      await setEditorHeightInLines(component, 2);

      expect(component.getRenderedStartRow()).toBe(0);

      // This suggests one extra tile is rendered below the viewport just out
      // of view. (But why is this `4` rather than `3`, since we're
      // zero-indexed? This seems like a mistake in `getRenderedEndRow` logic.)
      expect(component.getRenderedEndRow()).toBe(4);

      // Create a marker spanning the fourth and fifth rows…
      const marker1 = editor.markScreenRange([[3, 0], [5, 0]], {
        reversed: false
      });

      // …and decorate it with a DIV.
      const item1 = document.createElement('div');
      editor.decorateMarker(marker1, { type: 'block', item: item1 });

      // Repeat, but with the marker reversed.
      const marker2 = editor.markScreenRange([[3, 0], [5, 0]], {
        reversed: true
      });
      const item2 = document.createElement('div');
      editor.decorateMarker(marker2, { type: 'block', item: item2 });

      await component.getNextUpdatePromise();

      // We do not expect the first block decoration to be rendered; its head
      // is outside the renderered range.
      expect(item1.parentElement).toBeNull();

      // But we expect the second decoration to be present because its head
      // _is_ within the rendered range. (Remember that a “reversed” marker has
      // its head _before_ its tail, but a non-reversed marker starts with its
      // tail and ends with its head. Read the text-buffer docs for `Marker`
      // for further understanding.)
      //
      // This comment does not imply understanding of the reasoning behind
      // this — just that this is the relevant difference in behavior between
      // the two decorations.
      expect(item2.nextSibling).toBe(lineNodeForScreenRow(component, 3));

      // Scroll down so that the fifth line is the first one visible.
      await setScrollTop(component, 4 * component.getLineHeight());

      // Again, lines 4-5-6-7 (zero-indexed) are understood to be visible, but
      // `getRenderedEndRow` will report an end row of `8`, which is its own
      // quirk.
      expect(component.getRenderedStartRow()).toBe(4);
      expect(component.getRenderedEndRow()).toBe(8);

      // Now the logic is reversed; the rendered range includes the head of
      // the first decoration, but not of the second decoration. Hence the
      // first decoration is renderered and the second isn't.
      expect(item1.nextSibling).toBe(lineNodeForScreenRow(component, 5));
      expect(item2.parentElement).toBeNull();
    });

    it('measures block decorations correctly when they are added before the component width has been updated', async () => {
      {
        const { editor, component, element } = buildComponent({
          autoHeight: false,
          width: 500,
          attach: false
        });
        const marker = editor.markScreenPosition([0, 0]);
        const item = document.createElement('div');
        item.textContent = 'block decoration';
        editor.decorateMarker(marker, {
          type: 'block',
          item
        });

        jasmine.attachToDOM(element);
        assertLinesAreAlignedWithLineNumbers(component);
      }

      {
        const { editor, component, element } = buildComponent({
          autoHeight: false,
          width: 800
        });
        const marker = editor.markScreenPosition([0, 0]);
        const item = document.createElement('div');
        item.textContent = 'block decoration that could wrap many times';
        editor.decorateMarker(marker, {
          type: 'block',
          item
        });

        element.style.width = '50px';
        await component.getNextUpdatePromise();
        assertLinesAreAlignedWithLineNumbers(component);
      }
    });

    it('bases the width of the block decoration measurement area on the editor scroll width', async () => {
      const { component, element } = buildComponent({
        autoHeight: false,
        width: 150
      });
      expect(component.refs.blockDecorationMeasurementArea.offsetWidth).toBe(
        component.getScrollWidth()
      );

      element.style.width = '800px';
      await component.getNextUpdatePromise();
      expect(component.refs.blockDecorationMeasurementArea.offsetWidth).toBe(
        component.getScrollWidth()
      );
    });

    it('does not change the cursor position when clicking on a block decoration', async () => {
      const { editor, component } = buildComponent();

      const decorationElement = document.createElement('div');
      decorationElement.textContent = 'Parent';
      const childElement = document.createElement('div');
      childElement.textContent = 'Child';
      decorationElement.appendChild(childElement);
      const marker = editor.markScreenPosition([4, 0]);
      editor.decorateMarker(marker, { type: 'block', item: decorationElement });
      await component.getNextUpdatePromise();

      const decorationElementClientRect = decorationElement.getBoundingClientRect();
      component.didMouseDownOnContent({
        target: decorationElement,
        detail: 1,
        button: 0,
        clientX: decorationElementClientRect.left,
        clientY: decorationElementClientRect.top
      });
      expect(editor.getCursorScreenPosition()).toEqual([0, 0]);

      const childElementClientRect = childElement.getBoundingClientRect();
      component.didMouseDownOnContent({
        target: childElement,
        detail: 1,
        button: 0,
        clientX: childElementClientRect.left,
        clientY: childElementClientRect.top
      });
      expect(editor.getCursorScreenPosition()).toEqual([0, 0]);
    });

    it('uses the order property to control the order of block decorations at the same screen row', async () => {
      const editor = buildEditor({ autoHeight: false });
      const { component, element } = buildComponent({ editor });
      element.style.height =
        10 * component.getLineHeight() + horizontalScrollbarHeight + 'px';
      await component.getNextUpdatePromise();

      // Order parameters that differ from creation order; that collide; and that are not provided.
      const [beforeItems, beforeDecorations] = [
        30,
        20,
        undefined,
        20,
        10,
        undefined
      ]
        .map(order => {
          return createBlockDecorationAtScreenRow(editor, 2, {
            height: 10,
            position: 'before',
            order
          });
        })
        .reduce(
          (lists, result) => {
            lists[0].push(result.item);
            lists[1].push(result.decoration);
            return lists;
          },
          [[], []]
        );

      const [afterItems] = [undefined, 1, 6, undefined, 6, 2]
        .map(order => {
          return createBlockDecorationAtScreenRow(editor, 2, {
            height: 10,
            position: 'after',
            order
          });
        })
        .reduce(
          (lists, result) => {
            lists[0].push(result.item);
            lists[1].push(result.decoration);
            return lists;
          },
          [[], []]
        );

      await component.getNextUpdatePromise();

      expect(beforeItems[4].previousSibling).toBe(
        lineNodeForScreenRow(component, 1)
      );
      expect(beforeItems[4].nextSibling).toBe(beforeItems[1]);
      expect(beforeItems[1].nextSibling).toBe(beforeItems[3]);
      expect(beforeItems[3].nextSibling).toBe(beforeItems[0]);
      expect(beforeItems[0].nextSibling).toBe(beforeItems[2]);
      expect(beforeItems[2].nextSibling).toBe(beforeItems[5]);
      expect(beforeItems[5].nextSibling).toBe(
        lineNodeForScreenRow(component, 2)
      );
      expect(afterItems[1].previousSibling).toBe(
        lineNodeForScreenRow(component, 2)
      );
      expect(afterItems[1].nextSibling).toBe(afterItems[5]);
      expect(afterItems[5].nextSibling).toBe(afterItems[2]);
      expect(afterItems[2].nextSibling).toBe(afterItems[4]);
      expect(afterItems[4].nextSibling).toBe(afterItems[0]);
      expect(afterItems[0].nextSibling).toBe(afterItems[3]);

      // Create a decoration somewhere else and move it to the same screen row as the existing decorations
      const { item: later, decoration } = createBlockDecorationAtScreenRow(
        editor,
        4,
        { height: 20, position: 'after', order: 3 }
      );
      await component.getNextUpdatePromise();
      expect(later.previousSibling).toBe(lineNodeForScreenRow(component, 4));
      expect(later.nextSibling).toBe(lineNodeForScreenRow(component, 5));

      decoration.getMarker().setHeadScreenPosition([2, 0]);
      await component.getNextUpdatePromise();
      expect(later.previousSibling).toBe(afterItems[5]);
      expect(later.nextSibling).toBe(afterItems[2]);

      // Move a decoration away from its screen row and ensure the rest maintain their order
      beforeDecorations[3].getMarker().setHeadScreenPosition([5, 0]);
      await component.getNextUpdatePromise();
      expect(beforeItems[3].previousSibling).toBe(
        lineNodeForScreenRow(component, 4)
      );
      expect(beforeItems[3].nextSibling).toBe(
        lineNodeForScreenRow(component, 5)
      );

      expect(beforeItems[4].previousSibling).toBe(
        lineNodeForScreenRow(component, 1)
      );
      expect(beforeItems[4].nextSibling).toBe(beforeItems[1]);
      expect(beforeItems[1].nextSibling).toBe(beforeItems[0]);
      expect(beforeItems[0].nextSibling).toBe(beforeItems[2]);
      expect(beforeItems[2].nextSibling).toBe(beforeItems[5]);
      expect(beforeItems[5].nextSibling).toBe(
        lineNodeForScreenRow(component, 2)
      );
    });

    function createBlockDecorationAtScreenRow(
      editor,
      screenRow,
      { height, margin, marginTop, marginBottom, position, order, invalidate }
    ) {
      const marker = editor.markScreenPosition([screenRow, 0], {
        invalidate: invalidate || 'never'
      });
      const item = document.createElement('div');
      item.style.height = height + 'px';
      if (margin != null) item.style.margin = margin + 'px';
      if (marginTop != null) item.style.marginTop = marginTop + 'px';
      if (marginBottom != null) item.style.marginBottom = marginBottom + 'px';
      item.style.width = 30 + 'px';
      const decoration = editor.decorateMarker(marker, {
        type: 'block',
        item,
        position,
        order
      });
      return { item, decoration, marker };
    }

    function assertTilesAreSizedAndPositionedCorrectly(component, tiles) {
      let top = 0;
      for (let tile of tiles) {
        const linesTileElement = lineNodeForScreenRow(
          component,
          tile.tileStartRow
        ).parentElement;
        const linesTileBoundingRect = linesTileElement.getBoundingClientRect();
        expect(linesTileBoundingRect.height).toBeNear(tile.height);
        expect(linesTileBoundingRect.top).toBeNear(top);

        const lineNumbersTileElement = lineNumberNodeForScreenRow(
          component,
          tile.tileStartRow
        ).parentElement;
        const lineNumbersTileBoundingRect = lineNumbersTileElement.getBoundingClientRect();
        expect(lineNumbersTileBoundingRect.height).toBeNear(tile.height);
        expect(lineNumbersTileBoundingRect.top).toBeNear(top);

        top += tile.height;
      }
    }

    function assertLinesAreAlignedWithLineNumbers(component) {
      const startRow = component.getRenderedStartRow();
      const endRow = component.getRenderedEndRow();
      for (let row = startRow; row < endRow; row++) {
        const lineNode = lineNodeForScreenRow(component, row);
        const lineNumberNode = lineNumberNodeForScreenRow(component, row);
        expect(lineNumberNode.getBoundingClientRect().top).toBeNear(
          lineNode.getBoundingClientRect().top
        );
      }
    }
  });

  describe('cursor decorations', () => {
    it('allows default cursors to be customized', async () => {
      const { component, element, editor } = buildComponent();

      editor.addCursorAtScreenPosition([1, 0]);
      const [cursorMarker1, cursorMarker2] = editor
        .getCursors()
        .map(c => c.getMarker());

      editor.decorateMarker(cursorMarker1, { type: 'cursor', class: 'a' });
      editor.decorateMarker(cursorMarker2, {
        type: 'cursor',
        class: 'b',
        style: { visibility: 'hidden' }
      });
      editor.decorateMarker(cursorMarker2, {
        type: 'cursor',
        style: { backgroundColor: 'red' }
      });
      await component.getNextUpdatePromise();

      const cursorNodes = element.querySelectorAll('.cursor');
      expect(cursorNodes.length).toBe(2);

      expect(cursorNodes[0].className).toBe('cursor a');
      expect(cursorNodes[1].className).toBe('cursor b');
      expect(cursorNodes[1].style.visibility).toBe('hidden');
      expect(cursorNodes[1].style.backgroundColor).toBe('red');
    });

    it('allows markers that are not actually associated with cursors to be decorated as if they were cursors', async () => {
      const { component, element, editor } = buildComponent();
      const marker = editor.markScreenPosition([1, 0]);
      editor.decorateMarker(marker, { type: 'cursor', class: 'a' });
      await component.getNextUpdatePromise();

      const cursorNodes = element.querySelectorAll('.cursor');
      expect(cursorNodes.length).toBe(2);
      expect(cursorNodes[0].className).toBe('cursor');
      expect(cursorNodes[1].className).toBe('cursor a');
    });
  });

  describe('text decorations', () => {
    it('injects spans with custom class names and inline styles based on text decorations', async () => {
      const { component, element, editor } = buildComponent({ rowsPerTile: 2 });

      const markerLayer = editor.addMarkerLayer();
      const marker1 = markerLayer.markBufferRange([[0, 2], [2, 7]]);
      const marker2 = markerLayer.markBufferRange([[0, 2], [3, 8]]);
      const marker3 = markerLayer.markBufferRange([[1, 13], [2, 7]]);
      editor.decorateMarker(marker1, {
        type: 'text',
        class: 'a',
        style: { color: 'red' }
      });
      editor.decorateMarker(marker2, {
        type: 'text',
        class: 'b',
        style: { color: 'blue' }
      });
      editor.decorateMarker(marker3, {
        type: 'text',
        class: 'c',
        style: { color: 'green' }
      });
      await component.getNextUpdatePromise();

      expect(textContentOnRowMatchingSelector(component, 0, '.a')).toBe(
        editor.lineTextForScreenRow(0).slice(2)
      );
      expect(textContentOnRowMatchingSelector(component, 1, '.a')).toBe(
        editor.lineTextForScreenRow(1)
      );
      expect(textContentOnRowMatchingSelector(component, 2, '.a')).toBe(
        editor.lineTextForScreenRow(2).slice(0, 7)
      );
      expect(textContentOnRowMatchingSelector(component, 3, '.a')).toBe('');

      expect(textContentOnRowMatchingSelector(component, 0, '.b')).toBe(
        editor.lineTextForScreenRow(0).slice(2)
      );
      expect(textContentOnRowMatchingSelector(component, 1, '.b')).toBe(
        editor.lineTextForScreenRow(1)
      );
      expect(textContentOnRowMatchingSelector(component, 2, '.b')).toBe(
        editor.lineTextForScreenRow(2)
      );
      expect(textContentOnRowMatchingSelector(component, 3, '.b')).toBe(
        editor.lineTextForScreenRow(3).slice(0, 8)
      );

      expect(textContentOnRowMatchingSelector(component, 0, '.c')).toBe('');
      expect(textContentOnRowMatchingSelector(component, 1, '.c')).toBe(
        editor.lineTextForScreenRow(1).slice(13)
      );
      expect(textContentOnRowMatchingSelector(component, 2, '.c')).toBe(
        editor.lineTextForScreenRow(2).slice(0, 7)
      );
      expect(textContentOnRowMatchingSelector(component, 3, '.c')).toBe('');

      for (const span of element.querySelectorAll('.a:not(.c)')) {
        expect(span.style.color).toBe('red');
      }
      for (const span of element.querySelectorAll('.b:not(.c):not(.a)')) {
        expect(span.style.color).toBe('blue');
      }
      for (const span of element.querySelectorAll('.c')) {
        expect(span.style.color).toBe('green');
      }

      marker2.setHeadScreenPosition([3, 10]);
      await component.getNextUpdatePromise();
      expect(textContentOnRowMatchingSelector(component, 3, '.b')).toBe(
        editor.lineTextForScreenRow(3).slice(0, 10)
      );
    });

    it('correctly handles text decorations starting before the first rendered row and/or ending after the last rendered row', async () => {
      const { component, element, editor } = buildComponent({
        autoHeight: false,
        rowsPerTile: 1
      });
      element.style.height = 4 * component.getLineHeight() + 'px';
      await component.getNextUpdatePromise();
      await setScrollTop(component, 4 * component.getLineHeight());
      expect(component.getRenderedStartRow()).toBeNear(4);
      expect(component.getRenderedEndRow()).toBeNear(9);

      const markerLayer = editor.addMarkerLayer();
      const marker1 = markerLayer.markBufferRange([[0, 0], [4, 5]]);
      const marker2 = markerLayer.markBufferRange([[7, 2], [10, 8]]);
      editor.decorateMarker(marker1, { type: 'text', class: 'a' });
      editor.decorateMarker(marker2, { type: 'text', class: 'b' });
      await component.getNextUpdatePromise();

      expect(textContentOnRowMatchingSelector(component, 4, '.a')).toBe(
        editor.lineTextForScreenRow(4).slice(0, 5)
      );
      expect(textContentOnRowMatchingSelector(component, 5, '.a')).toBe('');
      expect(textContentOnRowMatchingSelector(component, 6, '.a')).toBe('');
      expect(textContentOnRowMatchingSelector(component, 7, '.a')).toBe('');
      expect(textContentOnRowMatchingSelector(component, 8, '.a')).toBe('');

      expect(textContentOnRowMatchingSelector(component, 4, '.b')).toBe('');
      expect(textContentOnRowMatchingSelector(component, 5, '.b')).toBe('');
      expect(textContentOnRowMatchingSelector(component, 6, '.b')).toBe('');
      expect(textContentOnRowMatchingSelector(component, 7, '.b')).toBe(
        editor.lineTextForScreenRow(7).slice(2)
      );
      expect(textContentOnRowMatchingSelector(component, 8, '.b')).toBe(
        editor.lineTextForScreenRow(8)
      );
    });

    it('does not create empty spans when a text decoration contains a row but another text decoration starts or ends at the beginning of it', async () => {
      const { component, element, editor } = buildComponent();
      const markerLayer = editor.addMarkerLayer();
      const marker1 = markerLayer.markBufferRange([[0, 2], [4, 0]]);
      const marker2 = markerLayer.markBufferRange([[2, 0], [5, 8]]);
      editor.decorateMarker(marker1, { type: 'text', class: 'a' });
      editor.decorateMarker(marker2, { type: 'text', class: 'b' });
      await component.getNextUpdatePromise();
      for (const decorationSpan of element.querySelectorAll('.a, .b')) {
        expect(decorationSpan.textContent).not.toBe('');
      }
    });

    it('does not create empty text nodes when a text decoration ends right after a text tag', async () => {
      const { component, editor } = buildComponent();
      const marker = editor.markBufferRange([[0, 8], [0, 29]]);
      editor.decorateMarker(marker, { type: 'text', class: 'a' });
      await component.getNextUpdatePromise();
      for (const textNode of textNodesForScreenRow(component, 0)) {
        expect(textNode.textContent).not.toBe('');
      }
    });

    function textContentOnRowMatchingSelector(component, row, selector) {
      return Array.from(
        lineNodeForScreenRow(component, row).querySelectorAll(selector)
      )
        .map(span => span.textContent)
        .join('');
    }
  });

  describe('mouse input', () => {
    describe('on the lines', () => {
      describe('when there is only one cursor', () => {
        it('positions the cursor on single-click or when middle-clicking', async () => {
          atom.config.set('editor.selectionClipboard', false);
          for (const button of [0, 1]) {
            const { component, editor } = buildComponent();
            const { lineHeight } = component.measurements;

            editor.setCursorScreenPosition([Infinity, Infinity], {
              autoscroll: false
            });
            component.didMouseDownOnContent({
              detail: 1,
              button,
              clientX: clientLeftForCharacter(component, 0, 0) - 1,
              clientY: clientTopForLine(component, 0) - 1
            });
            expect(editor.getCursorScreenPosition()).toEqual([0, 0]);

            const maxRow = editor.getLastScreenRow();
            editor.setCursorScreenPosition([Infinity, Infinity], {
              autoscroll: false
            });
            component.didMouseDownOnContent({
              detail: 1,
              button,
              clientX:
                clientLeftForCharacter(
                  component,
                  maxRow,
                  editor.lineLengthForScreenRow(maxRow)
                ) + 1,
              clientY: clientTopForLine(component, maxRow) + 1
            });
            expect(editor.getCursorScreenPosition()).toEqual([
              maxRow,
              editor.lineLengthForScreenRow(maxRow)
            ]);

            component.didMouseDownOnContent({
              detail: 1,
              button,
              clientX:
                clientLeftForCharacter(
                  component,
                  0,
                  editor.lineLengthForScreenRow(0)
                ) + 1,
              clientY: clientTopForLine(component, 0) + lineHeight / 2
            });
            expect(editor.getCursorScreenPosition()).toEqual([
              0,
              editor.lineLengthForScreenRow(0)
            ]);

            component.didMouseDownOnContent({
              detail: 1,
              button,
              clientX:
                (clientLeftForCharacter(component, 3, 0) +
                  clientLeftForCharacter(component, 3, 1)) /
                2,
              clientY: clientTopForLine(component, 1) + lineHeight / 2
            });
            expect(editor.getCursorScreenPosition()).toEqual([1, 0]);

            component.didMouseDownOnContent({
              detail: 1,
              button,
              clientX:
                (clientLeftForCharacter(component, 3, 14) +
                  clientLeftForCharacter(component, 3, 15)) /
                2,
              clientY: clientTopForLine(component, 3) + lineHeight / 2
            });
            expect(editor.getCursorScreenPosition()).toEqual([3, 14]);

            component.didMouseDownOnContent({
              detail: 1,
              button,
              clientX:
                (clientLeftForCharacter(component, 3, 14) +
                  clientLeftForCharacter(component, 3, 15)) /
                  2 +
                1,
              clientY: clientTopForLine(component, 3) + lineHeight / 2
            });
            expect(editor.getCursorScreenPosition()).toEqual([3, 15]);

            editor.getBuffer().setTextInRange([[3, 14], [3, 15]], '🐣');
            await component.getNextUpdatePromise();

            component.didMouseDownOnContent({
              detail: 1,
              button,
              clientX:
                (clientLeftForCharacter(component, 3, 14) +
                  clientLeftForCharacter(component, 3, 16)) /
                2,
              clientY: clientTopForLine(component, 3) + lineHeight / 2
            });
            expect(editor.getCursorScreenPosition()).toEqual([3, 14]);

            component.didMouseDownOnContent({
              detail: 1,
              button,
              clientX:
                (clientLeftForCharacter(component, 3, 14) +
                  clientLeftForCharacter(component, 3, 16)) /
                  2 +
                1,
              clientY: clientTopForLine(component, 3) + lineHeight / 2
            });
            expect(editor.getCursorScreenPosition()).toEqual([3, 16]);

            expect(editor.testAutoscrollRequests).toEqual([]);
          }
        });
      });

      describe('when the input is for the primary mouse button', () => {
        it('selects words on double-click', () => {
          const { component, editor } = buildComponent();
          const { clientX, clientY } = clientPositionForCharacter(
            component,
            1,
            16
          );
          component.didMouseDownOnContent({
            detail: 1,
            button: 0,
            clientX,
            clientY
          });
          component.didMouseDownOnContent({
            detail: 2,
            button: 0,
            clientX,
            clientY
          });
          expect(editor.getSelectedScreenRange()).toEqual([[1, 13], [1, 21]]);
          expect(editor.testAutoscrollRequests).toEqual([]);
        });

        it('selects lines on triple-click', () => {
          const { component, editor } = buildComponent();
          const { clientX, clientY } = clientPositionForCharacter(
            component,
            1,
            16
          );
          component.didMouseDownOnContent({
            detail: 1,
            button: 0,
            clientX,
            clientY
          });
          component.didMouseDownOnContent({
            detail: 2,
            button: 0,
            clientX,
            clientY
          });
          component.didMouseDownOnContent({
            detail: 3,
            button: 0,
            clientX,
            clientY
          });
          expect(editor.getSelectedScreenRange()).toEqual([[1, 0], [2, 0]]);
          expect(editor.testAutoscrollRequests).toEqual([]);
        });

        it('adds or removes cursors when holding cmd or ctrl when single-clicking', () => {
          atom.config.set('editor.multiCursorOnClick', true);
          const { component, editor } = buildComponent({ platform: 'darwin' });
          expect(editor.getCursorScreenPositions()).toEqual([[0, 0]]);

          // add cursor at 1, 16
          component.didMouseDownOnContent(
            Object.assign(clientPositionForCharacter(component, 1, 16), {
              detail: 1,
              button: 0,
              metaKey: true
            })
          );
          expect(editor.getCursorScreenPositions()).toEqual([[0, 0], [1, 16]]);

          // remove cursor at 0, 0
          component.didMouseDownOnContent(
            Object.assign(clientPositionForCharacter(component, 0, 0), {
              detail: 1,
              button: 0,
              metaKey: true
            })
          );
          expect(editor.getCursorScreenPositions()).toEqual([[1, 16]]);

          // cmd-click cursor at 1, 16 but don't remove it because it's the last one
          component.didMouseDownOnContent(
            Object.assign(clientPositionForCharacter(component, 1, 16), {
              detail: 1,
              button: 0,
              metaKey: true
            })
          );
          expect(editor.getCursorScreenPositions()).toEqual([[1, 16]]);

          // cmd-clicking within a selection destroys it
          editor.addSelectionForScreenRange([[2, 10], [2, 15]], {
            autoscroll: false
          });
          expect(editor.getSelectedScreenRanges()).toEqual([
            [[1, 16], [1, 16]],
            [[2, 10], [2, 15]]
          ]);
          component.didMouseDownOnContent(
            Object.assign(clientPositionForCharacter(component, 2, 13), {
              detail: 1,
              button: 0,
              metaKey: true
            })
          );
          expect(editor.getSelectedScreenRanges()).toEqual([
            [[1, 16], [1, 16]]
          ]);

          // ctrl-click does not add cursors on macOS, nor does it move the cursor
          component.didMouseDownOnContent(
            Object.assign(clientPositionForCharacter(component, 1, 4), {
              detail: 1,
              button: 0,
              ctrlKey: true
            })
          );
          expect(editor.getSelectedScreenRanges()).toEqual([
            [[1, 16], [1, 16]]
          ]);

          // ctrl-click adds cursors on platforms *other* than macOS
          component.props.platform = 'win32';
          editor.setCursorScreenPosition([1, 4], { autoscroll: false });
          component.didMouseDownOnContent(
            Object.assign(clientPositionForCharacter(component, 1, 16), {
              detail: 1,
              button: 0,
              ctrlKey: true
            })
          );
          expect(editor.getCursorScreenPositions()).toEqual([[1, 4], [1, 16]]);

          expect(editor.testAutoscrollRequests).toEqual([]);
        });

        it('adds word selections when holding cmd or ctrl when double-clicking', () => {
          atom.config.set('editor.multiCursorOnClick', true);
          const { component, editor } = buildComponent();
          editor.addCursorAtScreenPosition([1, 16], { autoscroll: false });
          expect(editor.getCursorScreenPositions()).toEqual([[0, 0], [1, 16]]);

          component.didMouseDownOnContent(
            Object.assign(clientPositionForCharacter(component, 1, 16), {
              detail: 1,
              button: 0,
              metaKey: true
            })
          );
          component.didMouseDownOnContent(
            Object.assign(clientPositionForCharacter(component, 1, 16), {
              detail: 2,
              button: 0,
              metaKey: true
            })
          );
          expect(editor.getSelectedScreenRanges()).toEqual([
            [[0, 0], [0, 0]],
            [[1, 13], [1, 21]]
          ]);
          expect(editor.testAutoscrollRequests).toEqual([]);
        });

        it('adds line selections when holding cmd or ctrl when triple-clicking', () => {
          atom.config.set('editor.multiCursorOnClick', true);
          const { component, editor } = buildComponent();
          editor.addCursorAtScreenPosition([1, 16], { autoscroll: false });
          expect(editor.getCursorScreenPositions()).toEqual([[0, 0], [1, 16]]);

          const { clientX, clientY } = clientPositionForCharacter(
            component,
            1,
            16
          );
          component.didMouseDownOnContent({
            detail: 1,
            button: 0,
            metaKey: true,
            clientX,
            clientY
          });
          component.didMouseDownOnContent({
            detail: 2,
            button: 0,
            metaKey: true,
            clientX,
            clientY
          });
          component.didMouseDownOnContent({
            detail: 3,
            button: 0,
            metaKey: true,
            clientX,
            clientY
          });

          expect(editor.getSelectedScreenRanges()).toEqual([
            [[0, 0], [0, 0]],
            [[1, 0], [2, 0]]
          ]);
          expect(editor.testAutoscrollRequests).toEqual([]);
        });

        it('does not add cursors when holding cmd or ctrl when single-clicking', () => {
          atom.config.set('editor.multiCursorOnClick', false);
          const { component, editor } = buildComponent({ platform: 'darwin' });
          expect(editor.getCursorScreenPositions()).toEqual([[0, 0]]);

          // moves cursor to 1, 16
          component.didMouseDownOnContent(
            Object.assign(clientPositionForCharacter(component, 1, 16), {
              detail: 1,
              button: 0,
              metaKey: true
            })
          );
          expect(editor.getCursorScreenPositions()).toEqual([[1, 16]]);

          // ctrl-click does not add cursors on macOS, nor does it move the cursor
          component.didMouseDownOnContent(
            Object.assign(clientPositionForCharacter(component, 1, 4), {
              detail: 1,
              button: 0,
              ctrlKey: true
            })
          );
          expect(editor.getSelectedScreenRanges()).toEqual([
            [[1, 16], [1, 16]]
          ]);

          // ctrl-click does not add cursors on platforms *other* than macOS
          component.props.platform = 'win32';
          editor.setCursorScreenPosition([1, 4], { autoscroll: false });
          component.didMouseDownOnContent(
            Object.assign(clientPositionForCharacter(component, 1, 16), {
              detail: 1,
              button: 0,
              ctrlKey: true
            })
          );
          expect(editor.getCursorScreenPositions()).toEqual([[1, 16]]);

          expect(editor.testAutoscrollRequests).toEqual([]);
        });

        it('does not add word selections when holding cmd or ctrl when double-clicking', () => {
          atom.config.set('editor.multiCursorOnClick', false);
          const { component, editor } = buildComponent();

          component.didMouseDownOnContent(
            Object.assign(clientPositionForCharacter(component, 1, 16), {
              detail: 1,
              button: 0,
              metaKey: true
            })
          );
          component.didMouseDownOnContent(
            Object.assign(clientPositionForCharacter(component, 1, 16), {
              detail: 2,
              button: 0,
              metaKey: true
            })
          );
          expect(editor.getSelectedScreenRanges()).toEqual([
            [[1, 13], [1, 21]]
          ]);
          expect(editor.testAutoscrollRequests).toEqual([]);
        });

        it('does not add line selections when holding cmd or ctrl when triple-clicking', () => {
          atom.config.set('editor.multiCursorOnClick', false);
          const { component, editor } = buildComponent();

          const { clientX, clientY } = clientPositionForCharacter(
            component,
            1,
            16
          );
          component.didMouseDownOnContent({
            detail: 1,
            button: 0,
            metaKey: true,
            clientX,
            clientY
          });
          component.didMouseDownOnContent({
            detail: 2,
            button: 0,
            metaKey: true,
            clientX,
            clientY
          });
          component.didMouseDownOnContent({
            detail: 3,
            button: 0,
            metaKey: true,
            clientX,
            clientY
          });

          expect(editor.getSelectedScreenRanges()).toEqual([[[1, 0], [2, 0]]]);
          expect(editor.testAutoscrollRequests).toEqual([]);
        });

        it('expands the last selection on shift-click', () => {
          const { component, editor } = buildComponent();

          editor.setCursorScreenPosition([2, 18], { autoscroll: false });
          component.didMouseDownOnContent(
            Object.assign(
              {
                detail: 1,
                button: 0,
                shiftKey: true
              },
              clientPositionForCharacter(component, 1, 4)
            )
          );
          expect(editor.getSelectedScreenRange()).toEqual([[1, 4], [2, 18]]);

          component.didMouseDownOnContent(
            Object.assign(
              {
                detail: 1,
                button: 0,
                shiftKey: true
              },
              clientPositionForCharacter(component, 4, 4)
            )
          );
          expect(editor.getSelectedScreenRange()).toEqual([[2, 18], [4, 4]]);

          // reorients word-wise selections to keep the word selected regardless of
          // where the subsequent shift-click occurs
          editor.setCursorScreenPosition([2, 18], { autoscroll: false });
          editor.getLastSelection().selectWord({ autoscroll: false });
          component.didMouseDownOnContent(
            Object.assign(
              {
                detail: 1,
                button: 0,
                shiftKey: true
              },
              clientPositionForCharacter(component, 1, 4)
            )
          );
          expect(editor.getSelectedScreenRange()).toEqual([[1, 2], [2, 20]]);

          component.didMouseDownOnContent(
            Object.assign(
              {
                detail: 1,
                button: 0,
                shiftKey: true
              },
              clientPositionForCharacter(component, 3, 11)
            )
          );
          expect(editor.getSelectedScreenRange()).toEqual([[2, 14], [3, 13]]);

          // reorients line-wise selections to keep the line selected regardless of
          // where the subsequent shift-click occurs
          editor.setCursorScreenPosition([2, 18], { autoscroll: false });
          editor.getLastSelection().selectLine(null, { autoscroll: false });
          component.didMouseDownOnContent(
            Object.assign(
              {
                detail: 1,
                button: 0,
                shiftKey: true
              },
              clientPositionForCharacter(component, 1, 4)
            )
          );
          expect(editor.getSelectedScreenRange()).toEqual([[1, 0], [3, 0]]);

          component.didMouseDownOnContent(
            Object.assign(
              {
                detail: 1,
                button: 0,
                shiftKey: true
              },
              clientPositionForCharacter(component, 3, 11)
            )
          );
          expect(editor.getSelectedScreenRange()).toEqual([[2, 0], [4, 0]]);

          expect(editor.testAutoscrollRequests).toEqual([]);
        });

        it('expands the last selection on drag', () => {
          atom.config.set('editor.multiCursorOnClick', true);
          const { component, editor } = buildComponent();
          spyOn(component, 'handleMouseDragUntilMouseUp');

          component.didMouseDownOnContent(
            Object.assign(
              {
                detail: 1,
                button: 0
              },
              clientPositionForCharacter(component, 1, 4)
            )
          );

          {
            const {
              didDrag,
              didStopDragging
            } = component.handleMouseDragUntilMouseUp.calls.argsFor(0)[0];
            didDrag(clientPositionForCharacter(component, 8, 8));
            expect(editor.getSelectedScreenRange()).toEqual([[1, 4], [8, 8]]);
            didDrag(clientPositionForCharacter(component, 4, 8));
            expect(editor.getSelectedScreenRange()).toEqual([[1, 4], [4, 8]]);
            didStopDragging();
            expect(editor.getSelectedScreenRange()).toEqual([[1, 4], [4, 8]]);
          }

          // Click-drag a second selection... selections are not merged until the
          // drag stops.
          component.didMouseDownOnContent(
            Object.assign(
              {
                detail: 1,
                button: 0,
                metaKey: 1
              },
              clientPositionForCharacter(component, 8, 8)
            )
          );
          {
            const {
              didDrag,
              didStopDragging
            } = component.handleMouseDragUntilMouseUp.calls.argsFor(1)[0];
            didDrag(clientPositionForCharacter(component, 2, 8));
            expect(editor.getSelectedScreenRanges()).toEqual([
              [[1, 4], [4, 8]],
              [[2, 8], [8, 8]]
            ]);
            didDrag(clientPositionForCharacter(component, 6, 8));
            expect(editor.getSelectedScreenRanges()).toEqual([
              [[1, 4], [4, 8]],
              [[6, 8], [8, 8]]
            ]);
            didDrag(clientPositionForCharacter(component, 2, 8));
            expect(editor.getSelectedScreenRanges()).toEqual([
              [[1, 4], [4, 8]],
              [[2, 8], [8, 8]]
            ]);
            didStopDragging();
            expect(editor.getSelectedScreenRanges()).toEqual([
              [[1, 4], [8, 8]]
            ]);
          }
        });

        it('expands the selection word-wise on double-click-drag', () => {
          const { component, editor } = buildComponent();
          spyOn(component, 'handleMouseDragUntilMouseUp');

          component.didMouseDownOnContent(
            Object.assign(
              {
                detail: 1,
                button: 0
              },
              clientPositionForCharacter(component, 1, 4)
            )
          );
          component.didMouseDownOnContent(
            Object.assign(
              {
                detail: 2,
                button: 0
              },
              clientPositionForCharacter(component, 1, 4)
            )
          );

          const {
            didDrag
          } = component.handleMouseDragUntilMouseUp.calls.argsFor(1)[0];
          didDrag(clientPositionForCharacter(component, 0, 8));
          expect(editor.getSelectedScreenRange()).toEqual([[0, 4], [1, 5]]);
          didDrag(clientPositionForCharacter(component, 2, 10));
          expect(editor.getSelectedScreenRange()).toEqual([[1, 2], [2, 13]]);
        });

        it('expands the selection line-wise on triple-click-drag', () => {
          const { component, editor } = buildComponent();
          spyOn(component, 'handleMouseDragUntilMouseUp');

          const tripleClickPosition = clientPositionForCharacter(
            component,
            2,
            8
          );
          component.didMouseDownOnContent(
            Object.assign({ detail: 1, button: 0 }, tripleClickPosition)
          );
          component.didMouseDownOnContent(
            Object.assign({ detail: 2, button: 0 }, tripleClickPosition)
          );
          component.didMouseDownOnContent(
            Object.assign({ detail: 3, button: 0 }, tripleClickPosition)
          );

          const {
            didDrag
          } = component.handleMouseDragUntilMouseUp.calls.argsFor(2)[0];
          didDrag(clientPositionForCharacter(component, 1, 8));
          expect(editor.getSelectedScreenRange()).toEqual([[1, 0], [3, 0]]);
          didDrag(clientPositionForCharacter(component, 4, 10));
          expect(editor.getSelectedScreenRange()).toEqual([[2, 0], [5, 0]]);
        });

        it('destroys folds when clicking on their fold markers', async () => {
          const { component, element, editor } = buildComponent();
          editor.foldBufferRow(1);
          await component.getNextUpdatePromise();

          const target = element.querySelector('.fold-marker');
          const { clientX, clientY } = clientPositionForCharacter(
            component,
            1,
            editor.lineLengthForScreenRow(1)
          );
          component.didMouseDownOnContent({
            detail: 1,
            button: 0,
            target,
            clientX,
            clientY
          });
          expect(editor.isFoldedAtBufferRow(1)).toBe(false);
          expect(editor.getCursorScreenPosition()).toEqual([0, 0]);
        });

        it('autoscrolls the content when dragging near the edge of the scroll container', async () => {
          const { component } = buildComponent({
            width: 200,
            height: 200
          });
          spyOn(component, 'handleMouseDragUntilMouseUp');

          let previousScrollTop = 0;
          let previousScrollLeft = 0;
          function assertScrolledDownAndRight() {
            expect(component.getScrollTop()).toBeGreaterThan(previousScrollTop);
            previousScrollTop = component.getScrollTop();
            expect(component.getScrollLeft()).toBeGreaterThan(
              previousScrollLeft
            );
            previousScrollLeft = component.getScrollLeft();
          }

          function assertScrolledUpAndLeft() {
            expect(component.getScrollTop()).toBeLessThan(previousScrollTop);
            previousScrollTop = component.getScrollTop();
            expect(component.getScrollLeft()).toBeLessThan(previousScrollLeft);
            previousScrollLeft = component.getScrollLeft();
          }

          component.didMouseDownOnContent({
            detail: 1,
            button: 0,
            clientX: 100,
            clientY: 100
          });
          const {
            didDrag
          } = component.handleMouseDragUntilMouseUp.calls.argsFor(0)[0];

          didDrag({ clientX: 199, clientY: 199 });
          assertScrolledDownAndRight();
          didDrag({ clientX: 199, clientY: 199 });
          assertScrolledDownAndRight();
          didDrag({ clientX: 199, clientY: 199 });
          assertScrolledDownAndRight();
          didDrag({
            clientX: component.getGutterContainerWidth() + 1,
            clientY: 1
          });
          assertScrolledUpAndLeft();
          didDrag({
            clientX: component.getGutterContainerWidth() + 1,
            clientY: 1
          });
          assertScrolledUpAndLeft();
          didDrag({
            clientX: component.getGutterContainerWidth() + 1,
            clientY: 1
          });
          assertScrolledUpAndLeft();

          // Don't artificially update scroll position beyond possible values
          expect(component.getScrollTop()).toBe(0);
          expect(component.getScrollLeft()).toBe(0);
          didDrag({
            clientX: component.getGutterContainerWidth() + 1,
            clientY: 1
          });
          expect(component.getScrollTop()).toBe(0);
          expect(component.getScrollLeft()).toBe(0);

          const maxScrollTop = component.getMaxScrollTop();
          const maxScrollLeft = component.getMaxScrollLeft();
          setScrollTop(component, maxScrollTop);
          await setScrollLeft(component, maxScrollLeft);

          didDrag({ clientX: 199, clientY: 199 });
          didDrag({ clientX: 199, clientY: 199 });
          didDrag({ clientX: 199, clientY: 199 });
          expect(component.getScrollTop()).toBeNear(maxScrollTop);
          expect(component.getScrollLeft()).toBeNear(maxScrollLeft);
        });
      });

      it('pastes the previously selected text when clicking the middle mouse button on Linux', async () => {
        spyOn(electron.ipcRenderer, 'send').and.callFake(function (
          eventName,
          selectedText
        ) {
          if (eventName === 'write-text-to-selection-clipboard') {
            clipboard.writeText(selectedText, 'selection');
          }
        });

        const { component, editor } = buildComponent({ platform: 'linux' });

        // Middle mouse pasting.
        atom.config.set('editor.selectionClipboard', true);
        editor.setSelectedBufferRange([[1, 6], [1, 10]]);
        await conditionPromise(() => TextEditor.clipboard.read() === 'sort');
        component.didMouseDownOnContent({
          button: 1,
          clientX: clientLeftForCharacter(component, 10, 0),
          clientY: clientTopForLine(component, 10)
        });
        expect(TextEditor.clipboard.read()).toBe('sort');
        expect(editor.lineTextForBufferRow(10)).toBe('sort');
        editor.undo();

        // Doesn't paste when middle mouse button is clicked
        atom.config.set('editor.selectionClipboard', false);
        editor.setSelectedBufferRange([[1, 6], [1, 10]]);
        component.didMouseDownOnContent({
          button: 1,
          clientX: clientLeftForCharacter(component, 10, 0),
          clientY: clientTopForLine(component, 10)
        });
        expect(TextEditor.clipboard.read()).toBe('sort');
        expect(editor.lineTextForBufferRow(10)).toBe('');

        // Ensure left clicks don't interfere.
        atom.config.set('editor.selectionClipboard', true);
        editor.setSelectedBufferRange([[1, 2], [1, 5]]);
        await conditionPromise(() => TextEditor.clipboard.read() === 'var');
        component.didMouseDownOnContent({
          button: 0,
          detail: 1,
          clientX: clientLeftForCharacter(component, 10, 0),
          clientY: clientTopForLine(component, 10)
        });
        component.didMouseDownOnContent({
          button: 1,
          clientX: clientLeftForCharacter(component, 10, 0),
          clientY: clientTopForLine(component, 10)
        });
        expect(editor.lineTextForBufferRow(10)).toBe('var');
      });

      it('does not paste into a read only editor when clicking the middle mouse button on Linux', async () => {
        spyOn(electron.ipcRenderer, 'send').and.callFake(function (
          eventName,
          selectedText
        ) {
          if (eventName === 'write-text-to-selection-clipboard') {
            clipboard.writeText(selectedText, 'selection');
          }
        });

        const { component, editor } = buildComponent({
          platform: 'linux',
          readOnly: true
        });

        // Select the word 'sort' on line 2 and copy to clipboard
        editor.setSelectedBufferRange([[1, 6], [1, 10]]);
        await conditionPromise(() => TextEditor.clipboard.read() === 'sort');

        // Middle-click in the buffer at line 11, column 1
        component.didMouseDownOnContent({
          button: 1,
          clientX: clientLeftForCharacter(component, 10, 0),
          clientY: clientTopForLine(component, 10)
        });

        // Ensure that the correct text was copied but not pasted
        expect(TextEditor.clipboard.read()).toBe('sort');
        expect(editor.lineTextForBufferRow(10)).toBe('');
      });
    });

    describe('on the line number gutter', () => {
      it('selects all buffer rows intersecting the clicked screen row when a line number is clicked', async () => {
        const { component, editor } = buildComponent();
        spyOn(component, 'handleMouseDragUntilMouseUp');
        editor.setSoftWrapped(true);
        await component.getNextUpdatePromise();

        await setEditorWidthInCharacters(component, 50);
        editor.foldBufferRange([[4, Infinity], [7, Infinity]]);
        await component.getNextUpdatePromise();

        // Selects entire buffer line when clicked screen line is soft-wrapped
        component.didMouseDownOnLineNumberGutter({
          button: 0,
          clientY: clientTopForLine(component, 3)
        });
        expect(editor.getSelectedScreenRange()).toEqual([[3, 0], [5, 0]]);
        expect(editor.getSelectedBufferRange()).toEqual([[3, 0], [4, 0]]);

        // Selects entire screen line, even if folds cause that selection to
        // span multiple buffer lines
        component.didMouseDownOnLineNumberGutter({
          button: 0,
          clientY: clientTopForLine(component, 5)
        });
        expect(editor.getSelectedScreenRange()).toEqual([[5, 0], [6, 0]]);
        expect(editor.getSelectedBufferRange()).toEqual([[4, 0], [8, 0]]);
      });

      it('adds new selections when a line number is meta-clicked', async () => {
        const { component, editor } = buildComponent();
        editor.setSoftWrapped(true);
        await component.getNextUpdatePromise();

        await setEditorWidthInCharacters(component, 50);
        editor.foldBufferRange([[4, Infinity], [7, Infinity]]);
        await component.getNextUpdatePromise();

        // Selects entire buffer line when clicked screen line is soft-wrapped
        component.didMouseDownOnLineNumberGutter({
          button: 0,
          metaKey: true,
          clientY: clientTopForLine(component, 3)
        });
        expect(editor.getSelectedScreenRanges()).toEqual([
          [[0, 0], [0, 0]],
          [[3, 0], [5, 0]]
        ]);
        expect(editor.getSelectedBufferRanges()).toEqual([
          [[0, 0], [0, 0]],
          [[3, 0], [4, 0]]
        ]);

        // Selects entire screen line, even if folds cause that selection to
        // span multiple buffer lines
        component.didMouseDownOnLineNumberGutter({
          button: 0,
          metaKey: true,
          clientY: clientTopForLine(component, 5)
        });
        expect(editor.getSelectedScreenRanges()).toEqual([
          [[0, 0], [0, 0]],
          [[3, 0], [5, 0]],
          [[5, 0], [6, 0]]
        ]);
        expect(editor.getSelectedBufferRanges()).toEqual([
          [[0, 0], [0, 0]],
          [[3, 0], [4, 0]],
          [[4, 0], [8, 0]]
        ]);
      });

      it('expands the last selection when a line number is shift-clicked', async () => {
        const { component, editor } = buildComponent();
        spyOn(component, 'handleMouseDragUntilMouseUp');
        editor.setSoftWrapped(true);
        await component.getNextUpdatePromise();

        await setEditorWidthInCharacters(component, 50);
        editor.foldBufferRange([[4, Infinity], [7, Infinity]]);
        await component.getNextUpdatePromise();

        editor.setSelectedScreenRange([[3, 4], [3, 8]]);
        editor.addCursorAtScreenPosition([2, 10]);
        component.didMouseDownOnLineNumberGutter({
          button: 0,
          shiftKey: true,
          clientY: clientTopForLine(component, 5)
        });

        expect(editor.getSelectedBufferRanges()).toEqual([
          [[3, 4], [3, 8]],
          [[2, 10], [8, 0]]
        ]);

        // Original selection is preserved when shift-click-dragging
        const {
          didDrag,
          didStopDragging
        } = component.handleMouseDragUntilMouseUp.calls.argsFor(0)[0];
        didDrag({
          clientY: clientTopForLine(component, 1)
        });
        expect(editor.getSelectedBufferRanges()).toEqual([
          [[3, 4], [3, 8]],
          [[1, 0], [2, 10]]
        ]);

        didDrag({
          clientY: clientTopForLine(component, 5)
        });

        didStopDragging();
        expect(editor.getSelectedBufferRanges()).toEqual([[[2, 10], [8, 0]]]);
      });

      it('expands the selection when dragging', async () => {
        const { component, editor } = buildComponent();
        spyOn(component, 'handleMouseDragUntilMouseUp');
        editor.setSoftWrapped(true);
        await component.getNextUpdatePromise();

        await setEditorWidthInCharacters(component, 50);
        editor.foldBufferRange([[4, Infinity], [7, Infinity]]);
        await component.getNextUpdatePromise();

        editor.setSelectedScreenRange([[3, 4], [3, 6]]);

        component.didMouseDownOnLineNumberGutter({
          button: 0,
          metaKey: true,
          clientY: clientTopForLine(component, 2)
        });

        const {
          didDrag,
          didStopDragging
        } = component.handleMouseDragUntilMouseUp.calls.argsFor(0)[0];

        didDrag({
          clientY: clientTopForLine(component, 1)
        });
        expect(editor.getSelectedScreenRanges()).toEqual([
          [[3, 4], [3, 6]],
          [[1, 0], [3, 0]]
        ]);

        didDrag({
          clientY: clientTopForLine(component, 5)
        });
        expect(editor.getSelectedScreenRanges()).toEqual([
          [[3, 4], [3, 6]],
          [[2, 0], [6, 0]]
        ]);
        expect(editor.isFoldedAtBufferRow(4)).toBe(true);

        didDrag({
          clientY: clientTopForLine(component, 3)
        });
        expect(editor.getSelectedScreenRanges()).toEqual([
          [[3, 4], [3, 6]],
          [[2, 0], [4, 4]]
        ]);

        didStopDragging();
        expect(editor.getSelectedScreenRanges()).toEqual([[[2, 0], [4, 4]]]);
      });

      it('toggles folding when clicking on the right icon of a foldable line number', async () => {
        const { component, element, editor } = buildComponent();
        let target = element
          .querySelectorAll('.line-number')[1]
          .querySelector('.icon-right');
        expect(editor.isFoldedAtScreenRow(1)).toBe(false);

        component.didMouseDownOnLineNumberGutter({
          target,
          button: 0,
          clientY: clientTopForLine(component, 1)
        });
        expect(editor.isFoldedAtScreenRow(1)).toBe(true);
        await component.getNextUpdatePromise();

        component.didMouseDownOnLineNumberGutter({
          target,
          button: 0,
          clientY: clientTopForLine(component, 1)
        });
        await component.getNextUpdatePromise();
        expect(editor.isFoldedAtScreenRow(1)).toBe(false);

        editor.foldBufferRange([[5, 12], [5, 17]]);
        await component.getNextUpdatePromise();
        expect(editor.isFoldedAtScreenRow(5)).toBe(true);

        target = element
          .querySelectorAll('.line-number')[4]
          .querySelector('.icon-right');
        component.didMouseDownOnLineNumberGutter({
          target,
          button: 0,
          clientY: clientTopForLine(component, 4)
        });
        expect(editor.isFoldedAtScreenRow(4)).toBe(false);
      });

      it('autoscrolls when dragging near the top or bottom of the gutter', async () => {
        const { component } = buildComponent({
          width: 200,
          height: 200
        });
        spyOn(component, 'handleMouseDragUntilMouseUp');

        let previousScrollTop = 0;
        let previousScrollLeft = 0;
        function assertScrolledDown() {
          expect(component.getScrollTop()).toBeGreaterThan(previousScrollTop);
          previousScrollTop = component.getScrollTop();
          expect(component.getScrollLeft()).toBe(previousScrollLeft);
          previousScrollLeft = component.getScrollLeft();
        }

        function assertScrolledUp() {
          expect(component.getScrollTop()).toBeLessThan(previousScrollTop);
          previousScrollTop = component.getScrollTop();
          expect(component.getScrollLeft()).toBe(previousScrollLeft);
          previousScrollLeft = component.getScrollLeft();
        }

        component.didMouseDownOnLineNumberGutter({
          detail: 1,
          button: 0,
          clientX: 0,
          clientY: 100
        });
        const {
          didDrag
        } = component.handleMouseDragUntilMouseUp.calls.argsFor(0)[0];
        didDrag({ clientX: 199, clientY: 199 });
        assertScrolledDown();
        didDrag({ clientX: 199, clientY: 199 });
        assertScrolledDown();
        didDrag({ clientX: 199, clientY: 199 });
        assertScrolledDown();
        didDrag({
          clientX: component.getGutterContainerWidth() + 1,
          clientY: 1
        });
        assertScrolledUp();
        didDrag({
          clientX: component.getGutterContainerWidth() + 1,
          clientY: 1
        });
        assertScrolledUp();
        didDrag({
          clientX: component.getGutterContainerWidth() + 1,
          clientY: 1
        });
        assertScrolledUp();

        // Don't artificially update scroll measurements beyond the minimum or
        // maximum possible scroll positions
        expect(component.getScrollTop()).toBe(0);
        expect(component.getScrollLeft()).toBe(0);
        didDrag({
          clientX: component.getGutterContainerWidth() + 1,
          clientY: 1
        });
        expect(component.getScrollTop()).toBe(0);
        expect(component.getScrollLeft()).toBe(0);

        const maxScrollTop = component.getMaxScrollTop();
        const maxScrollLeft = component.getMaxScrollLeft();
        setScrollTop(component, maxScrollTop);
        await setScrollLeft(component, maxScrollLeft);

        didDrag({ clientX: 199, clientY: 199 });
        didDrag({ clientX: 199, clientY: 199 });
        didDrag({ clientX: 199, clientY: 199 });
        expect(component.getScrollTop()).toBeNear(maxScrollTop);
        expect(component.getScrollLeft()).toBeNear(maxScrollLeft);
      });
    });

    describe('on the scrollbars', () => {
      it('delegates the mousedown events to the parent component unless the mousedown was on the actual scrollbar', async () => {
        const { component, editor } = buildComponent({ height: 100 });
        await setEditorWidthInCharacters(component, 6);

        const verticalScrollbar = component.refs.verticalScrollbar;
        const horizontalScrollbar = component.refs.horizontalScrollbar;
        const leftEdgeOfVerticalScrollbar =
          verticalScrollbar.element.getBoundingClientRect().right -
          verticalScrollbarWidth;
        const topEdgeOfHorizontalScrollbar =
          horizontalScrollbar.element.getBoundingClientRect().bottom -
          horizontalScrollbarHeight;

        verticalScrollbar.didMouseDown({
          button: 0,
          detail: 1,
          clientY: clientTopForLine(component, 4),
          clientX: leftEdgeOfVerticalScrollbar
        });
        expect(editor.getCursorScreenPosition()).toEqual([0, 0]);

        verticalScrollbar.didMouseDown({
          button: 0,
          detail: 1,
          clientY: clientTopForLine(component, 4),
          clientX: leftEdgeOfVerticalScrollbar - 1
        });
        expect(editor.getCursorScreenPosition()).toEqual([4, 6]);

        horizontalScrollbar.didMouseDown({
          button: 0,
          detail: 1,
          clientY: topEdgeOfHorizontalScrollbar,
          clientX: component.refs.content.getBoundingClientRect().left
        });
        expect(editor.getCursorScreenPosition()).toEqual([4, 6]);

        horizontalScrollbar.didMouseDown({
          button: 0,
          detail: 1,
          clientY: topEdgeOfHorizontalScrollbar - 1,
          clientX: component.refs.content.getBoundingClientRect().left
        });
        expect(editor.getCursorScreenPosition()).toEqual([4, 0]);
      });
    });
  });

  describe('paste event', () => {
    it("prevents the browser's default processing for the event on Linux", () => {
      const { component } = buildComponent({ platform: 'linux' });
      const event = { preventDefault: () => {} };
      spyOn(event, 'preventDefault');

      component.didPaste(event);
      expect(event.preventDefault).toHaveBeenCalled();
    });
  });

  describe('keyboard input', () => {
    it('handles inserted accented characters via the press-and-hold menu on macOS correctly', () => {
      const { editor, component } = buildComponent({
        text: '',
        chromeVersion: 57
      });
      editor.insertText('x');
      editor.setCursorBufferPosition([0, 1]);

      // Simulate holding the A key to open the press-and-hold menu,
      // then closing it via ESC.
      component.didKeydown({ code: 'KeyA' });
      component.didKeypress({ code: 'KeyA' });
      component.didTextInput({
        data: 'a',
        stopPropagation: () => {},
        preventDefault: () => {}
      });
      component.didKeydown({ code: 'KeyA' });
      component.didKeydown({ code: 'KeyA' });
      component.didKeyup({ code: 'KeyA' });
      component.didKeydown({ code: 'Escape' });
      component.didKeyup({ code: 'Escape' });
      expect(editor.getText()).toBe('xa');
      // Ensure another "a" can be typed correctly.
      component.didKeydown({ code: 'KeyA' });
      component.didKeypress({ code: 'KeyA' });
      component.didTextInput({
        data: 'a',
        stopPropagation: () => {},
        preventDefault: () => {}
      });
      component.didKeyup({ code: 'KeyA' });
      expect(editor.getText()).toBe('xaa');
      editor.undo();
      expect(editor.getText()).toBe('x');

      // Simulate holding the A key to open the press-and-hold menu,
      // then selecting an alternative by typing a number.
      component.didKeydown({ code: 'KeyA' });
      component.didKeypress({ code: 'KeyA' });
      component.didTextInput({
        data: 'a',
        stopPropagation: () => {},
        preventDefault: () => {}
      });
      component.didKeydown({ code: 'KeyA' });
      component.didKeydown({ code: 'KeyA' });
      component.didKeyup({ code: 'KeyA' });
      component.didKeydown({ code: 'Digit2' });
      component.didKeyup({ code: 'Digit2' });
      component.didTextInput({
        data: 'á',
        stopPropagation: () => {},
        preventDefault: () => {}
      });
      expect(editor.getText()).toBe('xá');
      // Ensure another "a" can be typed correctly.
      component.didKeydown({ code: 'KeyA' });
      component.didKeypress({ code: 'KeyA' });
      component.didTextInput({
        data: 'a',
        stopPropagation: () => {},
        preventDefault: () => {}
      });
      component.didKeyup({ code: 'KeyA' });
      expect(editor.getText()).toBe('xáa');
      editor.undo();
      expect(editor.getText()).toBe('x');

      // Simulate holding the A key to open the press-and-hold menu,
      // then selecting an alternative by clicking on it.
      component.didKeydown({ code: 'KeyA' });
      component.didKeypress({ code: 'KeyA' });
      component.didTextInput({
        data: 'a',
        stopPropagation: () => {},
        preventDefault: () => {}
      });
      component.didKeydown({ code: 'KeyA' });
      component.didKeydown({ code: 'KeyA' });
      component.didKeyup({ code: 'KeyA' });
      component.didTextInput({
        data: 'á',
        stopPropagation: () => {},
        preventDefault: () => {}
      });
      expect(editor.getText()).toBe('xá');
      // Ensure another "a" can be typed correctly.
      component.didKeydown({ code: 'KeyA' });
      component.didKeypress({ code: 'KeyA' });
      component.didTextInput({
        data: 'a',
        stopPropagation: () => {},
        preventDefault: () => {}
      });
      component.didKeyup({ code: 'KeyA' });
      expect(editor.getText()).toBe('xáa');
      editor.undo();
      expect(editor.getText()).toBe('x');

      // Simulate holding the A key to open the press-and-hold menu,
      // cycling through the alternatives with the arrows, then selecting one of them with Enter.
      component.didKeydown({ code: 'KeyA' });
      component.didKeypress({ code: 'KeyA' });
      component.didTextInput({
        data: 'a',
        stopPropagation: () => {},
        preventDefault: () => {}
      });
      component.didKeydown({ code: 'KeyA' });
      component.didKeydown({ code: 'KeyA' });
      component.didKeyup({ code: 'KeyA' });
      component.didKeydown({ code: 'ArrowRight' });
      component.didCompositionStart({ data: '' });
      component.didCompositionUpdate({ data: 'à' });
      component.didKeyup({ code: 'ArrowRight' });
      expect(editor.getText()).toBe('xà');
      component.didKeydown({ code: 'ArrowRight' });
      component.didCompositionUpdate({ data: 'á' });
      component.didKeyup({ code: 'ArrowRight' });
      expect(editor.getText()).toBe('xá');
      component.didKeydown({ code: 'Enter' });
      component.didCompositionUpdate({ data: 'á' });
      component.didTextInput({
        data: 'á',
        stopPropagation: () => {},
        preventDefault: () => {}
      });
      component.didCompositionEnd({
        data: 'á',
        target: component.refs.cursorsAndInput.refs.hiddenInput
      });
      component.didKeyup({ code: 'Enter' });
      expect(editor.getText()).toBe('xá');
      // Ensure another "a" can be typed correctly.
      component.didKeydown({ code: 'KeyA' });
      component.didKeypress({ code: 'KeyA' });
      component.didTextInput({
        data: 'a',
        stopPropagation: () => {},
        preventDefault: () => {}
      });
      component.didKeyup({ code: 'KeyA' });
      expect(editor.getText()).toBe('xáa');
      editor.undo();
      expect(editor.getText()).toBe('x');

      // Simulate holding the A key to open the press-and-hold menu,
      // cycling through the alternatives with the arrows, then closing it via ESC.
      component.didKeydown({ code: 'KeyA' });
      component.didKeypress({ code: 'KeyA' });
      component.didTextInput({
        data: 'a',
        stopPropagation: () => {},
        preventDefault: () => {}
      });
      component.didKeydown({ code: 'KeyA' });
      component.didKeydown({ code: 'KeyA' });
      component.didKeyup({ code: 'KeyA' });
      component.didKeydown({ code: 'ArrowRight' });
      component.didCompositionStart({ data: '' });
      component.didCompositionUpdate({ data: 'à' });
      component.didKeyup({ code: 'ArrowRight' });
      expect(editor.getText()).toBe('xà');
      component.didKeydown({ code: 'ArrowRight' });
      component.didCompositionUpdate({ data: 'á' });
      component.didKeyup({ code: 'ArrowRight' });
      expect(editor.getText()).toBe('xá');
      component.didKeydown({ code: 'Escape' });
      component.didCompositionUpdate({ data: 'a' });
      component.didTextInput({
        data: 'a',
        stopPropagation: () => {},
        preventDefault: () => {}
      });
      component.didCompositionEnd({
        data: 'a',
        target: component.refs.cursorsAndInput.refs.hiddenInput
      });
      component.didKeyup({ code: 'Escape' });
      expect(editor.getText()).toBe('xa');
      // Ensure another "a" can be typed correctly.
      component.didKeydown({ code: 'KeyA' });
      component.didKeypress({ code: 'KeyA' });
      component.didTextInput({
        data: 'a',
        stopPropagation: () => {},
        preventDefault: () => {}
      });
      component.didKeyup({ code: 'KeyA' });
      expect(editor.getText()).toBe('xaa');
      editor.undo();
      expect(editor.getText()).toBe('x');

      // Simulate pressing the O key and holding the A key to open the press-and-hold menu right before releasing the O key,
      // cycling through the alternatives with the arrows, then closing it via ESC.
      component.didKeydown({ code: 'KeyO' });
      component.didKeypress({ code: 'KeyO' });
      component.didTextInput({
        data: 'o',
        stopPropagation: () => {},
        preventDefault: () => {}
      });
      component.didKeydown({ code: 'KeyA' });
      component.didKeypress({ code: 'KeyA' });
      component.didTextInput({
        data: 'a',
        stopPropagation: () => {},
        preventDefault: () => {}
      });
      component.didKeyup({ code: 'KeyO' });
      component.didKeydown({ code: 'KeyA' });
      component.didKeydown({ code: 'KeyA' });
      component.didKeydown({ code: 'ArrowRight' });
      component.didCompositionStart({ data: '' });
      component.didCompositionUpdate({ data: 'à' });
      component.didKeyup({ code: 'ArrowRight' });
      expect(editor.getText()).toBe('xoà');
      component.didKeydown({ code: 'ArrowRight' });
      component.didCompositionUpdate({ data: 'á' });
      component.didKeyup({ code: 'ArrowRight' });
      expect(editor.getText()).toBe('xoá');
      component.didKeydown({ code: 'Escape' });
      component.didCompositionUpdate({ data: 'a' });
      component.didTextInput({
        data: 'a',
        stopPropagation: () => {},
        preventDefault: () => {}
      });
      component.didCompositionEnd({
        data: 'a',
        target: component.refs.cursorsAndInput.refs.hiddenInput
      });
      component.didKeyup({ code: 'Escape' });
      expect(editor.getText()).toBe('xoa');
      // Ensure another "a" can be typed correctly.
      component.didKeydown({ code: 'KeyA' });
      component.didKeypress({ code: 'KeyA' });
      component.didTextInput({
        data: 'a',
        stopPropagation: () => {},
        preventDefault: () => {}
      });
      component.didKeyup({ code: 'KeyA' });
      editor.undo();
      expect(editor.getText()).toBe('x');

      // Simulate holding the A key to open the press-and-hold menu,
      // cycling through the alternatives with the arrows, then closing it by changing focus.
      component.didKeydown({ code: 'KeyA' });
      component.didKeypress({ code: 'KeyA' });
      component.didTextInput({
        data: 'a',
        stopPropagation: () => {},
        preventDefault: () => {}
      });
      component.didKeydown({ code: 'KeyA' });
      component.didKeydown({ code: 'KeyA' });
      component.didKeyup({ code: 'KeyA' });
      component.didKeydown({ code: 'ArrowRight' });
      component.didCompositionStart({ data: '' });
      component.didCompositionUpdate({ data: 'à' });
      component.didKeyup({ code: 'ArrowRight' });
      expect(editor.getText()).toBe('xà');
      component.didKeydown({ code: 'ArrowRight' });
      component.didCompositionUpdate({ data: 'á' });
      component.didKeyup({ code: 'ArrowRight' });
      expect(editor.getText()).toBe('xá');
      component.didCompositionUpdate({ data: 'á' });
      component.didTextInput({
        data: 'á',
        stopPropagation: () => {},
        preventDefault: () => {}
      });
      component.didCompositionEnd({
        data: 'á',
        target: component.refs.cursorsAndInput.refs.hiddenInput
      });
      expect(editor.getText()).toBe('xá');
      // Ensure another "a" can be typed correctly.
      component.didKeydown({ code: 'KeyA' });
      component.didKeypress({ code: 'KeyA' });
      component.didTextInput({
        data: 'a',
        stopPropagation: () => {},
        preventDefault: () => {}
      });
      component.didKeyup({ code: 'KeyA' });
      expect(editor.getText()).toBe('xáa');
      editor.undo();
      expect(editor.getText()).toBe('x');
    });
  });

  describe('styling changes', () => {
    /**
    * TODO: FAILING TEST - This test fails with the following output:
    * Expected 7.234375 not to be 7.234375.
    * Expected 7.234375 not to be 7.234375.
    * Expected 7.234375 not to be 7.234375.
    */
    xit('updates the rendered content based on new measurements when the font dimensions change', async () => {
      const { component, element, editor } = buildComponent({
        rowsPerTile: 1,
        autoHeight: false
      });
      await setEditorHeightInLines(component, 3);
      editor.setCursorScreenPosition([1, 29], { autoscroll: false });
      await component.getNextUpdatePromise();

      let cursorNode = element.querySelector('.cursor');
      const initialBaseCharacterWidth = editor.getDefaultCharWidth();
      const initialDoubleCharacterWidth = editor.getDoubleWidthCharWidth();
      const initialHalfCharacterWidth = editor.getHalfWidthCharWidth();
      const initialKoreanCharacterWidth = editor.getKoreanCharWidth();
      const initialRenderedLineCount = queryOnScreenLineElements(element)
        .length;
      const initialFontSize = parseInt(getComputedStyle(element).fontSize);

      expect(initialKoreanCharacterWidth).toBeDefined();
      expect(initialDoubleCharacterWidth).toBeDefined();
      expect(initialHalfCharacterWidth).toBeDefined();
      expect(initialBaseCharacterWidth).toBeDefined();
      expect(initialDoubleCharacterWidth).not.toBe(initialBaseCharacterWidth);
      expect(initialHalfCharacterWidth).not.toBe(initialBaseCharacterWidth);
      expect(initialKoreanCharacterWidth).not.toBe(initialBaseCharacterWidth);
      verifyCursorPosition(component, cursorNode, 1, 29);

      element.style.fontSize = initialFontSize - 5 + 'px';
      TextEditor.didUpdateStyles();
      await component.getNextUpdatePromise();
      expect(editor.getDefaultCharWidth()).toBeLessThan(
        initialBaseCharacterWidth
      );
      expect(editor.getDoubleWidthCharWidth()).toBeLessThan(
        initialDoubleCharacterWidth
      );
      expect(editor.getHalfWidthCharWidth()).toBeLessThan(
        initialHalfCharacterWidth
      );
      expect(editor.getKoreanCharWidth()).toBeLessThan(
        initialKoreanCharacterWidth
      );
      expect(queryOnScreenLineElements(element).length).toBeGreaterThan(
        initialRenderedLineCount
      );
      verifyCursorPosition(component, cursorNode, 1, 29);

      element.style.fontSize = initialFontSize + 10 + 'px';
      TextEditor.didUpdateStyles();
      await component.getNextUpdatePromise();
      expect(editor.getDefaultCharWidth()).toBeGreaterThan(
        initialBaseCharacterWidth
      );
      expect(editor.getDoubleWidthCharWidth()).toBeGreaterThan(
        initialDoubleCharacterWidth
      );
      expect(editor.getHalfWidthCharWidth()).toBeGreaterThan(
        initialHalfCharacterWidth
      );
      expect(editor.getKoreanCharWidth()).toBeGreaterThan(
        initialKoreanCharacterWidth
      );
      expect(queryOnScreenLineElements(element).length).toBeLessThan(
        initialRenderedLineCount
      );
      verifyCursorPosition(component, cursorNode, 1, 29);
    });

    it('maintains the scrollTopRow and scrollLeftColumn when the font size changes', async () => {
      const { component, element } = buildComponent({
        rowsPerTile: 1,
        autoHeight: false
      });
      // Set the initial line height to match that of the editor font size.
      element.style.lineHeight = Math.ceil(parseFloat(getComputedStyle(element).fontSize)) + 'px'
      component.measureCharacterDimensions();
      await setEditorHeightInLines(component, 3);
      await setEditorWidthInCharacters(component, 20);
      component.setScrollTopRow(4);
      component.setScrollLeftColumn(10);
      await component.getNextUpdatePromise();

      const initialFontSize = parseInt(getComputedStyle(element).fontSize);
      element.style.fontSize = initialFontSize - 5 + 'px';
      TextEditor.didUpdateStyles();
      await component.getNextUpdatePromise();
      expect(component.getScrollTopRow()).toBe(4);

      element.style.fontSize = initialFontSize + 5 + 'px';
      TextEditor.didUpdateStyles();
      await component.getNextUpdatePromise();
      expect(component.getScrollTopRow()).toBe(4);
    });

    it('gracefully handles the editor being hidden after a styling change', async (done) => {
      jasmine.filterByPlatform({only: ['linux']}, done);

      const { component, element } = buildComponent({
        autoHeight: false
      });
      element.style.fontSize =
        parseInt(getComputedStyle(element).fontSize) + 5 + 'px';
      TextEditor.didUpdateStyles();
      element.style.display = 'none';
      await component.getNextUpdatePromise();

      done();
    });

    it('does not throw an exception when the editor is soft-wrapped and changing the font size changes also the longest screen line', async () => {
      const { component, element, editor } = buildComponent({
        rowsPerTile: 3,
        autoHeight: false
      });
      editor.setText(
        'Lorem ipsum dolor sit amet, consectetur adipisicing elit, sed do\n' +
          'eiusmod tempor incididunt ut labore et dolore magna' +
          'aliqua. Ut enim ad minim veniam, quis nostrud exercitation'
      );
      editor.setSoftWrapped(true);
      await setEditorHeightInLines(component, 2);
      await setEditorWidthInCharacters(component, 56);
      await setScrollTop(component, 3 * component.getLineHeight());

      element.style.fontSize = '20px';
      TextEditor.didUpdateStyles();
      await component.getNextUpdatePromise();
    });

    it('updates the width of the lines div based on the longest screen line', async () => {
      const { component, element, editor } = buildComponent({
        rowsPerTile: 1,
        autoHeight: false
      });
      editor.setText(
        'Lorem ipsum dolor sit\n' +
          'amet, consectetur adipisicing\n' +
          'elit, sed do\n' +
          'eiusmod tempor incididunt ut labore et dolore magna aliqua. Ut enim ad minim veniam, quis nostrud exercitation'
      );
      await setEditorHeightInLines(component, 2);

      element.style.fontSize = '20px';
      TextEditor.didUpdateStyles();
      await component.getNextUpdatePromise();

      // Capture the width of the lines before requesting the width of
      // longest line, because making that request forces a DOM update
      const actualWidth = element.querySelector('.lines').style.width;
      const expectedWidth = Math.ceil(
        component.pixelPositionForScreenPosition(Point(3, Infinity)).left +
          component.getBaseCharacterWidth()
      );
      expect(actualWidth).toBe(expectedWidth + 'px');
    });
  });

  describe('synchronous updates', () => {
    let editorElementWasUpdatedSynchronously;

    beforeEach(() => {
      editorElementWasUpdatedSynchronously =
        TextEditorElement.prototype.updatedSynchronously;
    });

    afterEach(() => {
      TextEditorElement.prototype.setUpdatedSynchronously(
        editorElementWasUpdatedSynchronously
      );
    });

    it('updates synchronously when updatedSynchronously is true', () => {
      const editor = buildEditor();
      const { element } = new TextEditorComponent({
        model: editor,
        updatedSynchronously: true
      });
      jasmine.attachToDOM(element);

      editor.setText('Lorem ipsum dolor');
      expect(
        queryOnScreenLineElements(element).map(l => l.textContent)
      ).toEqual([editor.lineTextForScreenRow(0)]);
    });

    it('does not throw an exception on attachment when setting the soft-wrap column', () => {
      const { element, editor } = buildComponent({
        width: 435,
        attach: false,
        updatedSynchronously: true
      });
      editor.setSoftWrapped(true);
      spyOn(window, 'onerror').and.callThrough();
      jasmine.attachToDOM(element); // should not throw an exception
      expect(window.onerror).not.toHaveBeenCalled();
    });

    it('updates synchronously when creating a component via TextEditor and TextEditorElement.prototype.updatedSynchronously is true', () => {
      TextEditorElement.prototype.setUpdatedSynchronously(true);
      const editor = buildEditor();
      const element = editor.element;
      jasmine.attachToDOM(element);

      editor.setText('Lorem ipsum dolor');
      expect(
        queryOnScreenLineElements(element).map(l => l.textContent)
      ).toEqual([editor.lineTextForScreenRow(0)]);
    });

    it('measures dimensions synchronously when measureDimensions is called on the component', () => {
      TextEditorElement.prototype.setUpdatedSynchronously(true);
      const editor = buildEditor({ autoHeight: false });
      const element = editor.element;
      jasmine.attachToDOM(element);

      element.style.height = '100px';
      expect(element.component.getClientContainerHeight()).not.toBe(100);
      element.component.measureDimensions();
      expect(element.component.getClientContainerHeight()).toBe(100);
    });
  });

  describe('pixelPositionForScreenPosition(point)', () => {
    it('returns the pixel position for the given point, regardless of whether or not it is currently on screen', async () => {
      const { component, editor } = buildComponent({
        rowsPerTile: 2,
        autoHeight: false
      });
      await setEditorHeightInLines(component, 3);
      await setScrollTop(component, 3 * component.getLineHeight());

      const { component: referenceComponent } = buildComponent();
      const referenceContentRect = referenceComponent.refs.content.getBoundingClientRect();

      {
        const { top, left } = component.pixelPositionForScreenPosition({
          row: 0,
          column: 0
        });
        expect(top).toBe(
          clientTopForLine(referenceComponent, 0) - referenceContentRect.top
        );
        expect(left).toBe(
          clientLeftForCharacter(referenceComponent, 0, 0) -
            referenceContentRect.left
        );
      }

      {
        const { top, left } = component.pixelPositionForScreenPosition({
          row: 0,
          column: 5
        });
        expect(top).toBe(
          clientTopForLine(referenceComponent, 0) - referenceContentRect.top
        );
        expect(left).toBeNear(
          clientLeftForCharacter(referenceComponent, 0, 5) -
            referenceContentRect.left
        );
      }

      {
        const { top, left } = component.pixelPositionForScreenPosition({
          row: 12,
          column: 1
        });
        expect(top).toBeNear(
          clientTopForLine(referenceComponent, 12) - referenceContentRect.top
        );
        expect(left).toBeNear(
          clientLeftForCharacter(referenceComponent, 12, 1) -
            referenceContentRect.left
        );
      }

      // Measuring a currently rendered line while an autoscroll that causes
      // that line to go off-screen is in progress.
      {
        editor.setCursorScreenPosition([10, 0]);
        const { top, left } = component.pixelPositionForScreenPosition({
          row: 3,
          column: 5
        });
        expect(top).toBeNear(
          clientTopForLine(referenceComponent, 3) - referenceContentRect.top
        );
        expect(left).toBeNear(
          clientLeftForCharacter(referenceComponent, 3, 5) -
            referenceContentRect.left
        );
      }
    });

    it('does not get the component into an inconsistent state when the model has unflushed changes (regression)', async () => {
      const { component, editor } = buildComponent({
        rowsPerTile: 2,
        autoHeight: false,
        text: ''
      });
      await setEditorHeightInLines(component, 10);

      const updatePromise = editor.getBuffer().append('hi\n');
      component.screenPositionForPixelPosition({ top: 800, left: 1 });
      await updatePromise;
    });

    it('does not shift cursors downward or render off-screen content when measuring off-screen lines (regression)', async () => {
      const { component, element } = buildComponent({
        rowsPerTile: 2,
        autoHeight: false
      });
      await setEditorHeightInLines(component, 3);
      component.pixelPositionForScreenPosition({
        row: 12,
        column: 1
      });

      expect(element.querySelector('.cursor').getBoundingClientRect().top).toBe(
        component.refs.lineTiles.getBoundingClientRect().top
      );
      expect(
        element.querySelector('.line[data-screen-row="12"]').style.visibility
      ).toBe('hidden');

      // Ensure previously measured off screen lines don't have any weird
      // styling when they come on screen in the next frame
      await setEditorHeightInLines(component, 13);
      const previouslyMeasuredLineElement = element.querySelector(
        '.line[data-screen-row="12"]'
      );
      expect(previouslyMeasuredLineElement.style.display).toBe('');
      expect(previouslyMeasuredLineElement.style.visibility).toBe('');
    });
  });

  describe('screenPositionForPixelPosition', () => {
    it('returns the screen position for the given pixel position, regardless of whether or not it is currently on screen', async () => {
      const { component, editor } = buildComponent({
        rowsPerTile: 2,
        autoHeight: false
      });
      await setEditorHeightInLines(component, 3);
      await setScrollTop(component, 3 * component.getLineHeight());
      const { component: referenceComponent } = buildComponent();

      {
        const pixelPosition = referenceComponent.pixelPositionForScreenPosition(
          { row: 0, column: 0 }
        );
        pixelPosition.top += component.getLineHeight() / 3;
        pixelPosition.left += component.getBaseCharacterWidth() / 3;
        expect(component.screenPositionForPixelPosition(pixelPosition)).toEqual(
          [0, 0]
        );
      }

      {
        const pixelPosition = referenceComponent.pixelPositionForScreenPosition(
          { row: 0, column: 5 }
        );
        pixelPosition.top += component.getLineHeight() / 3;
        pixelPosition.left += component.getBaseCharacterWidth() / 3;
        expect(component.screenPositionForPixelPosition(pixelPosition)).toEqual(
          [0, 5]
        );
      }

      {
        const pixelPosition = referenceComponent.pixelPositionForScreenPosition(
          { row: 5, column: 7 }
        );
        pixelPosition.top += component.getLineHeight() / 3;
        pixelPosition.left += component.getBaseCharacterWidth() / 3;
        expect(component.screenPositionForPixelPosition(pixelPosition)).toEqual(
          [5, 7]
        );
      }

      {
        const pixelPosition = referenceComponent.pixelPositionForScreenPosition(
          { row: 12, column: 1 }
        );
        pixelPosition.top += component.getLineHeight() / 3;
        pixelPosition.left += component.getBaseCharacterWidth() / 3;
        expect(component.screenPositionForPixelPosition(pixelPosition)).toEqual(
          [12, 1]
        );
      }

      // Measuring a currently rendered line while an autoscroll that causes
      // that line to go off-screen is in progress.
      {
        const pixelPosition = referenceComponent.pixelPositionForScreenPosition(
          { row: 3, column: 4 }
        );
        pixelPosition.top += component.getLineHeight() / 3;
        pixelPosition.left += component.getBaseCharacterWidth() / 3;
        editor.setCursorBufferPosition([10, 0]);
        expect(component.screenPositionForPixelPosition(pixelPosition)).toEqual(
          [3, 4]
        );
      }
    });
  });

  describe('model methods that delegate to the component / element', () => {
    it('delegates setHeight and getHeight to the component', async () => {
      const { component, editor } = buildComponent({
        autoHeight: false
      });
      spyOn(Grim, 'deprecate');
      expect(editor.getHeight()).toBe(component.getScrollContainerHeight());
      expect(Grim.deprecate.calls.count()).toBe(1);

      editor.setHeight(100);
      await component.getNextUpdatePromise();
      expect(component.getScrollContainerHeight()).toBe(100);
      expect(Grim.deprecate.calls.count()).toBe(2);
    });

    it('delegates setWidth and getWidth to the component', async () => {
      const { component, editor } = buildComponent();
      spyOn(Grim, 'deprecate');
      expect(editor.getWidth()).toBe(component.getScrollContainerWidth());
      expect(Grim.deprecate.calls.count()).toBe(1);

      editor.setWidth(100);
      await component.getNextUpdatePromise();
      expect(component.getScrollContainerWidth()).toBe(100);
      expect(Grim.deprecate.calls.count()).toBe(2);
    });

    it('delegates getFirstVisibleScreenRow, getLastVisibleScreenRow, and getVisibleRowRange to the component', async () => {
      const { component, element, editor } = buildComponent({
        rowsPerTile: 3,
        autoHeight: false
      });
      element.style.height = 4 * component.measurements.lineHeight + 'px';
      await component.getNextUpdatePromise();
      await setScrollTop(component, 5 * component.getLineHeight());

      expect(editor.getFirstVisibleScreenRow()).toBe(
        component.getFirstVisibleRow()
      );
      expect(editor.getLastVisibleScreenRow()).toBe(
        component.getLastVisibleRow()
      );
      expect(editor.getVisibleRowRange()).toEqual([
        component.getFirstVisibleRow(),
        component.getLastVisibleRow()
      ]);
    });

    it('assigns scrollTop on the component when calling setFirstVisibleScreenRow', async () => {
      const { component, element, editor } = buildComponent({
        rowsPerTile: 3,
        autoHeight: false
      });
      element.style.lineHeight = '20px';
      component.measureCharacterDimensions();
      element.style.height =
        4 * component.measurements.lineHeight +
        horizontalScrollbarHeight +
        'px';
      await component.getNextUpdatePromise();

      expect(component.getMaxScrollTop() / component.getLineHeight()).toBeNear(
        9
      );
      expect(component.refs.verticalScrollbar.element.scrollTop).toBe(
        0 * component.getLineHeight()
      );

      editor.setFirstVisibleScreenRow(1);
      expect(component.getFirstVisibleRow()).toBe(1);
      await component.getNextUpdatePromise();
      expect(component.refs.verticalScrollbar.element.scrollTop).toBeNear(
        1 * component.getLineHeight()
      );

      editor.setFirstVisibleScreenRow(5);
      expect(component.getFirstVisibleRow()).toBe(5);
      await component.getNextUpdatePromise();
      expect(component.refs.verticalScrollbar.element.scrollTop).toBeNear(
        5 * component.getLineHeight()
      );

      editor.setFirstVisibleScreenRow(11);
      expect(component.getFirstVisibleRow()).toBe(9);
      await component.getNextUpdatePromise();
      expect(component.refs.verticalScrollbar.element.scrollTop).toBeNear(
        9 * component.getLineHeight()
      );
    });

    it('delegates setFirstVisibleScreenColumn and getFirstVisibleScreenColumn to the component', async () => {
      const { component, element, editor } = buildComponent({
        rowsPerTile: 3,
        autoHeight: false
      });
      element.style.width = 30 * component.getBaseCharacterWidth() + 'px';
      await component.getNextUpdatePromise();
      expect(editor.getFirstVisibleScreenColumn()).toBe(0);
      expect(component.refs.horizontalScrollbar.element.scrollLeft).toBe(0);

      setScrollLeft(component, 5.5 * component.getBaseCharacterWidth());
      expect(editor.getFirstVisibleScreenColumn()).toBe(5);
      await component.getNextUpdatePromise();
      expect(component.refs.horizontalScrollbar.element.scrollLeft).toBeCloseTo(
        5.5 * component.getBaseCharacterWidth(),
        -1
      );

      editor.setFirstVisibleScreenColumn(12);
      expect(component.getScrollLeft()).toBeCloseTo(
        12 * component.getBaseCharacterWidth(),
        -1
      );
      await component.getNextUpdatePromise();
      expect(component.refs.horizontalScrollbar.element.scrollLeft).toBeCloseTo(
        12 * component.getBaseCharacterWidth(),
        -1
      );
    });
  });

  describe('handleMouseDragUntilMouseUp', () => {
    it('repeatedly schedules `didDrag` calls on new animation frames after moving the mouse, and calls `didStopDragging` on mouseup', async () => {
      const { component } = buildComponent();

      let dragEvents;
      let dragging = false;
      component.handleMouseDragUntilMouseUp({
        didDrag: event => {
          dragging = true;
          dragEvents.push(event);
        },
        didStopDragging: () => {
          dragging = false;
        }
      });
      expect(dragging).toBe(false);

      dragEvents = [];
      const moveEvent1 = new MouseEvent('mousemove');
      window.dispatchEvent(moveEvent1);
      expect(dragging).toBe(false);
      await getNextAnimationFramePromise();
      expect(dragging).toBe(true);
      expect(dragEvents).toEqual([moveEvent1]);
      await getNextAnimationFramePromise();
      expect(dragging).toBe(true);
      expect(dragEvents).toEqual([moveEvent1, moveEvent1]);

      dragEvents = [];
      const moveEvent2 = new MouseEvent('mousemove');
      window.dispatchEvent(moveEvent2);
      expect(dragging).toBe(true);
      expect(dragEvents).toEqual([]);
      await getNextAnimationFramePromise();
      expect(dragging).toBe(true);
      expect(dragEvents).toEqual([moveEvent2]);
      await getNextAnimationFramePromise();
      expect(dragging).toBe(true);
      expect(dragEvents).toEqual([moveEvent2, moveEvent2]);

      dragEvents = [];
      window.dispatchEvent(new MouseEvent('mouseup'));
      expect(dragging).toBe(false);
      expect(dragEvents).toEqual([]);
      window.dispatchEvent(new MouseEvent('mousemove'));
      await getNextAnimationFramePromise();
      expect(dragging).toBe(false);
      expect(dragEvents).toEqual([]);
    });

    it('calls `didStopDragging` if the user interacts with the keyboard while dragging', async () => {
      const { component, editor } = buildComponent();

      let dragging = false;
      function startDragging() {
        component.handleMouseDragUntilMouseUp({
          didDrag: event => {
            dragging = true;
          },
          didStopDragging: () => {
            dragging = false;
          }
        });
      }

      startDragging();
      window.dispatchEvent(new MouseEvent('mousemove'));
      await getNextAnimationFramePromise();
      expect(dragging).toBe(true);

      // Buffer changes don't cause dragging to be stopped.
      editor.insertText('X');
      expect(dragging).toBe(true);

      // Keyboard interaction prevents users from dragging further.
      component.didKeydown({ code: 'KeyX' });
      expect(dragging).toBe(false);

      window.dispatchEvent(new MouseEvent('mousemove'));
      await getNextAnimationFramePromise();
      expect(dragging).toBe(false);

      // Pressing a modifier key does not terminate dragging, (to ensure we can add new selections with the mouse)
      startDragging();
      window.dispatchEvent(new MouseEvent('mousemove'));
      await getNextAnimationFramePromise();
      expect(dragging).toBe(true);
      component.didKeydown({ key: 'Control' });
      component.didKeydown({ key: 'Alt' });
      component.didKeydown({ key: 'Shift' });
      component.didKeydown({ key: 'Meta' });
      expect(dragging).toBe(true);
    });

    function getNextAnimationFramePromise() {
      return new Promise(resolve => requestAnimationFrame(resolve));
    }
  });
});

function buildEditor(params = {}) {
  const text = params.text != null ? params.text : SAMPLE_TEXT;
  const buffer = new TextBuffer({ text });
  const editorParams = { buffer, readOnly: params.readOnly };
  if (params.height != null) params.autoHeight = false;
  for (const paramName of [
    'mini',
    'autoHeight',
    'autoWidth',
    'lineNumberGutterVisible',
    'showLineNumbers',
    'placeholderText',
    'softWrapped',
    'scrollSensitivity'
  ]) {
    if (params[paramName] != null) editorParams[paramName] = params[paramName];
  }
  atom.grammars.autoAssignLanguageMode(buffer);
  const editor = new TextEditor(editorParams);
  editor.testAutoscrollRequests = [];
  editor.onDidRequestAutoscroll(request => {
    editor.testAutoscrollRequests.push(request);
  });
  editors.push(editor);
  return editor;
}

function buildComponent(params = {}) {
  const editor = params.editor || buildEditor(params);
  const component = new TextEditorComponent({
    model: editor,
    rowsPerTile: params.rowsPerTile,
    updatedSynchronously: params.updatedSynchronously || false,
    platform: params.platform,
    chromeVersion: params.chromeVersion
  });
  const { element } = component;
  if (!editor.getAutoHeight()) {
    element.style.height = params.height ? params.height + 'px' : '600px';
  }
  if (!editor.getAutoWidth()) {
    element.style.width = params.width ? params.width + 'px' : '800px';
  }
  if (params.attach !== false) jasmine.attachToDOM(element);
  return { component, element, editor };
}

function getEditorWidthInBaseCharacters(component) {
  return Math.round(
    component.getScrollContainerWidth() / component.getBaseCharacterWidth()
  );
}

async function setEditorHeightInLines(component, heightInLines) {
  component.element.style.height =
    component.getLineHeight() * heightInLines + 'px';
  await component.getNextUpdatePromise();
}

async function setEditorWidthInCharacters(component, widthInCharacters) {
  component.element.style.width =
    component.getGutterContainerWidth() +
    widthInCharacters * component.measurements.baseCharacterWidth +
    verticalScrollbarWidth +
    'px';
  await component.getNextUpdatePromise();
}

function verifyCursorPosition(component, cursorNode, row, column) {
  const rect = cursorNode.getBoundingClientRect();
  expect(Math.round(rect.top)).toBeNear(clientTopForLine(component, row));
  expect(Math.round(rect.left)).toBe(
    Math.round(clientLeftForCharacter(component, row, column))
  );
}

function clientTopForLine(component, row) {
  return lineNodeForScreenRow(component, row).getBoundingClientRect().top;
}

function clientLeftForCharacter(component, row, column) {
  const textNodes = textNodesForScreenRow(component, row);
  let textNodeStartColumn = 0;
  for (const textNode of textNodes) {
    const textNodeEndColumn = textNodeStartColumn + textNode.textContent.length;
    if (column < textNodeEndColumn) {
      const range = document.createRange();
      range.setStart(textNode, column - textNodeStartColumn);
      range.setEnd(textNode, column - textNodeStartColumn);
      return range.getBoundingClientRect().left;
    }
    textNodeStartColumn = textNodeEndColumn;
  }

  const lastTextNode = textNodes[textNodes.length - 1];
  const range = document.createRange();
  range.setStart(lastTextNode, 0);
  range.setEnd(lastTextNode, lastTextNode.textContent.length);
  return range.getBoundingClientRect().right;
}

function clientPositionForCharacter(component, row, column) {
  return {
    clientX: clientLeftForCharacter(component, row, column),
    clientY: clientTopForLine(component, row)
  };
}

function lineNumberNodeForScreenRow(component, row) {
  const gutterElement =
    component.refs.gutterContainer.refs.lineNumberGutter.element;
  const tileStartRow = component.tileStartRowForRow(row);
  const tileIndex = component.renderedTileStartRows.indexOf(tileStartRow);
  return gutterElement.children[tileIndex + 1].children[row - tileStartRow];
}

function lineNodeForScreenRow(component, row) {
  const renderedScreenLine = component.renderedScreenLineForRow(row);
  return component.lineComponentsByScreenLineId.get(renderedScreenLine.id)
    .element;
}

function textNodesForScreenRow(component, row) {
  const screenLine = component.renderedScreenLineForRow(row);
  return component.lineComponentsByScreenLineId.get(screenLine.id).textNodes;
}

function setScrollTop(component, scrollTop) {
  component.setScrollTop(scrollTop);
  component.scheduleUpdate();
  return component.getNextUpdatePromise();
}

function setScrollLeft(component, scrollLeft) {
  component.setScrollLeft(scrollLeft);
  component.scheduleUpdate();
  return component.getNextUpdatePromise();
}

function getHorizontalScrollbarHeight(component) {
  const element = component.refs.horizontalScrollbar.element;
  return element.offsetHeight - element.clientHeight;
}

function getVerticalScrollbarWidth(component) {
  const element = component.refs.verticalScrollbar.element;
  return element.offsetWidth - element.clientWidth;
}

function assertDocumentFocused() {
  if (!document.hasFocus()) {
    throw new Error('The document needs to be focused to run this test');
  }
}

function getElementHeight(element) {
  const topRuler = document.createElement('div');
  const bottomRuler = document.createElement('div');
  let height;
  if (document.body.contains(element)) {
    element.parentElement.insertBefore(topRuler, element);
    element.parentElement.insertBefore(bottomRuler, element.nextSibling);
    height = bottomRuler.offsetTop - topRuler.offsetTop;
  } else {
    jasmine.attachToDOM(topRuler);
    jasmine.attachToDOM(element);
    jasmine.attachToDOM(bottomRuler);
    height = bottomRuler.offsetTop - topRuler.offsetTop;
    element.remove();
  }

  topRuler.remove();
  bottomRuler.remove();
  return height;
}

function queryOnScreenLineNumberElements(element) {
  return Array.from(element.querySelectorAll('.line-number:not(.dummy)'));
}

function queryOnScreenLineElements(element) {
  return Array.from(
    element.querySelectorAll('.line:not(.dummy):not([data-off-screen])')
  );
}<|MERGE_RESOLUTION|>--- conflicted
+++ resolved
@@ -29,11 +29,7 @@
 
 describe('TextEditorComponent', () => {
   beforeEach(() => {
-<<<<<<< HEAD
-    if (!window.customElements.get('text-editor-component-test-element')) {
-=======
     if(!window.customElements.get('text-editor-component-test-element')) {
->>>>>>> 1bdcb9b9
       window.customElements.define(
         'text-editor-component-test-element',
         DummyElement
@@ -3596,39 +3592,20 @@
     });
 
     it('does not attempt to render block decorations located outside the visible range', async () => {
-      // Build a text editor with only two rows per tile.
-      const { editor, element, component } = buildComponent({
+      const { editor, component } = buildComponent({
         autoHeight: false,
         rowsPerTile: 2
       });
-
-      // Set `line-height` to an integer to save us headaches later. (We
-      // believe that Chromium used to guarantee fixed increments of line
-      // height, but doesn't anymore — so we must specify it as an integer
-      // value ourselves if we want the math to be simpler.)
-      element.style.lineHeight = '20px';
-      component.measureCharacterDimensions();
-
-      // Make the editor tall enough to fit only two lines at a time.
       await setEditorHeightInLines(component, 2);
-
       expect(component.getRenderedStartRow()).toBe(0);
-
-      // This suggests one extra tile is rendered below the viewport just out
-      // of view. (But why is this `4` rather than `3`, since we're
-      // zero-indexed? This seems like a mistake in `getRenderedEndRow` logic.)
       expect(component.getRenderedEndRow()).toBe(4);
 
-      // Create a marker spanning the fourth and fifth rows…
       const marker1 = editor.markScreenRange([[3, 0], [5, 0]], {
         reversed: false
       });
-
-      // …and decorate it with a DIV.
       const item1 = document.createElement('div');
       editor.decorateMarker(marker1, { type: 'block', item: item1 });
 
-      // Repeat, but with the marker reversed.
       const marker2 = editor.markScreenRange([[3, 0], [5, 0]], {
         reversed: true
       });
@@ -3636,34 +3613,12 @@
       editor.decorateMarker(marker2, { type: 'block', item: item2 });
 
       await component.getNextUpdatePromise();
-
-      // We do not expect the first block decoration to be rendered; its head
-      // is outside the renderered range.
       expect(item1.parentElement).toBeNull();
-
-      // But we expect the second decoration to be present because its head
-      // _is_ within the rendered range. (Remember that a “reversed” marker has
-      // its head _before_ its tail, but a non-reversed marker starts with its
-      // tail and ends with its head. Read the text-buffer docs for `Marker`
-      // for further understanding.)
-      //
-      // This comment does not imply understanding of the reasoning behind
-      // this — just that this is the relevant difference in behavior between
-      // the two decorations.
       expect(item2.nextSibling).toBe(lineNodeForScreenRow(component, 3));
 
-      // Scroll down so that the fifth line is the first one visible.
       await setScrollTop(component, 4 * component.getLineHeight());
-
-      // Again, lines 4-5-6-7 (zero-indexed) are understood to be visible, but
-      // `getRenderedEndRow` will report an end row of `8`, which is its own
-      // quirk.
       expect(component.getRenderedStartRow()).toBe(4);
       expect(component.getRenderedEndRow()).toBe(8);
-
-      // Now the logic is reversed; the rendered range includes the head of
-      // the first decoration, but not of the second decoration. Hence the
-      // first decoration is renderered and the second isn't.
       expect(item1.nextSibling).toBe(lineNodeForScreenRow(component, 5));
       expect(item2.parentElement).toBeNull();
     });
@@ -5653,9 +5608,6 @@
         rowsPerTile: 1,
         autoHeight: false
       });
-      // Set the initial line height to match that of the editor font size.
-      element.style.lineHeight = Math.ceil(parseFloat(getComputedStyle(element).fontSize)) + 'px'
-      component.measureCharacterDimensions();
       await setEditorHeightInLines(component, 3);
       await setEditorWidthInCharacters(component, 20);
       component.setScrollTopRow(4);
@@ -6039,8 +5991,6 @@
         rowsPerTile: 3,
         autoHeight: false
       });
-      element.style.lineHeight = '20px';
-      component.measureCharacterDimensions();
       element.style.height =
         4 * component.measurements.lineHeight +
         horizontalScrollbarHeight +
