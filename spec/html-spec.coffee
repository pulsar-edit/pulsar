--- conflicted
+++ resolved
@@ -313,9 +313,6 @@
   grammarTest path.join(__dirname, 'fixtures/syntax_test_html.html')
   grammarTest path.join(__dirname, 'fixtures/syntax_test_html_template_fragments.html')
 
-<<<<<<< HEAD
-  describe "entities in text", ->
-=======
   describe "attributes", ->
     it "recognizes a single attribute with a quoted value", ->
       {tokens} = grammar.tokenizeLine '<span class="foo">'
@@ -379,8 +376,7 @@
       expect(lines[2][1]).toEqual value: 'disabled', scopes: ['text.html.basic', 'meta.tag.inline.any.html', 'meta.attribute-without-value.html', 'entity.other.attribute-name.html']
       expect(lines[2][2]).toEqual value: '>', scopes: ['text.html.basic', 'meta.tag.inline.any.html', 'punctuation.definition.tag.end.html']
 
-  describe "entities", ->
->>>>>>> 457b294c
+  describe "entities in text", ->
     it "tokenizes & and characters after it", ->
       {tokens} = grammar.tokenizeLine '& &amp; &a'
 
