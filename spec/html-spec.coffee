path = require 'path'
grammarTest = require 'atom-grammar-test'

describe 'HTML grammar', ->
  grammar = null

  beforeEach ->
    waitsForPromise ->
      atom.packages.activatePackage('language-html')

    runs ->
      grammar = atom.grammars.grammarForScopeName('text.html.basic')

  it 'parses the grammar', ->
    expect(grammar).toBeTruthy()
    expect(grammar.scopeName).toBe 'text.html.basic'

  describe 'style tags', ->
    beforeEach ->
      waitsForPromise ->
        atom.packages.activatePackage('language-css')

    it 'tokenizes the tag attributes', ->
      lines = grammar.tokenizeLines '''
        <style id="id" class="very-classy">
        </style>
      '''

      expect(lines[0][0]).toEqual value: '<', scopes: ['text.html.basic', 'meta.tag.style.html', 'punctuation.definition.tag.html']
      expect(lines[0][1]).toEqual value: 'style', scopes: ['text.html.basic', 'meta.tag.style.html', 'entity.name.tag.style.html']
      expect(lines[0][3]).toEqual value: 'id', scopes: ['text.html.basic', 'meta.tag.style.html', 'meta.attribute-with-value.id.html', 'entity.other.attribute-name.id.html']
      expect(lines[0][4]).toEqual value: '=', scopes: ['text.html.basic', 'meta.tag.style.html', 'meta.attribute-with-value.id.html', 'punctuation.separator.key-value.html']
      expect(lines[0][5]).toEqual value: '"', scopes: ['text.html.basic', 'meta.tag.style.html', 'meta.attribute-with-value.id.html', 'string.quoted.double.html', 'punctuation.definition.string.begin.html']
      expect(lines[0][6]).toEqual value: 'id', scopes: ['text.html.basic', 'meta.tag.style.html', 'meta.attribute-with-value.id.html', 'string.quoted.double.html', 'meta.toc-list.id.html']
      expect(lines[0][7]).toEqual value: '"', scopes: ['text.html.basic', 'meta.tag.style.html', 'meta.attribute-with-value.id.html', 'string.quoted.double.html', 'punctuation.definition.string.end.html']
      expect(lines[0][9]).toEqual value: 'class', scopes: ['text.html.basic', 'meta.tag.style.html', 'meta.attribute-with-value.class.html', 'entity.other.attribute-name.class.html']
      expect(lines[0][10]).toEqual value: '=', scopes: ['text.html.basic', 'meta.tag.style.html', 'meta.attribute-with-value.class.html', 'punctuation.separator.key-value.html']
      expect(lines[0][11]).toEqual value: '"', scopes: ['text.html.basic', 'meta.tag.style.html', 'meta.attribute-with-value.class.html', 'string.quoted.double.html', 'punctuation.definition.string.begin.html']
      expect(lines[0][12]).toEqual value: 'very-classy', scopes: ['text.html.basic', 'meta.tag.style.html', 'meta.attribute-with-value.class.html', 'string.quoted.double.html']
      expect(lines[0][13]).toEqual value: '"', scopes: ['text.html.basic', 'meta.tag.style.html', 'meta.attribute-with-value.class.html', 'string.quoted.double.html', 'punctuation.definition.string.end.html']
      expect(lines[0][14]).toEqual value: '>', scopes: ['text.html.basic', 'meta.tag.style.html', 'punctuation.definition.tag.html']
      expect(lines[1][0]).toEqual value: '</', scopes: ['text.html.basic', 'meta.tag.style.html', 'punctuation.definition.tag.html']
      expect(lines[1][1]).toEqual value: 'style', scopes: ['text.html.basic', 'meta.tag.style.html', 'entity.name.tag.style.html']
      expect(lines[1][2]).toEqual value: '>', scopes: ['text.html.basic', 'meta.tag.style.html', 'punctuation.definition.tag.html']

    it 'tokenizes multiline tag attributes', ->
      lines = grammar.tokenizeLines '''
        <style id="id"
         class="very-classy"
        >
        </style>
      '''

      expect(lines[0][0]).toEqual value: '<', scopes: ['text.html.basic', 'meta.tag.style.html', 'punctuation.definition.tag.html']
      expect(lines[0][1]).toEqual value: 'style', scopes: ['text.html.basic', 'meta.tag.style.html', 'entity.name.tag.style.html']
      expect(lines[0][3]).toEqual value: 'id', scopes: ['text.html.basic', 'meta.tag.style.html', 'meta.attribute-with-value.id.html', 'entity.other.attribute-name.id.html']
      expect(lines[0][4]).toEqual value: '=', scopes: ['text.html.basic', 'meta.tag.style.html', 'meta.attribute-with-value.id.html', 'punctuation.separator.key-value.html']
      expect(lines[0][5]).toEqual value: '"', scopes: ['text.html.basic', 'meta.tag.style.html', 'meta.attribute-with-value.id.html', 'string.quoted.double.html', 'punctuation.definition.string.begin.html']
      expect(lines[0][6]).toEqual value: 'id', scopes: ['text.html.basic', 'meta.tag.style.html', 'meta.attribute-with-value.id.html', 'string.quoted.double.html', 'meta.toc-list.id.html']
      expect(lines[0][7]).toEqual value: '"', scopes: ['text.html.basic', 'meta.tag.style.html', 'meta.attribute-with-value.id.html', 'string.quoted.double.html', 'punctuation.definition.string.end.html']
      expect(lines[1][1]).toEqual value: 'class', scopes: ['text.html.basic', 'meta.tag.style.html', 'meta.attribute-with-value.class.html', 'entity.other.attribute-name.class.html']
      expect(lines[1][5]).toEqual value: '"', scopes: ['text.html.basic', 'meta.tag.style.html', 'meta.attribute-with-value.class.html', 'string.quoted.double.html', 'punctuation.definition.string.end.html']
      expect(lines[2][0]).toEqual value: '>', scopes: ['text.html.basic', 'meta.tag.style.html', 'punctuation.definition.tag.html']
      expect(lines[3][0]).toEqual value: '</', scopes: ['text.html.basic', 'meta.tag.style.html', 'punctuation.definition.tag.html']
      expect(lines[3][1]).toEqual value: 'style', scopes: ['text.html.basic', 'meta.tag.style.html', 'entity.name.tag.style.html']
      expect(lines[3][2]).toEqual value: '>', scopes: ['text.html.basic', 'meta.tag.style.html', 'punctuation.definition.tag.html']

    it 'tokenizes the content inside the tag as CSS', ->
      lines = grammar.tokenizeLines '''
        <style class="very-classy">
          span { color: red; }
        </style>
      '''

      expect(lines[0][0]).toEqual value: '<', scopes: ['text.html.basic', 'meta.tag.style.html', 'punctuation.definition.tag.html']
      expect(lines[1][0]).toEqual value: '  ', scopes: ['text.html.basic', 'meta.tag.style.html', 'source.css.embedded.html']
      expect(lines[1][1]).toEqual value: 'span', scopes: ['text.html.basic', 'meta.tag.style.html', 'source.css.embedded.html', 'meta.selector.css', 'entity.name.tag.css']
      expect(lines[2][0]).toEqual value: '</', scopes: ['text.html.basic', 'meta.tag.style.html', 'punctuation.definition.tag.html']

    it 'tokenizes multiline tags', ->
      lines = grammar.tokenizeLines '''
        <style
         class="very-classy">
          span { color: red; }
        </style>
      '''

      expect(lines[0][0]).toEqual value: '<', scopes: ['text.html.basic', 'meta.tag.style.html', 'punctuation.definition.tag.html']
      expect(lines[2][1]).toEqual value: 'span', scopes: ['text.html.basic', 'meta.tag.style.html', 'source.css.embedded.html', 'meta.selector.css', 'entity.name.tag.css']
      expect(lines[3][0]).toEqual value: '</', scopes: ['text.html.basic', 'meta.tag.style.html', 'punctuation.definition.tag.html']

  describe 'script tags', ->
    it 'tokenizes the tag attributes', ->
      lines = grammar.tokenizeLines '''
        <script id="id" type="text/html">
        </script>
      '''

      expect(lines[0][0]).toEqual value: '<', scopes: ['text.html.basic', 'meta.tag.script.html', 'punctuation.definition.tag.html']
      expect(lines[0][1]).toEqual value: 'script', scopes: ['text.html.basic', 'meta.tag.script.html', 'entity.name.tag.script.html']
      expect(lines[0][3]).toEqual value: 'id', scopes: ['text.html.basic', 'meta.tag.script.html', 'meta.attribute-with-value.id.html', 'entity.other.attribute-name.id.html']
      expect(lines[0][4]).toEqual value: '=', scopes: ['text.html.basic', 'meta.tag.script.html', 'meta.attribute-with-value.id.html', 'punctuation.separator.key-value.html']
      expect(lines[0][5]).toEqual value: '"', scopes: ['text.html.basic', 'meta.tag.script.html', 'meta.attribute-with-value.id.html', 'string.quoted.double.html', 'punctuation.definition.string.begin.html']
      expect(lines[0][6]).toEqual value: 'id', scopes: ['text.html.basic', 'meta.tag.script.html', 'meta.attribute-with-value.id.html', 'string.quoted.double.html', 'meta.toc-list.id.html']
      expect(lines[0][7]).toEqual value: '"', scopes: ['text.html.basic', 'meta.tag.script.html', 'meta.attribute-with-value.id.html', 'string.quoted.double.html', 'punctuation.definition.string.end.html']
      expect(lines[0][9]).toEqual value: 'type', scopes: ['text.html.basic', 'meta.tag.script.html', 'meta.attribute-with-value.html', 'entity.other.attribute-name.html']
      expect(lines[0][10]).toEqual value: '=', scopes: ['text.html.basic', 'meta.tag.script.html', 'meta.attribute-with-value.html', 'punctuation.separator.key-value.html']
      expect(lines[0][11]).toEqual value: '"', scopes: ['text.html.basic', 'meta.tag.script.html', 'meta.attribute-with-value.html', 'string.quoted.double.html', 'punctuation.definition.string.begin.html']
      expect(lines[0][12]).toEqual value: 'text/html', scopes: ['text.html.basic', 'meta.tag.script.html', 'meta.attribute-with-value.html', 'string.quoted.double.html']
      expect(lines[0][13]).toEqual value: '"', scopes: ['text.html.basic', 'meta.tag.script.html', 'meta.attribute-with-value.html', 'string.quoted.double.html', 'punctuation.definition.string.end.html']
      expect(lines[0][14]).toEqual value: '>', scopes: ['text.html.basic', 'meta.tag.script.html', 'punctuation.definition.tag.html']
      expect(lines[1][0]).toEqual value: '</', scopes: ['text.html.basic', 'meta.tag.script.html', 'punctuation.definition.tag.html']
      expect(lines[1][1]).toEqual value: 'script', scopes: ['text.html.basic', 'meta.tag.script.html', 'entity.name.tag.script.html']
      expect(lines[1][2]).toEqual value: '>', scopes: ['text.html.basic', 'meta.tag.script.html', 'punctuation.definition.tag.html']

    it 'tokenizes multiline tag attributes', ->
      lines = grammar.tokenizeLines '''
        <script id="id" type="text/html"
         class="very-classy"
        >
        </script>
      '''

      expect(lines[0][0]).toEqual value: '<', scopes: ['text.html.basic', 'meta.tag.script.html', 'punctuation.definition.tag.html']
      expect(lines[0][1]).toEqual value: 'script', scopes: ['text.html.basic', 'meta.tag.script.html', 'entity.name.tag.script.html']
      expect(lines[0][3]).toEqual value: 'id', scopes: ['text.html.basic', 'meta.tag.script.html', 'meta.attribute-with-value.id.html', 'entity.other.attribute-name.id.html']
      expect(lines[0][4]).toEqual value: '=', scopes: ['text.html.basic', 'meta.tag.script.html', 'meta.attribute-with-value.id.html', 'punctuation.separator.key-value.html']
      expect(lines[0][5]).toEqual value: '"', scopes: ['text.html.basic', 'meta.tag.script.html', 'meta.attribute-with-value.id.html', 'string.quoted.double.html', 'punctuation.definition.string.begin.html']
      expect(lines[0][6]).toEqual value: 'id', scopes: ['text.html.basic', 'meta.tag.script.html', 'meta.attribute-with-value.id.html', 'string.quoted.double.html', 'meta.toc-list.id.html']
      expect(lines[0][7]).toEqual value: '"', scopes: ['text.html.basic', 'meta.tag.script.html', 'meta.attribute-with-value.id.html', 'string.quoted.double.html', 'punctuation.definition.string.end.html']
      expect(lines[0][9]).toEqual value: 'type', scopes: ['text.html.basic', 'meta.tag.script.html', 'meta.attribute-with-value.html', 'entity.other.attribute-name.html']
      expect(lines[0][10]).toEqual value: '=', scopes: ['text.html.basic', 'meta.tag.script.html', 'meta.attribute-with-value.html', 'punctuation.separator.key-value.html']
      expect(lines[0][11]).toEqual value: '"', scopes: ['text.html.basic', 'meta.tag.script.html', 'meta.attribute-with-value.html', 'string.quoted.double.html', 'punctuation.definition.string.begin.html']
      expect(lines[0][12]).toEqual value: 'text/html', scopes: ['text.html.basic', 'meta.tag.script.html', 'meta.attribute-with-value.html', 'string.quoted.double.html']
      expect(lines[0][13]).toEqual value: '"', scopes: ['text.html.basic', 'meta.tag.script.html', 'meta.attribute-with-value.html', 'string.quoted.double.html', 'punctuation.definition.string.end.html']
      expect(lines[1][1]).toEqual value: 'class', scopes: ['text.html.basic', 'meta.tag.script.html', 'meta.attribute-with-value.class.html', 'entity.other.attribute-name.class.html']
      expect(lines[1][5]).toEqual value: '"', scopes: ['text.html.basic', 'meta.tag.script.html', 'meta.attribute-with-value.class.html', 'string.quoted.double.html', 'punctuation.definition.string.end.html']
      expect(lines[2][0]).toEqual value: '>', scopes: ['text.html.basic', 'meta.tag.script.html', 'punctuation.definition.tag.html']
      expect(lines[3][0]).toEqual value: '</', scopes: ['text.html.basic', 'meta.tag.script.html', 'punctuation.definition.tag.html']
      expect(lines[3][1]).toEqual value: 'script', scopes: ['text.html.basic', 'meta.tag.script.html', 'entity.name.tag.script.html']
      expect(lines[3][2]).toEqual value: '>', scopes: ['text.html.basic', 'meta.tag.script.html', 'punctuation.definition.tag.html']

  describe 'template script tags', ->
    it 'tokenizes the content inside the tag as HTML', ->
      lines = grammar.tokenizeLines '''
        <script id='id' type='text/template'>
          <div>test</div>
        </script>
      '''

      expect(lines[0][0]).toEqual value: '<', scopes: ['text.html.basic', 'meta.tag.script.html', 'punctuation.definition.tag.html']
      expect(lines[1][0]).toEqual value: '  ', scopes: ['text.html.basic', 'meta.tag.script.html', 'text.embedded.html']
      expect(lines[1][1]).toEqual value: '<', scopes: ['text.html.basic', 'meta.tag.script.html', 'text.embedded.html', 'meta.tag.block.div.html', 'punctuation.definition.tag.begin.html']
      expect(lines[2][0]).toEqual value: '</', scopes: ['text.html.basic', 'meta.tag.script.html', 'punctuation.definition.tag.html']

    it 'tokenizes multiline tags', ->
      lines = grammar.tokenizeLines '''
        <script id='id' type='text/template'
         class='very-classy'>
          <div>test</div>
        </script>
      '''

      expect(lines[0][0]).toEqual value: '<', scopes: ['text.html.basic', 'meta.tag.script.html', 'punctuation.definition.tag.html']
      expect(lines[2][1]).toEqual value: '<', scopes: ['text.html.basic', 'meta.tag.script.html', 'text.embedded.html', 'meta.tag.block.div.html', 'punctuation.definition.tag.begin.html']
      expect(lines[3][0]).toEqual value: '</', scopes: ['text.html.basic', 'meta.tag.script.html', 'punctuation.definition.tag.html']

  describe 'CoffeeScript script tags', ->
    beforeEach ->
      waitsForPromise ->
        atom.packages.activatePackage('language-coffee-script')

    it 'tokenizes the content inside the tag as CoffeeScript', ->
      lines = grammar.tokenizeLines '''
        <script id='id' type='text/coffeescript'>
          -> console.log 'hi'
        </script>
      '''

      expect(lines[0][0]).toEqual value: '<', scopes: ['text.html.basic', 'meta.tag.script.html', 'punctuation.definition.tag.html']
      expect(lines[1][0]).toEqual value: '  ', scopes: ['text.html.basic', 'meta.tag.script.html', 'source.coffee.embedded.html']
      # TODO: Remove when Atom 1.21 reaches stable
      if parseFloat(atom.getVersion()) <= 1.20
        expect(lines[1][1]).toEqual value: '->', scopes: ['text.html.basic', 'meta.tag.script.html', 'source.coffee.embedded.html', 'storage.type.function.coffee']
      else
        expect(lines[1][1]).toEqual value: '->', scopes: ['text.html.basic', 'meta.tag.script.html', 'source.coffee.embedded.html', 'meta.function.inline.coffee', 'storage.type.function.coffee']
      expect(lines[2][0]).toEqual value: '</', scopes: ['text.html.basic', 'meta.tag.script.html', 'punctuation.definition.tag.html']

    it 'tokenizes multiline tags', ->
      lines = grammar.tokenizeLines '''
        <script id='id' type='text/coffeescript'
         class='very-classy'>
          -> console.log 'hi'
        </script>
      '''

      expect(lines[0][0]).toEqual value: '<', scopes: ['text.html.basic', 'meta.tag.script.html', 'punctuation.definition.tag.html']
      # TODO: Remove when Atom 1.21 reaches stable
      if parseFloat(atom.getVersion()) <= 1.20
        expect(lines[2][1]).toEqual value: '->', scopes: ['text.html.basic', 'meta.tag.script.html', 'source.coffee.embedded.html', 'storage.type.function.coffee']
      else
        expect(lines[2][1]).toEqual value: '->', scopes: ['text.html.basic', 'meta.tag.script.html', 'source.coffee.embedded.html', 'meta.function.inline.coffee', 'storage.type.function.coffee']
      expect(lines[3][0]).toEqual value: '</', scopes: ['text.html.basic', 'meta.tag.script.html', 'punctuation.definition.tag.html']

    it 'recognizes closing script tags in comments', ->
      lines = grammar.tokenizeLines '''
        <script id='id' type='text/coffeescript'>
          # comment </script>
      '''

      expect(lines[1][1]).toEqual value: '#', scopes: ['text.html.basic', 'meta.tag.script.html', 'source.coffee.embedded.html', 'comment.line.number-sign.coffee', 'punctuation.definition.comment.coffee']
      expect(lines[1][2]).toEqual value: ' comment ', scopes: ['text.html.basic', 'meta.tag.script.html', 'source.coffee.embedded.html', 'comment.line.number-sign.coffee']
      expect(lines[1][3]).toEqual value: '</', scopes: ['text.html.basic', 'meta.tag.script.html', 'punctuation.definition.tag.html']

      lines = grammar.tokenizeLines '''
        <script id='id' type='text/coffeescript'>
          ###
          comment </script>
      '''

      expect(lines[1][1]).toEqual value: '###', scopes: ['text.html.basic', 'meta.tag.script.html', 'source.coffee.embedded.html', 'comment.block.coffee', 'punctuation.definition.comment.coffee']
      expect(lines[2][0]).toEqual value: '  comment ', scopes: ['text.html.basic', 'meta.tag.script.html', 'source.coffee.embedded.html', 'comment.block.coffee']
      expect(lines[2][1]).toEqual value: '</', scopes: ['text.html.basic', 'meta.tag.script.html', 'punctuation.definition.tag.html']

  describe 'JavaScript script tags', ->
    beforeEach ->
      waitsForPromise -> atom.packages.activatePackage('language-javascript')

    it 'tokenizes the content inside the tag as JavaScript', ->
      lines = grammar.tokenizeLines '''
        <script id='id' type='text/javascript'>
          var hi = 'hi'
        </script>
      '''

      expect(lines[0][0]).toEqual value: '<', scopes: ['text.html.basic', 'meta.tag.script.html', 'punctuation.definition.tag.html']
      expect(lines[1][0]).toEqual value: '  ', scopes: ['text.html.basic', 'meta.tag.script.html', 'source.js.embedded.html']
      expect(lines[1][1]).toEqual value: 'var', scopes: ['text.html.basic', 'meta.tag.script.html', 'source.js.embedded.html', 'storage.type.var.js']
      expect(lines[2][0]).toEqual value: '</', scopes: ['text.html.basic', 'meta.tag.script.html', 'punctuation.definition.tag.html']

    it 'tokenizes multiline tags', ->
      lines = grammar.tokenizeLines '''
        <script id='id'
         class='very-classy'>
          var hi = 'hi'
        </script>
      '''

      expect(lines[0][0]).toEqual value: '<', scopes: ['text.html.basic', 'meta.tag.script.html', 'punctuation.definition.tag.html']
      expect(lines[2][1]).toEqual value: 'var', scopes: ['text.html.basic', 'meta.tag.script.html', 'source.js.embedded.html', 'storage.type.var.js']
      expect(lines[3][0]).toEqual value: '</', scopes: ['text.html.basic', 'meta.tag.script.html', 'punctuation.definition.tag.html']

    it 'recognizes closing script tags in comments', ->
      lines = grammar.tokenizeLines '''
        <script id='id' type='text/javascript'>
          // comment </script>
      '''

      expect(lines[1][1]).toEqual value: '//', scopes: ['text.html.basic', 'meta.tag.script.html', 'source.js.embedded.html', 'comment.line.double-slash.js', 'punctuation.definition.comment.js']
      expect(lines[1][2]).toEqual value: ' comment ', scopes: ['text.html.basic', 'meta.tag.script.html', 'source.js.embedded.html', 'comment.line.double-slash.js']
      expect(lines[1][3]).toEqual value: '</', scopes: ['text.html.basic', 'meta.tag.script.html', 'punctuation.definition.tag.html']

      lines = grammar.tokenizeLines '''
        <script id='id' type='text/javascript'>
          /*
          comment </script>
      '''

      expect(lines[1][1]).toEqual value: '/*', scopes: ['text.html.basic', 'meta.tag.script.html', 'source.js.embedded.html', 'comment.block.js', 'punctuation.definition.comment.begin.js']
      expect(lines[2][0]).toEqual value: '  comment ', scopes: ['text.html.basic', 'meta.tag.script.html', 'source.js.embedded.html', 'comment.block.js']
      expect(lines[2][1]).toEqual value: '</', scopes: ['text.html.basic', 'meta.tag.script.html', 'punctuation.definition.tag.html']

  describe 'comments', ->
    it 'tokenizes -- as an error', ->
      {tokens} = grammar.tokenizeLine '<!-- some comment --->'

      expect(tokens[0]).toEqual value: '<!--', scopes: ['text.html.basic', 'comment.block.html', 'punctuation.definition.comment.html']
      expect(tokens[1]).toEqual value: ' some comment -', scopes: ['text.html.basic', 'comment.block.html']
      expect(tokens[2]).toEqual value: '-->', scopes: ['text.html.basic', 'comment.block.html', 'punctuation.definition.comment.html']

      {tokens} = grammar.tokenizeLine '<!-- -- -->'

      expect(tokens[0]).toEqual value: '<!--', scopes: ['text.html.basic', 'comment.block.html', 'punctuation.definition.comment.html']
      expect(tokens[1]).toEqual value: ' ', scopes: ['text.html.basic', 'comment.block.html']
      expect(tokens[2]).toEqual value: '--', scopes: ['text.html.basic', 'comment.block.html', 'invalid.illegal.bad-comments-or-CDATA.html']
      expect(tokens[3]).toEqual value: ' ', scopes: ['text.html.basic', 'comment.block.html']
      expect(tokens[4]).toEqual value: '-->', scopes: ['text.html.basic', 'comment.block.html', 'punctuation.definition.comment.html']

  grammarTest path.join(__dirname, 'fixtures/syntax_test_html.html')
  grammarTest path.join(__dirname, 'fixtures/syntax_test_html_template_fragments.html')

  describe 'attributes', ->
    it 'recognizes a single attribute with a quoted value', ->
      {tokens} = grammar.tokenizeLine '<span class="foo">'

      expect(tokens[3]).toEqual value: 'class', scopes: ['text.html.basic', 'meta.tag.inline.span.html', 'meta.attribute-with-value.class.html', 'entity.other.attribute-name.class.html']
      expect(tokens[4]).toEqual value: '=', scopes: ['text.html.basic', 'meta.tag.inline.span.html', 'meta.attribute-with-value.class.html', 'punctuation.separator.key-value.html']
      expect(tokens[5]).toEqual value: '"', scopes: ['text.html.basic', 'meta.tag.inline.span.html', 'meta.attribute-with-value.class.html', 'string.quoted.double.html', 'punctuation.definition.string.begin.html']
      expect(tokens[6]).toEqual value: 'foo', scopes: ['text.html.basic', 'meta.tag.inline.span.html', 'meta.attribute-with-value.class.html', 'string.quoted.double.html']
      expect(tokens[7]).toEqual value: '"', scopes: ['text.html.basic', 'meta.tag.inline.span.html', 'meta.attribute-with-value.class.html', 'string.quoted.double.html', 'punctuation.definition.string.end.html']
      expect(tokens[8]).toEqual value: '>', scopes: ['text.html.basic', 'meta.tag.inline.span.html', 'punctuation.definition.tag.end.html']

      {tokens} = grammar.tokenizeLine "<span class='foo'>"

      expect(tokens[3]).toEqual value: 'class', scopes: ['text.html.basic', 'meta.tag.inline.span.html', 'meta.attribute-with-value.class.html', 'entity.other.attribute-name.class.html']
      expect(tokens[4]).toEqual value: '=', scopes: ['text.html.basic', 'meta.tag.inline.span.html', 'meta.attribute-with-value.class.html', 'punctuation.separator.key-value.html']
      expect(tokens[5]).toEqual value: "'", scopes: ['text.html.basic', 'meta.tag.inline.span.html', 'meta.attribute-with-value.class.html', 'string.quoted.single.html', 'punctuation.definition.string.begin.html']
      expect(tokens[6]).toEqual value: 'foo', scopes: ['text.html.basic', 'meta.tag.inline.span.html', 'meta.attribute-with-value.class.html', 'string.quoted.single.html']
      expect(tokens[7]).toEqual value: "'", scopes: ['text.html.basic', 'meta.tag.inline.span.html', 'meta.attribute-with-value.class.html', 'string.quoted.single.html', 'punctuation.definition.string.end.html']
      expect(tokens[8]).toEqual value: '>', scopes: ['text.html.basic', 'meta.tag.inline.span.html', 'punctuation.definition.tag.end.html']

    it 'recognizes a single attribute with an unquoted value', ->
      {tokens} = grammar.tokenizeLine '<span class=foo-3+5@>'

      expect(tokens[3]).toEqual value: 'class', scopes: ['text.html.basic', 'meta.tag.inline.span.html', 'meta.attribute-with-value.class.html', 'entity.other.attribute-name.class.html']
      expect(tokens[4]).toEqual value: '=', scopes: ['text.html.basic', 'meta.tag.inline.span.html', 'meta.attribute-with-value.class.html', 'punctuation.separator.key-value.html']
      expect(tokens[5]).toEqual value: 'foo-3+5@', scopes: ['text.html.basic', 'meta.tag.inline.span.html', 'meta.attribute-with-value.class.html', 'string.unquoted.html']
      expect(tokens[6]).toEqual value: '>', scopes: ['text.html.basic', 'meta.tag.inline.span.html', 'punctuation.definition.tag.end.html']

    it 'recognizes a single attribute with no value', ->
      {tokens} = grammar.tokenizeLine '<span class>'

      expect(tokens[3]).toEqual value: 'class', scopes: ['text.html.basic', 'meta.tag.inline.span.html', 'meta.attribute-without-value.html', 'entity.other.attribute-name.html']
      expect(tokens[4]).toEqual value: '>', scopes: ['text.html.basic', 'meta.tag.inline.span.html', 'punctuation.definition.tag.end.html']

    it 'recognizes multiple attributes with varying values', ->
      {tokens} = grammar.tokenizeLine "<span class='btn' disabled spellcheck=true>"

      expect(tokens[3]).toEqual value: 'class', scopes: ['text.html.basic', 'meta.tag.inline.span.html', 'meta.attribute-with-value.class.html', 'entity.other.attribute-name.class.html']
      expect(tokens[4]).toEqual value: '=', scopes: ['text.html.basic', 'meta.tag.inline.span.html', 'meta.attribute-with-value.class.html', 'punctuation.separator.key-value.html']
      expect(tokens[5]).toEqual value: "'", scopes: ['text.html.basic', 'meta.tag.inline.span.html', 'meta.attribute-with-value.class.html', 'string.quoted.single.html', 'punctuation.definition.string.begin.html']
      expect(tokens[6]).toEqual value: 'btn', scopes: ['text.html.basic', 'meta.tag.inline.span.html', 'meta.attribute-with-value.class.html', 'string.quoted.single.html']
      expect(tokens[7]).toEqual value: "'", scopes: ['text.html.basic', 'meta.tag.inline.span.html', 'meta.attribute-with-value.class.html', 'string.quoted.single.html', 'punctuation.definition.string.end.html']
      expect(tokens[8]).toEqual value: ' ', scopes: ['text.html.basic', 'meta.tag.inline.span.html']
      expect(tokens[9]).toEqual value: 'disabled', scopes: ['text.html.basic', 'meta.tag.inline.span.html', 'meta.attribute-without-value.html', 'entity.other.attribute-name.html']
      expect(tokens[10]).toEqual value: ' ', scopes: ['text.html.basic', 'meta.tag.inline.span.html']
      expect(tokens[11]).toEqual value: 'spellcheck', scopes: ['text.html.basic', 'meta.tag.inline.span.html', 'meta.attribute-with-value.html', 'entity.other.attribute-name.html']
      expect(tokens[12]).toEqual value: '=', scopes: ['text.html.basic', 'meta.tag.inline.span.html', 'meta.attribute-with-value.html', 'punctuation.separator.key-value.html']
      expect(tokens[13]).toEqual value: 'true', scopes: ['text.html.basic', 'meta.tag.inline.span.html', 'meta.attribute-with-value.html', 'string.unquoted.html']
      expect(tokens[14]).toEqual value: '>', scopes: ['text.html.basic', 'meta.tag.inline.span.html', 'punctuation.definition.tag.end.html']

    it 'recognizes attributes that are not on the same line as the tag name', ->
      lines = grammar.tokenizeLines '''
        <span
         class="foo"
         disabled>
      '''

      expect(lines[1][1]).toEqual value: 'class', scopes: ['text.html.basic', 'meta.tag.inline.span.html', 'meta.attribute-with-value.class.html', 'entity.other.attribute-name.class.html']
      expect(lines[1][2]).toEqual value: '=', scopes: ['text.html.basic', 'meta.tag.inline.span.html', 'meta.attribute-with-value.class.html', 'punctuation.separator.key-value.html']
      expect(lines[1][5]).toEqual value: '"', scopes: ['text.html.basic', 'meta.tag.inline.span.html', 'meta.attribute-with-value.class.html', 'string.quoted.double.html', 'punctuation.definition.string.end.html']
      expect(lines[2][1]).toEqual value: 'disabled', scopes: ['text.html.basic', 'meta.tag.inline.span.html', 'meta.attribute-without-value.html', 'entity.other.attribute-name.html']
      expect(lines[2][2]).toEqual value: '>', scopes: ['text.html.basic', 'meta.tag.inline.span.html', 'punctuation.definition.tag.end.html']

    it 'tokenizes only one attribute value in a row', ->
      # The following line is invalid per HTML specification, however some browsers parse the 'world' as attribute for compatibility reasons.
      {tokens} = grammar.tokenizeLine '<span attr="hello"world>'

      expect(tokens[3]).toEqual value: 'attr', scopes: ['text.html.basic', 'meta.tag.inline.span.html', 'meta.attribute-with-value.html', 'entity.other.attribute-name.html']
      expect(tokens[4]).toEqual value: '=', scopes: ['text.html.basic', 'meta.tag.inline.span.html', 'meta.attribute-with-value.html', 'punctuation.separator.key-value.html']
      expect(tokens[5]).toEqual value: '"', scopes: ['text.html.basic', 'meta.tag.inline.span.html', 'meta.attribute-with-value.html', 'string.quoted.double.html', 'punctuation.definition.string.begin.html']
      expect(tokens[6]).toEqual value: 'hello', scopes: ['text.html.basic', 'meta.tag.inline.span.html', 'meta.attribute-with-value.html', 'string.quoted.double.html']
      expect(tokens[7]).toEqual value: '"', scopes: ['text.html.basic', 'meta.tag.inline.span.html', 'meta.attribute-with-value.html', 'string.quoted.double.html', 'punctuation.definition.string.end.html']
      expect(tokens[8]).toEqual value: 'world', scopes: ['text.html.basic', 'meta.tag.inline.span.html', 'meta.attribute-without-value.html', 'entity.other.attribute-name.html']
      expect(tokens[9]).toEqual value: '>', scopes: ['text.html.basic', 'meta.tag.inline.span.html', 'punctuation.definition.tag.end.html']

<<<<<<< HEAD
    describe "the 'style' attribute", ->
      beforeEach ->
        waitsForPromise ->
          atom.packages.activatePackage('language-css')

      quotes =
        '"': 'double'
        "'": 'single'

      for quote, type of quotes
        it "tokenizes #{type}-quoted style attribute values as CSS property lists", ->
          {tokens} = grammar.tokenizeLine "<span style=#{quote}display: none;#{quote}>"

          expect(tokens[3]).toEqual value: 'style', scopes: ['text.html.basic', 'meta.tag.inline.span.html', 'meta.attribute-with-value.style.html', 'entity.other.attribute-name.style.html']
          expect(tokens[5]).toEqual value: quote, scopes: ['text.html.basic', 'meta.tag.inline.span.html', 'meta.attribute-with-value.style.html', "string.quoted.#{type}.html", 'punctuation.definition.string.begin.html']
          expect(tokens[6]).toEqual value: 'display', scopes: ['text.html.basic', 'meta.tag.inline.span.html', 'meta.attribute-with-value.style.html', "string.quoted.#{type}.html", 'source.css.style.html', 'meta.property-list.css', 'meta.property-name.css', 'support.type.property-name.css']
          expect(tokens[9]).toEqual value: 'none', scopes: ['text.html.basic', 'meta.tag.inline.span.html', 'meta.attribute-with-value.style.html', "string.quoted.#{type}.html", 'source.css.style.html', 'meta.property-list.css', 'meta.property-value.css', 'support.constant.property-value.css']
          expect(tokens[10]).toEqual value: ';', scopes: ['text.html.basic', 'meta.tag.inline.span.html', 'meta.attribute-with-value.style.html', "string.quoted.#{type}.html", 'source.css.style.html', 'meta.property-list.css', 'punctuation.terminator.rule.css']
          expect(tokens[11]).toEqual value: quote, scopes: ['text.html.basic', 'meta.tag.inline.span.html', 'meta.attribute-with-value.style.html', "string.quoted.#{type}.html", 'punctuation.definition.string.end.html']
          expect(tokens[12]).toEqual value: '>', scopes: ['text.html.basic', 'meta.tag.inline.span.html', 'punctuation.definition.tag.end.html']

          {tokens} = grammar.tokenizeLine "<span style=#{quote}display: none; z-index: 10;#{quote}>"

          expect(tokens[3]).toEqual value: 'style', scopes: ['text.html.basic', 'meta.tag.inline.span.html', 'meta.attribute-with-value.style.html', 'entity.other.attribute-name.style.html']
          expect(tokens[5]).toEqual value: quote, scopes: ['text.html.basic', 'meta.tag.inline.span.html', 'meta.attribute-with-value.style.html', "string.quoted.#{type}.html", 'punctuation.definition.string.begin.html']
          expect(tokens[6]).toEqual value: 'display', scopes: ['text.html.basic', 'meta.tag.inline.span.html', 'meta.attribute-with-value.style.html', "string.quoted.#{type}.html", 'source.css.style.html', 'meta.property-list.css', 'meta.property-name.css', 'support.type.property-name.css']
          expect(tokens[9]).toEqual value: 'none', scopes: ['text.html.basic', 'meta.tag.inline.span.html', 'meta.attribute-with-value.style.html', "string.quoted.#{type}.html", 'source.css.style.html', 'meta.property-list.css', 'meta.property-value.css', 'support.constant.property-value.css']
          expect(tokens[10]).toEqual value: ';', scopes: ['text.html.basic', 'meta.tag.inline.span.html', 'meta.attribute-with-value.style.html', "string.quoted.#{type}.html", 'source.css.style.html', 'meta.property-list.css', 'punctuation.terminator.rule.css']
          expect(tokens[12]).toEqual value: 'z-index', scopes: ['text.html.basic', 'meta.tag.inline.span.html', 'meta.attribute-with-value.style.html', "string.quoted.#{type}.html", 'source.css.style.html', 'meta.property-list.css', 'meta.property-name.css', 'support.type.property-name.css']
          expect(tokens[15]).toEqual value: '10', scopes: ['text.html.basic', 'meta.tag.inline.span.html', 'meta.attribute-with-value.style.html', "string.quoted.#{type}.html", 'source.css.style.html', 'meta.property-list.css', 'meta.property-value.css', 'constant.numeric.css']
          expect(tokens[16]).toEqual value: ';', scopes: ['text.html.basic', 'meta.tag.inline.span.html', 'meta.attribute-with-value.style.html', "string.quoted.#{type}.html", 'source.css.style.html', 'meta.property-list.css', 'punctuation.terminator.rule.css']
          expect(tokens[17]).toEqual value: quote, scopes: ['text.html.basic', 'meta.tag.inline.span.html', 'meta.attribute-with-value.style.html', "string.quoted.#{type}.html", 'punctuation.definition.string.end.html']
          expect(tokens[18]).toEqual value: '>', scopes: ['text.html.basic', 'meta.tag.inline.span.html', 'punctuation.definition.tag.end.html']

      it 'tokenizes incomplete property lists', ->
        {tokens} = grammar.tokenizeLine '<span style="display: none">'

        expect(tokens[3]).toEqual value: 'style', scopes: ['text.html.basic', 'meta.tag.inline.span.html', 'meta.attribute-with-value.style.html', 'entity.other.attribute-name.style.html']
        expect(tokens[5]).toEqual value: '"', scopes: ['text.html.basic', 'meta.tag.inline.span.html', 'meta.attribute-with-value.style.html', 'string.quoted.double.html', 'punctuation.definition.string.begin.html']
        expect(tokens[6]).toEqual value: 'display', scopes: ['text.html.basic', 'meta.tag.inline.span.html', 'meta.attribute-with-value.style.html', 'string.quoted.double.html', 'source.css.style.html', 'meta.property-list.css', 'meta.property-name.css', 'support.type.property-name.css']
        expect(tokens[9]).toEqual value: 'none', scopes: ['text.html.basic', 'meta.tag.inline.span.html', 'meta.attribute-with-value.style.html', 'string.quoted.double.html', 'source.css.style.html', 'meta.property-list.css', 'meta.property-value.css', 'support.constant.property-value.css']
        expect(tokens[10]).toEqual value: '"', scopes: ['text.html.basic', 'meta.tag.inline.span.html', 'meta.attribute-with-value.style.html', 'string.quoted.double.html', 'punctuation.definition.string.end.html']
        expect(tokens[11]).toEqual value: '>', scopes: ['text.html.basic', 'meta.tag.inline.span.html', 'punctuation.definition.tag.end.html']

      it 'ends invalid quoted property lists correctly', ->
        # TODO: Remove when Atom 1.23 reaches stable
        return unless parseFloat(atom.getVersion()) >= 1.23

        {tokens} = grammar.tokenizeLine '<span style="s:">'

        expect(tokens[3]).toEqual value: 'style', scopes: ['text.html.basic', 'meta.tag.inline.span.html', 'meta.attribute-with-value.style.html', 'entity.other.attribute-name.style.html']
        expect(tokens[5]).toEqual value: '"', scopes: ['text.html.basic', 'meta.tag.inline.span.html', 'meta.attribute-with-value.style.html', 'string.quoted.double.html', 'punctuation.definition.string.begin.html']
        expect(tokens[6]).toEqual value: 's', scopes: ['text.html.basic', 'meta.tag.inline.span.html', 'meta.attribute-with-value.style.html', 'string.quoted.double.html', 'source.css.style.html', 'meta.property-list.css', 'meta.property-name.css']
        expect(tokens[7]).toEqual value: ':', scopes: ['text.html.basic', 'meta.tag.inline.span.html', 'meta.attribute-with-value.style.html', 'string.quoted.double.html', 'source.css.style.html', 'meta.property-list.css', 'punctuation.separator.key-value.css']
        expect(tokens[8]).toEqual value: '"', scopes: ['text.html.basic', 'meta.tag.inline.span.html', 'meta.attribute-with-value.style.html', 'string.quoted.double.html', 'punctuation.definition.string.end.html']
        expect(tokens[9]).toEqual value: '>', scopes: ['text.html.basic', 'meta.tag.inline.span.html', 'punctuation.definition.tag.end.html']

      it 'tokenizes unquoted property lists', ->
        {tokens} = grammar.tokenizeLine '<span style=display:none;></span>'

        expect(tokens[3]).toEqual value: 'style', scopes: ['text.html.basic', 'meta.tag.inline.span.html', 'meta.attribute-with-value.style.html', 'entity.other.attribute-name.style.html']
        expect(tokens[4]).toEqual value: '=', scopes: ['text.html.basic', 'meta.tag.inline.span.html', 'meta.attribute-with-value.style.html', 'punctuation.separator.key-value.html']
        expect(tokens[5]).toEqual value: 'display', scopes: ['text.html.basic', 'meta.tag.inline.span.html', 'meta.attribute-with-value.style.html', 'string.unquoted.html', 'source.css.style.html', 'meta.property-list.css', 'meta.property-name.css', 'support.type.property-name.css']
        expect(tokens[7]).toEqual value: 'none', scopes: ['text.html.basic', 'meta.tag.inline.span.html', 'meta.attribute-with-value.style.html', 'string.unquoted.html', 'source.css.style.html', 'meta.property-list.css', 'meta.property-value.css', 'support.constant.property-value.css']
        expect(tokens[8]).toEqual value: ';', scopes: ['text.html.basic', 'meta.tag.inline.span.html', 'meta.attribute-with-value.style.html', 'string.unquoted.html', 'source.css.style.html', 'meta.property-list.css', 'punctuation.terminator.rule.css']
        expect(tokens[9]).toEqual value: '>', scopes: ['text.html.basic', 'meta.tag.inline.span.html', 'punctuation.definition.tag.end.html']

        {tokens} = grammar.tokenizeLine '<span style=display:none;z-index:10></span>'

        expect(tokens[3]).toEqual value: 'style', scopes: ['text.html.basic', 'meta.tag.inline.span.html', 'meta.attribute-with-value.style.html', 'entity.other.attribute-name.style.html']
        expect(tokens[4]).toEqual value: '=', scopes: ['text.html.basic', 'meta.tag.inline.span.html', 'meta.attribute-with-value.style.html', 'punctuation.separator.key-value.html']
        expect(tokens[5]).toEqual value: 'display', scopes: ['text.html.basic', 'meta.tag.inline.span.html', 'meta.attribute-with-value.style.html', 'string.unquoted.html', 'source.css.style.html', 'meta.property-list.css', 'meta.property-name.css', 'support.type.property-name.css']
        expect(tokens[7]).toEqual value: 'none', scopes: ['text.html.basic', 'meta.tag.inline.span.html', 'meta.attribute-with-value.style.html', 'string.unquoted.html', 'source.css.style.html', 'meta.property-list.css', 'meta.property-value.css', 'support.constant.property-value.css']
        expect(tokens[8]).toEqual value: ';', scopes: ['text.html.basic', 'meta.tag.inline.span.html', 'meta.attribute-with-value.style.html', 'string.unquoted.html', 'source.css.style.html', 'meta.property-list.css', 'punctuation.terminator.rule.css']
        expect(tokens[9]).toEqual value: 'z-index', scopes: ['text.html.basic', 'meta.tag.inline.span.html', 'meta.attribute-with-value.style.html', 'string.unquoted.html', 'source.css.style.html', 'meta.property-list.css', 'meta.property-name.css', 'support.type.property-name.css']
        expect(tokens[11]).toEqual value: '10', scopes: ['text.html.basic', 'meta.tag.inline.span.html', 'meta.attribute-with-value.style.html', 'string.unquoted.html', 'source.css.style.html', 'meta.property-list.css', 'meta.property-value.css', 'constant.numeric.css']
        expect(tokens[12]).toEqual value: '>', scopes: ['text.html.basic', 'meta.tag.inline.span.html', 'punctuation.definition.tag.end.html']

      it 'ends invalid unquoted property lists correctly', ->
        # TODO: Remove when Atom 1.23 reaches stable
        return unless parseFloat(atom.getVersion()) >= 1.23

        {tokens} = grammar.tokenizeLine '<span style=s:></span>'

        expect(tokens[3]).toEqual value: 'style', scopes: ['text.html.basic', 'meta.tag.inline.span.html', 'meta.attribute-with-value.style.html', 'entity.other.attribute-name.style.html']
        expect(tokens[4]).toEqual value: '=', scopes: ['text.html.basic', 'meta.tag.inline.span.html', 'meta.attribute-with-value.style.html', 'punctuation.separator.key-value.html']
        expect(tokens[5]).toEqual value: 's', scopes: ['text.html.basic', 'meta.tag.inline.span.html', 'meta.attribute-with-value.style.html', 'string.unquoted.html', 'source.css.style.html', 'meta.property-list.css', 'meta.property-name.css']
        expect(tokens[6]).toEqual value: ':', scopes: ['text.html.basic', 'meta.tag.inline.span.html', 'meta.attribute-with-value.style.html', 'string.unquoted.html', 'source.css.style.html', 'meta.property-list.css', 'punctuation.separator.key-value.css']
        expect(tokens[7]).toEqual value: '>', scopes: ['text.html.basic', 'meta.tag.inline.span.html', 'punctuation.definition.tag.end.html']

        {tokens} = grammar.tokenizeLine '<span style=display: none></span>'

        expect(tokens[3]).toEqual value: 'style', scopes: ['text.html.basic', 'meta.tag.inline.span.html', 'meta.attribute-with-value.style.html', 'entity.other.attribute-name.style.html']
        expect(tokens[4]).toEqual value: '=', scopes: ['text.html.basic', 'meta.tag.inline.span.html', 'meta.attribute-with-value.style.html', 'punctuation.separator.key-value.html']
        expect(tokens[5]).toEqual value: 'display', scopes: ['text.html.basic', 'meta.tag.inline.span.html', 'meta.attribute-with-value.style.html', 'string.unquoted.html', 'source.css.style.html', 'meta.property-list.css', 'meta.property-name.css', 'support.type.property-name.css']
        expect(tokens[6]).toEqual value: ':', scopes: ['text.html.basic', 'meta.tag.inline.span.html', 'meta.attribute-with-value.style.html', 'string.unquoted.html', 'source.css.style.html', 'meta.property-list.css', 'punctuation.separator.key-value.css']
        expect(tokens[7]).toEqual value: ' ', scopes: ['text.html.basic', 'meta.tag.inline.span.html']
        expect(tokens[8]).toEqual value: 'none', scopes: ['text.html.basic', 'meta.tag.inline.span.html', 'meta.attribute-without-value.html', 'entity.other.attribute-name.html']
        expect(tokens[9]).toEqual value: '>', scopes: ['text.html.basic', 'meta.tag.inline.span.html', 'punctuation.definition.tag.end.html']

  describe 'entities in text', ->
=======
  describe 'character references', ->
>>>>>>> 86e4d506
    it 'tokenizes & and characters after it', ->
      # NOTE: &a should NOT be tokenized as a character reference as there is no semicolon following it
      # We have no way of knowing if there will ever be a semicolon so we play conservatively.
      {tokens} = grammar.tokenizeLine '& &amp; &a'

      expect(tokens[0]).toEqual value: '& ', scopes: ['text.html.basic']
      expect(tokens[1]).toEqual value: '&', scopes: ['text.html.basic', 'constant.character.entity.html', 'punctuation.definition.entity.begin.html']
      expect(tokens[2]).toEqual value: 'amp', scopes: ['text.html.basic', 'constant.character.entity.html', 'entity.name.entity.other.html']
      expect(tokens[3]).toEqual value: ';', scopes: ['text.html.basic', 'constant.character.entity.html', 'punctuation.definition.entity.end.html']
      expect(tokens[4]).toEqual value: ' &a', scopes: ['text.html.basic']

      lines = grammar.tokenizeLines '&\n'
      expect(lines[0][0]).toEqual value: '&', scopes: ['text.html.basic']

    it 'tokenizes hexadecimal and digit character references', ->
      {tokens} = grammar.tokenizeLine '&#x00022; &#X00022; &#34;'

      expect(tokens[0]).toEqual value: '&', scopes: ['text.html.basic', 'constant.character.entity.html', 'punctuation.definition.entity.begin.html']
      expect(tokens[1]).toEqual value: '#x00022', scopes: ['text.html.basic', 'constant.character.entity.html', 'entity.name.entity.other.html']
      expect(tokens[2]).toEqual value: ';', scopes: ['text.html.basic', 'constant.character.entity.html', 'punctuation.definition.entity.end.html']
      expect(tokens[4]).toEqual value: '&', scopes: ['text.html.basic', 'constant.character.entity.html', 'punctuation.definition.entity.begin.html']
      expect(tokens[5]).toEqual value: '#X00022', scopes: ['text.html.basic', 'constant.character.entity.html', 'entity.name.entity.other.html']
      expect(tokens[6]).toEqual value: ';', scopes: ['text.html.basic', 'constant.character.entity.html', 'punctuation.definition.entity.end.html']
      expect(tokens[8]).toEqual value: '&', scopes: ['text.html.basic', 'constant.character.entity.html', 'punctuation.definition.entity.begin.html']
      expect(tokens[9]).toEqual value: '#34', scopes: ['text.html.basic', 'constant.character.entity.html', 'entity.name.entity.other.html']
      expect(tokens[10]).toEqual value: ';', scopes: ['text.html.basic', 'constant.character.entity.html', 'punctuation.definition.entity.end.html']

    it 'tokenizes invalid ampersands', ->
      {tokens} = grammar.tokenizeLine 'PSE&>'
      expect(tokens[0]).toEqual value: 'PSE', scopes: ['text.html.basic']
      expect(tokens[1]).toEqual value: '&', scopes: ['text.html.basic', 'invalid.illegal.bad-ampersand.html']
      expect(tokens[2]).toEqual value: '>', scopes: ['text.html.basic']

      {tokens} = grammar.tokenizeLine 'PSE&'
      expect(tokens[0]).toEqual value: 'PSE&', scopes: ['text.html.basic']

      {tokens} = grammar.tokenizeLine '&<'
      expect(tokens[0]).toEqual value: '&<', scopes: ['text.html.basic']

      {tokens} = grammar.tokenizeLine '& '
      expect(tokens[0]).toEqual value: '& ', scopes: ['text.html.basic']

      {tokens} = grammar.tokenizeLine '&'
      expect(tokens[0]).toEqual value: '&', scopes: ['text.html.basic']

      {tokens} = grammar.tokenizeLine '&&'
      expect(tokens[0]).toEqual value: '&&', scopes: ['text.html.basic']

    it 'tokenizes character references in attributes', ->
      {tokens} = grammar.tokenizeLine '<a href="http://example.com?&amp;">'
      expect(tokens[7]).toEqual value: '&', scopes: ['text.html.basic', 'meta.tag.inline.a.html', 'meta.attribute-with-value.html', 'string.quoted.double.html', 'constant.character.entity.html', 'punctuation.definition.entity.begin.html']
      expect(tokens[8]).toEqual value: 'amp', scopes: ['text.html.basic', 'meta.tag.inline.a.html', 'meta.attribute-with-value.html', 'string.quoted.double.html', 'constant.character.entity.html', 'entity.name.entity.other.html']
      expect(tokens[9]).toEqual value: ';', scopes: ['text.html.basic', 'meta.tag.inline.a.html', 'meta.attribute-with-value.html', 'string.quoted.double.html', 'constant.character.entity.html', 'punctuation.definition.entity.end.html']

    it 'does not tokenize query parameters as character references', ->
      {tokens} = grammar.tokenizeLine '<a href="http://example.com?one=1&type=json&topic=css">'
      expect(tokens[6]).toEqual value: 'http://example.com?one=1&type=json&topic=css', scopes: ['text.html.basic', 'meta.tag.inline.a.html', 'meta.attribute-with-value.html', 'string.quoted.double.html']

    it 'does not tokenize multiple ampersands followed by alphabetical characters as character references', ->
      {tokens} = grammar.tokenizeLine '<a href="http://example.com?price&something&yummy:&wow">'
      expect(tokens[6]).toEqual value: 'http://example.com?price&something&yummy:&wow', scopes: ['text.html.basic', 'meta.tag.inline.a.html', 'meta.attribute-with-value.html', 'string.quoted.double.html']

    it 'tokenizes invalid ampersands in attributes', ->
      # Note: in order to replicate the following tests' behaviors, make sure you have language-hyperlink disabled
      {tokens} = grammar.tokenizeLine '<a href="http://example.com?&">'
      expect(tokens[7]).toEqual value: '&', scopes: ['text.html.basic', 'meta.tag.inline.a.html', 'meta.attribute-with-value.html', 'string.quoted.double.html', 'invalid.illegal.bad-ampersand.html']

      {tokens} = grammar.tokenizeLine '<a href="http://example.com?&=">'
      expect(tokens[7]).toEqual value: '&', scopes: ['text.html.basic', 'meta.tag.inline.a.html', 'meta.attribute-with-value.html', 'string.quoted.double.html', 'invalid.illegal.bad-ampersand.html']

      {tokens} = grammar.tokenizeLine '<a href="http://example.com?& ">'
      expect(tokens[6]).toEqual value: 'http://example.com?& ', scopes: ['text.html.basic', 'meta.tag.inline.a.html', 'meta.attribute-with-value.html', 'string.quoted.double.html']

      lines = grammar.tokenizeLines '<a href="http://example.com?&\n">'
      expect(lines[0][6]).toEqual value: 'http://example.com?&', scopes: ['text.html.basic', 'meta.tag.inline.a.html', 'meta.attribute-with-value.html', 'string.quoted.double.html']

      {tokens} = grammar.tokenizeLine '<a href="http://example.com?&&">'
      expect(tokens[6]).toEqual value: 'http://example.com?&', scopes: ['text.html.basic', 'meta.tag.inline.a.html', 'meta.attribute-with-value.html', 'string.quoted.double.html']
      expect(tokens[7]).toEqual value: '&', scopes: ['text.html.basic', 'meta.tag.inline.a.html', 'meta.attribute-with-value.html', 'string.quoted.double.html', 'invalid.illegal.bad-ampersand.html']

  describe 'firstLineMatch', ->
    it 'recognises HTML5 doctypes', ->
      expect(grammar.firstLineRegex.scanner.findNextMatchSync('<!DOCTYPE html>')).not.toBeNull()
      expect(grammar.firstLineRegex.scanner.findNextMatchSync('<!doctype HTML>')).not.toBeNull()

    it 'recognises Emacs modelines', ->
      valid = '''
        #-*- HTML -*-
        #-*- mode: HTML -*-
        /* -*-html-*- */
        // -*- HTML -*-
        /* -*- mode:HTML -*- */
        // -*- font:bar;mode:HTML -*-
        // -*- font:bar;mode:HTML;foo:bar; -*-
        // -*-font:mode;mode:HTML-*-
        // -*- foo:bar mode: html bar:baz -*-
        " -*-foo:bar;mode:html;bar:foo-*- ";
        " -*-font-mode:foo;mode:html;foo-bar:quux-*-"
        "-*-font:x;foo:bar; mode : HTML; bar:foo;foooooo:baaaaar;fo:ba;-*-";
        "-*- font:x;foo : bar ; mode : HtML ; bar : foo ; foooooo:baaaaar;fo:ba-*-";
      '''
      for line in valid.split /\n/
        expect(grammar.firstLineRegex.scanner.findNextMatchSync(line)).not.toBeNull()

      invalid = '''
        /* --*html-*- */
        /* -*-- HTML -*-
        /* -*- -- HTML -*-
        /* -*- HTM -;- -*-
        // -*- xHTML -*-
        // -*- HTML; -*-
        // -*- html-stuff -*-
        /* -*- model:html -*-
        /* -*- indent-mode:html -*-
        // -*- font:mode;html -*-
        // -*- HTimL -*-
        // -*- mode: -*- HTML
        // -*- mode: -html -*-
        // -*-font:mode;mode:html--*-
      '''
      for line in invalid.split /\n/
        expect(grammar.firstLineRegex.scanner.findNextMatchSync(line)).toBeNull()

    it 'recognises Vim modelines', ->
      valid = '''
        vim: se filetype=html:
        # vim: se ft=html:
        # vim: set ft=HTML:
        # vim: set filetype=XHTML:
        # vim: ft=XHTML
        # vim: syntax=HTML
        # vim: se syntax=xhtml:
        # ex: syntax=HTML
        # vim:ft=html
        # vim600: ft=xhtml
        # vim>600: set ft=html:
        # vi:noai:sw=3 ts=6 ft=html
        # vi::::::::::noai:::::::::::: ft=html
        # vim:ts=4:sts=4:sw=4:noexpandtab:ft=html
        # vi:: noai : : : : sw   =3 ts   =6 ft  =html
        # vim: ts=4: pi sts=4: ft=html: noexpandtab: sw=4:
        # vim: ts=4 sts=4: ft=html noexpandtab:
        # vim:noexpandtab sts=4 ft=html ts=4
        # vim:noexpandtab:ft=html
        # vim:ts=4:sts=4 ft=html:noexpandtab:\x20
        # vim:noexpandtab titlestring=hi\|there\\\\ ft=html ts=4
      '''
      for line in valid.split /\n/
        expect(grammar.firstLineRegex.scanner.findNextMatchSync(line)).not.toBeNull()

      invalid = '''
        ex: se filetype=html:
        _vi: se filetype=HTML:
         vi: se filetype=HTML
        # vim set ft=html5
        # vim: soft=html
        # vim: clean-syntax=html:
        # vim set ft=html:
        # vim: setft=HTML:
        # vim: se ft=html backupdir=tmp
        # vim: set ft=HTML set cmdheight=1
        # vim:noexpandtab sts:4 ft:HTML ts:4
        # vim:noexpandtab titlestring=hi\\|there\\ ft=HTML ts=4
        # vim:noexpandtab titlestring=hi\\|there\\\\\\ ft=HTML ts=4
      '''
      for line in invalid.split /\n/
        expect(grammar.firstLineRegex.scanner.findNextMatchSync(line)).toBeNull()

  describe 'tags', ->
    it 'tokenizes style tags as such', ->
      {tokens} = grammar.tokenizeLine '<style>'
      expect(tokens[0]).toEqual value: '<', scopes: ['text.html.basic', 'meta.tag.style.html', 'punctuation.definition.tag.html']
      expect(tokens[1]).toEqual value: 'style', scopes: ['text.html.basic', 'meta.tag.style.html', 'entity.name.tag.style.html']
      expect(tokens[2]).toEqual value: '>', scopes: ['text.html.basic', 'meta.tag.style.html', 'punctuation.definition.tag.html']

    it 'tokenizes script tags as such', ->
      {tokens} = grammar.tokenizeLine '<script>'
      expect(tokens[0]).toEqual value: '<', scopes: ['text.html.basic', 'meta.tag.script.html', 'punctuation.definition.tag.html']
      expect(tokens[1]).toEqual value: 'script', scopes: ['text.html.basic', 'meta.tag.script.html', 'entity.name.tag.script.html']
      expect(tokens[2]).toEqual value: '>', scopes: ['text.html.basic', 'meta.tag.script.html', 'punctuation.definition.tag.html']

    it 'tokenizes structure tags as such', ->
      {tokens} = grammar.tokenizeLine '<html>'
      expect(tokens[0]).toEqual value: '<', scopes: ['text.html.basic', 'meta.tag.structure.html.html', 'punctuation.definition.tag.html']
      expect(tokens[1]).toEqual value: 'html', scopes: ['text.html.basic', 'meta.tag.structure.html.html', 'entity.name.tag.structure.html.html']
      expect(tokens[2]).toEqual value: '>', scopes: ['text.html.basic', 'meta.tag.structure.html.html', 'punctuation.definition.tag.html']

    it 'tokenizes block tags as such', ->
      {tokens} = grammar.tokenizeLine '<div>'
      expect(tokens[0]).toEqual value: '<', scopes: ['text.html.basic', 'meta.tag.block.div.html', 'punctuation.definition.tag.begin.html']
      expect(tokens[1]).toEqual value: 'div', scopes: ['text.html.basic', 'meta.tag.block.div.html', 'entity.name.tag.block.div.html']
      expect(tokens[2]).toEqual value: '>', scopes: ['text.html.basic', 'meta.tag.block.div.html', 'punctuation.definition.tag.end.html']

    it 'tokenizes inline tags as such', ->
      {tokens} = grammar.tokenizeLine '<span>'
      expect(tokens[0]).toEqual value: '<', scopes: ['text.html.basic', 'meta.tag.inline.span.html', 'punctuation.definition.tag.begin.html']
      expect(tokens[1]).toEqual value: 'span', scopes: ['text.html.basic', 'meta.tag.inline.span.html', 'entity.name.tag.inline.span.html']
      expect(tokens[2]).toEqual value: '>', scopes: ['text.html.basic', 'meta.tag.inline.span.html', 'punctuation.definition.tag.end.html']

    it 'does not tokenize XML namespaces as tags if the prefix is a valid style tag', ->
      {tokens} = grammar.tokenizeLine '<style:foo>'
      expect(tokens[1].value).toNotEqual 'style'
      expect(tokens[1].scopes).toEqual ['text.html.basic', 'meta.tag.other.html', 'entity.name.tag.other.html']

    it 'does not tokenize XML namespaces as tags if the prefix is a valid script tag', ->
      {tokens} = grammar.tokenizeLine '<script:foo>'
      expect(tokens[1].value).toNotEqual 'script'
      expect(tokens[1].scopes).toEqual ['text.html.basic', 'meta.tag.other.html', 'entity.name.tag.other.html']

    it 'does not tokenize XML namespaces as tags if the prefix is a valid structure tag', ->
      {tokens} = grammar.tokenizeLine '<html:foo>'
      expect(tokens[1].value).toNotEqual 'html'
      expect(tokens[1].scopes).toEqual ['text.html.basic', 'meta.tag.other.html', 'entity.name.tag.other.html']

    it 'does not tokenize XML namespaces as tags if the prefix is a valid block tag', ->
      {tokens} = grammar.tokenizeLine '<div:foo>'
      expect(tokens[1].value).toNotEqual 'div'
      expect(tokens[1].scopes).toEqual ['text.html.basic', 'meta.tag.other.html', 'entity.name.tag.other.html']

    it 'does not tokenize XML namespaces as tags if the prefix is a valid inline tag', ->
      {tokens} = grammar.tokenizeLine '<span:foo>'
      expect(tokens[1].value).toNotEqual 'span'
      expect(tokens[1].scopes).toEqual ['text.html.basic', 'meta.tag.other.html', 'entity.name.tag.other.html']

    it 'it does not treat only the part before a hyphen as tag name if this part is a is a valid style tag', ->
      {tokens} = grammar.tokenizeLine '<style-foo>'
      expect(tokens[1].value).toNotEqual 'style'
      expect(tokens[1].scopes).toEqual ['text.html.basic', 'meta.tag.other.html', 'entity.name.tag.other.html']

    it 'it does not treat only the part before a hyphen as tag name if this part is a is a valid script tag', ->
      {tokens} = grammar.tokenizeLine '<script-foo>'
      expect(tokens[1].value).toNotEqual 'script'
      expect(tokens[1].scopes).toEqual ['text.html.basic', 'meta.tag.other.html', 'entity.name.tag.other.html']

    it 'it does not treat only the part before a hyphen as tag name if this part is a is a valid structure tag', ->
      {tokens} = grammar.tokenizeLine '<html-foo>'
      expect(tokens[1].value).toNotEqual 'html'
      expect(tokens[1].scopes).toEqual ['text.html.basic', 'meta.tag.other.html', 'entity.name.tag.other.html']

    it 'it does not treat only the part before a hyphen as tag name if this part is a is a valid block tag', ->
      {tokens} = grammar.tokenizeLine '<div-foo>'
      expect(tokens[1].value).toNotEqual 'div'
      expect(tokens[1].scopes).toEqual ['text.html.basic', 'meta.tag.other.html', 'entity.name.tag.other.html']

    it 'it does not treat only the part before a hyphen as tag name if this part is a is a valid inline tag', ->
      {tokens} = grammar.tokenizeLine '<span-foo>'
      expect(tokens[1].value).toNotEqual 'span'
      expect(tokens[1].scopes).toEqual ['text.html.basic', 'meta.tag.other.html', 'entity.name.tag.other.html']

    it 'tokenizes other tags as such', ->
      {tokens} = grammar.tokenizeLine '<foo>'
      expect(tokens[0]).toEqual value: '<', scopes: ['text.html.basic', 'meta.tag.other.html', 'punctuation.definition.tag.begin.html']
      expect(tokens[1]).toEqual value: 'foo', scopes: ['text.html.basic', 'meta.tag.other.html', 'entity.name.tag.other.html']
      expect(tokens[2]).toEqual value: '>', scopes: ['text.html.basic', 'meta.tag.other.html', 'punctuation.definition.tag.end.html']

    it 'tolerates colons in other tag names', ->
      {tokens} = grammar.tokenizeLine '<foo:bar>'
      expect(tokens[1]).toEqual value: 'foo:bar', scopes: ['text.html.basic', 'meta.tag.other.html', 'entity.name.tag.other.html']

    it 'tolerates hyphens in other tag names', ->
      {tokens} = grammar.tokenizeLine '<foo-bar>'
      expect(tokens[1]).toEqual value: 'foo-bar', scopes: ['text.html.basic', 'meta.tag.other.html', 'entity.name.tag.other.html']

    it 'tokenizes XML declaration correctly', ->
      {tokens} = grammar.tokenizeLine '<?xml version="1.0" encoding="UTF-8"?>'

      expect(tokens[0]).toEqual value: '<?', scopes: ['text.html.basic', 'meta.tag.preprocessor.xml.html', 'punctuation.definition.tag.html']
      expect(tokens[1]).toEqual value: 'xml', scopes: ['text.html.basic', 'meta.tag.preprocessor.xml.html', 'entity.name.tag.xml.html']
      expect(tokens[2]).toEqual value: ' ', scopes: ['text.html.basic', 'meta.tag.preprocessor.xml.html']
      expect(tokens[3]).toEqual value: 'version', scopes: ['text.html.basic', 'meta.tag.preprocessor.xml.html', 'meta.attribute-with-value.html', 'entity.other.attribute-name.html']
      expect(tokens[4]).toEqual value: '=', scopes: ['text.html.basic', 'meta.tag.preprocessor.xml.html', 'meta.attribute-with-value.html', 'punctuation.separator.key-value.html']
      expect(tokens[5]).toEqual value: '"', scopes: ['text.html.basic', 'meta.tag.preprocessor.xml.html', 'meta.attribute-with-value.html', 'string.quoted.double.html', 'punctuation.definition.string.begin.html']
      expect(tokens[6]).toEqual value: '1.0', scopes: ['text.html.basic', 'meta.tag.preprocessor.xml.html', 'meta.attribute-with-value.html', 'string.quoted.double.html']
      expect(tokens[7]).toEqual value: '"', scopes: ['text.html.basic', 'meta.tag.preprocessor.xml.html', 'meta.attribute-with-value.html', 'string.quoted.double.html', 'punctuation.definition.string.end.html']
      expect(tokens[8]).toEqual value: ' ', scopes: ['text.html.basic', 'meta.tag.preprocessor.xml.html']
      expect(tokens[9]).toEqual value: 'encoding', scopes: ['text.html.basic', 'meta.tag.preprocessor.xml.html', 'meta.attribute-with-value.html', 'entity.other.attribute-name.html']
      expect(tokens[10]).toEqual value: '=', scopes: ['text.html.basic', 'meta.tag.preprocessor.xml.html', 'meta.attribute-with-value.html', 'punctuation.separator.key-value.html']
      expect(tokens[11]).toEqual value: '"', scopes: ['text.html.basic', 'meta.tag.preprocessor.xml.html', 'meta.attribute-with-value.html', 'string.quoted.double.html', 'punctuation.definition.string.begin.html']
      expect(tokens[12]).toEqual value: 'UTF-8', scopes: ['text.html.basic', 'meta.tag.preprocessor.xml.html', 'meta.attribute-with-value.html', 'string.quoted.double.html']
      expect(tokens[13]).toEqual value: '"', scopes: ['text.html.basic', 'meta.tag.preprocessor.xml.html', 'meta.attribute-with-value.html', 'string.quoted.double.html', 'punctuation.definition.string.end.html']
      expect(tokens[14]).toEqual value: '?>', scopes: ['text.html.basic', 'meta.tag.preprocessor.xml.html', 'punctuation.definition.tag.html']

  describe 'snippets', ->
    snippetsModule = null

    beforeEach ->
      # FIXME: This should just be atom.packages.loadPackage('snippets'),
      # but a bug in PackageManager::resolvePackagePath where it finds language-html's
      # `snippets` directory before the actual package necessitates passing an absolute path
      # See https://github.com/atom/atom/issues/15953
      snippetsPath = path.join(atom.packages.resourcePath, 'node_modules', 'snippets')
      snippetsModule = require(atom.packages.loadPackage(snippetsPath).getMainModulePath())

      # Disable loading of user snippets before the package is activated
      spyOn(snippetsModule, 'loadUserSnippets').andCallFake (callback) -> callback({})

      snippetsModule.activate()

      waitsFor 'snippets to load', (done) -> snippetsModule.onDidLoadSnippets(done)

    it 'suggests snippets', ->
      expect(Object.keys(snippetsModule.parsedSnippetsForScopes(['.text.html'])).length).toBeGreaterThan 10

    it 'does not suggest any HTML snippets when in embedded scripts', ->
      expect(Object.keys(snippetsModule.parsedSnippetsForScopes(['.text.html .source.js.embedded.html'])).length).toBe 0<|MERGE_RESOLUTION|>--- conflicted
+++ resolved
@@ -364,7 +364,6 @@
       expect(tokens[8]).toEqual value: 'world', scopes: ['text.html.basic', 'meta.tag.inline.span.html', 'meta.attribute-without-value.html', 'entity.other.attribute-name.html']
       expect(tokens[9]).toEqual value: '>', scopes: ['text.html.basic', 'meta.tag.inline.span.html', 'punctuation.definition.tag.end.html']
 
-<<<<<<< HEAD
     describe "the 'style' attribute", ->
       beforeEach ->
         waitsForPromise ->
@@ -465,10 +464,7 @@
         expect(tokens[8]).toEqual value: 'none', scopes: ['text.html.basic', 'meta.tag.inline.span.html', 'meta.attribute-without-value.html', 'entity.other.attribute-name.html']
         expect(tokens[9]).toEqual value: '>', scopes: ['text.html.basic', 'meta.tag.inline.span.html', 'punctuation.definition.tag.end.html']
 
-  describe 'entities in text', ->
-=======
   describe 'character references', ->
->>>>>>> 86e4d506
     it 'tokenizes & and characters after it', ->
       # NOTE: &a should NOT be tokenized as a character reference as there is no semicolon following it
       # We have no way of knowing if there will ever be a semicolon so we play conservatively.
