const path = require('path')
const url = require('url')
const Package = require('../src/package')
const PackageManager = require('../src/package-manager')
const temp = require('temp').track()
const fs = require('fs-plus')
const { Disposable } = require('atom')
const { buildKeydownEvent } = require('../src/keymap-extensions')
const { mockLocalStorage } = require('./spec-helper')
const ModuleCache = require('../src/module-cache')

describe('PackageManager', () => {
  function createTestElement (className) {
    const element = document.createElement('div')
    element.className = className
    return element
  }

  beforeEach(() => {
    spyOn(ModuleCache, 'add')
  })

  describe('initialize', () => {
    it('adds regular package path', () => {
      const packageManger = new PackageManager({})
      const configDirPath = path.join('~', 'someConfig')
      packageManger.initialize({ configDirPath })
      expect(packageManger.packageDirPaths.length).toBe(1)
      expect(packageManger.packageDirPaths[0]).toBe(
        path.join(configDirPath, 'packages')
      )
    })

    it('adds regular package path, dev package path, and Atom repo package path in dev mode and dev resource path is set', () => {
      const packageManger = new PackageManager({})
      const configDirPath = path.join('~', 'someConfig')
      const resourcePath = path.join('~', '/atom')
      packageManger.initialize({ configDirPath, resourcePath, devMode: true })
      expect(packageManger.packageDirPaths.length).toBe(3)
      expect(packageManger.packageDirPaths).toContain(
        path.join(configDirPath, 'packages')
      )
      expect(packageManger.packageDirPaths).toContain(
        path.join(configDirPath, 'dev', 'packages')
      )
      expect(packageManger.packageDirPaths).toContain(
        path.join(resourcePath, 'packages')
      )
    })
  })

  describe('::getApmPath()', () => {
    it('returns the path to the apm command', () => {
      let apmPath = path.join(process.resourcesPath, 'app', 'apm', 'bin', 'apm')
      if (process.platform === 'win32') {
        apmPath += '.cmd'
      }
      expect(atom.packages.getApmPath()).toBe(apmPath)
    })

    describe('when the core.apmPath setting is set', () => {
      beforeEach(() => atom.config.set('core.apmPath', '/path/to/apm'))

      it('returns the value of the core.apmPath config setting', () => {
        expect(atom.packages.getApmPath()).toBe('/path/to/apm')
      })
    })
  })

  describe('::loadPackages()', () => {
    beforeEach(() => spyOn(atom.packages, 'loadAvailablePackage'))

    afterEach(async () => {
      await atom.packages.deactivatePackages()
      atom.packages.unloadPackages()
    })

    it('sets hasLoadedInitialPackages', () => {
      expect(atom.packages.hasLoadedInitialPackages()).toBe(false)
      atom.packages.loadPackages()
      expect(atom.packages.hasLoadedInitialPackages()).toBe(true)
    })
  })

  describe('::loadPackage(name)', () => {
    beforeEach(() => atom.config.set('core.disabledPackages', []))

    it('returns the package', () => {
      const pack = atom.packages.loadPackage('package-with-index')
      expect(pack instanceof Package).toBe(true)
      expect(pack.metadata.name).toBe('package-with-index')
    })

    it('returns the package if it has an invalid keymap', () => {
      spyOn(atom, 'inSpecMode').andReturn(false)
      const pack = atom.packages.loadPackage('package-with-broken-keymap')
      expect(pack instanceof Package).toBe(true)
      expect(pack.metadata.name).toBe('package-with-broken-keymap')
    })

    it('returns the package if it has an invalid stylesheet', () => {
      spyOn(atom, 'inSpecMode').andReturn(false)
      const pack = atom.packages.loadPackage('package-with-invalid-styles')
      expect(pack instanceof Package).toBe(true)
      expect(pack.metadata.name).toBe('package-with-invalid-styles')
      expect(pack.stylesheets.length).toBe(0)

      const addErrorHandler = jasmine.createSpy()
      atom.notifications.onDidAddNotification(addErrorHandler)
      expect(() => pack.reloadStylesheets()).not.toThrow()
      expect(addErrorHandler.callCount).toBe(2)
      expect(addErrorHandler.argsForCall[1][0].message).toContain(
        'Failed to reload the package-with-invalid-styles package stylesheets'
      )
      expect(addErrorHandler.argsForCall[1][0].options.packageName).toEqual(
        'package-with-invalid-styles'
      )
    })

    it('returns null if the package has an invalid package.json', () => {
      spyOn(atom, 'inSpecMode').andReturn(false)
      const addErrorHandler = jasmine.createSpy()
      atom.notifications.onDidAddNotification(addErrorHandler)
      expect(
        atom.packages.loadPackage('package-with-broken-package-json')
      ).toBeNull()
      expect(addErrorHandler.callCount).toBe(1)
      expect(addErrorHandler.argsForCall[0][0].message).toContain(
        'Failed to load the package-with-broken-package-json package'
      )
      expect(addErrorHandler.argsForCall[0][0].options.packageName).toEqual(
        'package-with-broken-package-json'
      )
    })

    it('returns null if the package name or path starts with a dot', () => {
      expect(
        atom.packages.loadPackage('/Users/user/.atom/packages/.git')
      ).toBeNull()
    })

    it('normalizes short repository urls in package.json', () => {
      let { metadata } = atom.packages.loadPackage(
        'package-with-short-url-package-json'
      )
      expect(metadata.repository.type).toBe('git')
      expect(metadata.repository.url).toBe('https://github.com/example/repo')
      ;({ metadata } = atom.packages.loadPackage(
        'package-with-invalid-url-package-json'
      ))
      expect(metadata.repository.type).toBe('git')
      expect(metadata.repository.url).toBe('foo')
    })

    it('trims git+ from the beginning and .git from the end of repository URLs, even if npm already normalized them ', () => {
      const { metadata } = atom.packages.loadPackage(
        'package-with-prefixed-and-suffixed-repo-url'
      )
      expect(metadata.repository.type).toBe('git')
      expect(metadata.repository.url).toBe('https://github.com/example/repo')
    })

    it('returns null if the package is not found in any package directory', () => {
      spyOn(console, 'warn')
      expect(
        atom.packages.loadPackage('this-package-cannot-be-found')
      ).toBeNull()
      expect(console.warn.callCount).toBe(1)
      expect(console.warn.argsForCall[0][0]).toContain('Could not resolve')
    })

    describe('when the package is deprecated', () => {
      it('returns null', () => {
        spyOn(console, 'warn')
        expect(
          atom.packages.loadPackage(
            path.join(__dirname, 'fixtures', 'packages', 'wordcount')
          )
        ).toBeNull()
        expect(atom.packages.isDeprecatedPackage('wordcount', '2.1.9')).toBe(
          true
        )
        expect(atom.packages.isDeprecatedPackage('wordcount', '2.2.0')).toBe(
          true
        )
        expect(atom.packages.isDeprecatedPackage('wordcount', '2.2.1')).toBe(
          false
        )
        expect(
          atom.packages.getDeprecatedPackageMetadata('wordcount').version
        ).toBe('<=2.2.0')
      })
    })

    it('invokes ::onDidLoadPackage listeners with the loaded package', () => {
      let loadedPackage = null

      atom.packages.onDidLoadPackage(pack => {
        loadedPackage = pack
      })

      atom.packages.loadPackage('package-with-main')

      expect(loadedPackage.name).toBe('package-with-main')
    })

    it("registers any deserializers specified in the package's package.json", () => {
      atom.packages.loadPackage('package-with-deserializers')

      const state1 = { deserializer: 'Deserializer1', a: 'b' }
      expect(atom.deserializers.deserialize(state1)).toEqual({
        wasDeserializedBy: 'deserializeMethod1',
        state: state1
      })

      const state2 = { deserializer: 'Deserializer2', c: 'd' }
      expect(atom.deserializers.deserialize(state2)).toEqual({
        wasDeserializedBy: 'deserializeMethod2',
        state: state2
      })
    })

    it('early-activates any atom.directory-provider or atom.repository-provider services that the package provide', () => {
      jasmine.useRealClock()

      const providers = []
      atom.packages.serviceHub.consume(
        'atom.directory-provider',
        '^0.1.0',
        provider => providers.push(provider)
      )

      atom.packages.loadPackage('package-with-directory-provider')
      expect(providers.map(p => p.name)).toEqual([
        'directory provider from package-with-directory-provider'
      ])
    })

    describe("when there are view providers specified in the package's package.json", () => {
      const model1 = { worksWithViewProvider1: true }
      const model2 = { worksWithViewProvider2: true }

      afterEach(async () => {
        await atom.packages.deactivatePackage('package-with-view-providers')
        atom.packages.unloadPackage('package-with-view-providers')
      })

      it('does not load the view providers immediately', () => {
        const pack = atom.packages.loadPackage('package-with-view-providers')
        expect(pack.mainModule).toBeNull()

        expect(() => atom.views.getView(model1)).toThrow()
        expect(() => atom.views.getView(model2)).toThrow()
      })

      it('registers the view providers when the package is activated', async () => {
        atom.packages.loadPackage('package-with-view-providers')

        await atom.packages.activatePackage('package-with-view-providers')

        const element1 = atom.views.getView(model1)
        expect(element1 instanceof HTMLDivElement).toBe(true)
        expect(element1.dataset.createdBy).toBe('view-provider-1')

        const element2 = atom.views.getView(model2)
        expect(element2 instanceof HTMLDivElement).toBe(true)
        expect(element2.dataset.createdBy).toBe('view-provider-2')
      })

      it("registers the view providers when any of the package's deserializers are used", () => {
        atom.packages.loadPackage('package-with-view-providers')

        spyOn(atom.views, 'addViewProvider').andCallThrough()
        atom.deserializers.deserialize({
          deserializer: 'DeserializerFromPackageWithViewProviders',
          a: 'b'
        })
        expect(atom.views.addViewProvider.callCount).toBe(2)

        atom.deserializers.deserialize({
          deserializer: 'DeserializerFromPackageWithViewProviders',
          a: 'b'
        })
        expect(atom.views.addViewProvider.callCount).toBe(2)

        const element1 = atom.views.getView(model1)
        expect(element1 instanceof HTMLDivElement).toBe(true)
        expect(element1.dataset.createdBy).toBe('view-provider-1')

        const element2 = atom.views.getView(model2)
        expect(element2 instanceof HTMLDivElement).toBe(true)
        expect(element2.dataset.createdBy).toBe('view-provider-2')
      })
    })

    it("registers the config schema in the package's metadata, if present", () => {
      let pack = atom.packages.loadPackage('package-with-json-config-schema')
      expect(atom.config.getSchema('package-with-json-config-schema')).toEqual({
        type: 'object',
        properties: {
          a: { type: 'number', default: 5 },
          b: { type: 'string', default: 'five' }
        }
      })

      expect(pack.mainModule).toBeNull()

      atom.packages.unloadPackage('package-with-json-config-schema')
      atom.config.clear()

      pack = atom.packages.loadPackage('package-with-json-config-schema')
      expect(atom.config.getSchema('package-with-json-config-schema')).toEqual({
        type: 'object',
        properties: {
          a: { type: 'number', default: 5 },
          b: { type: 'string', default: 'five' }
        }
      })
    })

    describe('when a package does not have deserializers, view providers or a config schema in its package.json', () => {
      beforeEach(() => mockLocalStorage())

      it("defers loading the package's main module if the package previously used no Atom APIs when its main module was required", () => {
        const pack1 = atom.packages.loadPackage('package-with-main')
        expect(pack1.mainModule).toBeDefined()

        atom.packages.unloadPackage('package-with-main')

        const pack2 = atom.packages.loadPackage('package-with-main')
        expect(pack2.mainModule).toBeNull()
      })

      it("does not defer loading the package's main module if the package previously used Atom APIs when its main module was required", () => {
        const pack1 = atom.packages.loadPackage(
          'package-with-eval-time-api-calls'
        )
        expect(pack1.mainModule).toBeDefined()

        atom.packages.unloadPackage('package-with-eval-time-api-calls')

        const pack2 = atom.packages.loadPackage(
          'package-with-eval-time-api-calls'
        )
        expect(pack2.mainModule).not.toBeNull()
      })
    })
  })

  describe('::loadAvailablePackage(availablePackage)', () => {
    describe('if the package was preloaded', () => {
      it('adds the package path to the module cache', () => {
        const availablePackage = atom.packages
          .getAvailablePackages()
          .find(p => p.name === 'spell-check')
        availablePackage.isBundled = true
        expect(
          atom.packages.preloadedPackages[availablePackage.name]
        ).toBeUndefined()
        expect(atom.packages.isPackageLoaded(availablePackage.name)).toBe(false)

        const metadata = atom.packages.loadPackageMetadata(availablePackage)
        atom.packages.preloadPackage(availablePackage.name, {
          rootDirPath: path.relative(
            atom.packages.resourcePath,
            availablePackage.path
          ),
          metadata
        })
        atom.packages.loadAvailablePackage(availablePackage)
        expect(atom.packages.isPackageLoaded(availablePackage.name)).toBe(true)
        expect(ModuleCache.add).toHaveBeenCalledWith(
          availablePackage.path,
          metadata
        )
      })

      it('deactivates it if it had been disabled', () => {
        const availablePackage = atom.packages
          .getAvailablePackages()
          .find(p => p.name === 'spell-check')
        availablePackage.isBundled = true
        expect(
          atom.packages.preloadedPackages[availablePackage.name]
        ).toBeUndefined()
        expect(atom.packages.isPackageLoaded(availablePackage.name)).toBe(false)

        const metadata = atom.packages.loadPackageMetadata(availablePackage)
        const preloadedPackage = atom.packages.preloadPackage(
          availablePackage.name,
          {
            rootDirPath: path.relative(
              atom.packages.resourcePath,
              availablePackage.path
            ),
            metadata
          }
        )
        expect(preloadedPackage.keymapActivated).toBe(true)
        expect(preloadedPackage.settingsActivated).toBe(true)
        expect(preloadedPackage.menusActivated).toBe(true)

        atom.packages.loadAvailablePackage(
          availablePackage,
          new Set([availablePackage.name])
        )
        expect(atom.packages.isPackageLoaded(availablePackage.name)).toBe(false)
        expect(preloadedPackage.keymapActivated).toBe(false)
        expect(preloadedPackage.settingsActivated).toBe(false)
        expect(preloadedPackage.menusActivated).toBe(false)
      })

      it('deactivates it and reloads the new one if trying to load the same package outside of the bundle', () => {
        const availablePackage = atom.packages
          .getAvailablePackages()
          .find(p => p.name === 'spell-check')
        availablePackage.isBundled = true
        expect(
          atom.packages.preloadedPackages[availablePackage.name]
        ).toBeUndefined()
        expect(atom.packages.isPackageLoaded(availablePackage.name)).toBe(false)

        const metadata = atom.packages.loadPackageMetadata(availablePackage)
        const preloadedPackage = atom.packages.preloadPackage(
          availablePackage.name,
          {
            rootDirPath: path.relative(
              atom.packages.resourcePath,
              availablePackage.path
            ),
            metadata
          }
        )
        expect(preloadedPackage.keymapActivated).toBe(true)
        expect(preloadedPackage.settingsActivated).toBe(true)
        expect(preloadedPackage.menusActivated).toBe(true)

        availablePackage.isBundled = false
        atom.packages.loadAvailablePackage(availablePackage)
        expect(atom.packages.isPackageLoaded(availablePackage.name)).toBe(true)
        expect(preloadedPackage.keymapActivated).toBe(false)
        expect(preloadedPackage.settingsActivated).toBe(false)
        expect(preloadedPackage.menusActivated).toBe(false)
      })
    })

    describe('if the package was not preloaded', () => {
      it('adds the package path to the module cache', () => {
        const availablePackage = atom.packages
          .getAvailablePackages()
          .find(p => p.name === 'spell-check')
        availablePackage.isBundled = true
        const metadata = atom.packages.loadPackageMetadata(availablePackage)
        atom.packages.loadAvailablePackage(availablePackage)
        expect(ModuleCache.add).toHaveBeenCalledWith(
          availablePackage.path,
          metadata
        )
      })
    })
  })

  describe('preloading', () => {
    it('requires the main module, loads the config schema and activates keymaps, menus and settings without reactivating them during package activation', () => {
      const availablePackage = atom.packages
        .getAvailablePackages()
        .find(p => p.name === 'spell-check')
      availablePackage.isBundled = true
      const metadata = atom.packages.loadPackageMetadata(availablePackage)
      expect(
        atom.packages.preloadedPackages[availablePackage.name]
      ).toBeUndefined()
      expect(atom.packages.isPackageLoaded(availablePackage.name)).toBe(false)

      atom.packages.packagesCache = {}
      atom.packages.packagesCache[availablePackage.name] = {
        main: path.join(availablePackage.path, metadata.main),
        grammarPaths: []
      }
      const preloadedPackage = atom.packages.preloadPackage(
        availablePackage.name,
        {
          rootDirPath: path.relative(
            atom.packages.resourcePath,
            availablePackage.path
          ),
          metadata
        }
      )
      expect(preloadedPackage.keymapActivated).toBe(true)
      expect(preloadedPackage.settingsActivated).toBe(true)
      expect(preloadedPackage.menusActivated).toBe(true)
      expect(preloadedPackage.mainModule).toBeTruthy()
      expect(preloadedPackage.configSchemaRegisteredOnLoad).toBeTruthy()

      spyOn(atom.keymaps, 'add')
      spyOn(atom.menu, 'add')
      spyOn(atom.contextMenu, 'add')
      spyOn(atom.config, 'setSchema')

      atom.packages.loadAvailablePackage(availablePackage)
      expect(preloadedPackage.getMainModulePath()).toBe(
        path.join(availablePackage.path, metadata.main)
      )

      atom.packages.activatePackage(availablePackage.name)
      expect(atom.keymaps.add).not.toHaveBeenCalled()
      expect(atom.menu.add).not.toHaveBeenCalled()
      expect(atom.contextMenu.add).not.toHaveBeenCalled()
      expect(atom.config.setSchema).not.toHaveBeenCalled()
      expect(preloadedPackage.keymapActivated).toBe(true)
      expect(preloadedPackage.settingsActivated).toBe(true)
      expect(preloadedPackage.menusActivated).toBe(true)
      expect(preloadedPackage.mainModule).toBeTruthy()
      expect(preloadedPackage.configSchemaRegisteredOnLoad).toBeTruthy()
    })

    it('deactivates disabled keymaps during package activation', () => {
      const availablePackage = atom.packages
        .getAvailablePackages()
        .find(p => p.name === 'spell-check')
      availablePackage.isBundled = true
      const metadata = atom.packages.loadPackageMetadata(availablePackage)
      expect(
        atom.packages.preloadedPackages[availablePackage.name]
      ).toBeUndefined()
      expect(atom.packages.isPackageLoaded(availablePackage.name)).toBe(false)

      atom.packages.packagesCache = {}
      atom.packages.packagesCache[availablePackage.name] = {
        main: path.join(availablePackage.path, metadata.main),
        grammarPaths: []
      }
      const preloadedPackage = atom.packages.preloadPackage(
        availablePackage.name,
        {
          rootDirPath: path.relative(
            atom.packages.resourcePath,
            availablePackage.path
          ),
          metadata
        }
      )
      expect(preloadedPackage.keymapActivated).toBe(true)
      expect(preloadedPackage.settingsActivated).toBe(true)
      expect(preloadedPackage.menusActivated).toBe(true)

      atom.packages.loadAvailablePackage(availablePackage)
      atom.config.set('core.packagesWithKeymapsDisabled', [
        availablePackage.name
      ])
      atom.packages.activatePackage(availablePackage.name)

      expect(preloadedPackage.keymapActivated).toBe(false)
      expect(preloadedPackage.settingsActivated).toBe(true)
      expect(preloadedPackage.menusActivated).toBe(true)
    })
  })

  describe('::unloadPackage(name)', () => {
    describe('when the package is active', () => {
      it('throws an error', async () => {
        const pack = await atom.packages.activatePackage('package-with-main')
        expect(atom.packages.isPackageLoaded(pack.name)).toBeTruthy()
        expect(atom.packages.isPackageActive(pack.name)).toBeTruthy()

        expect(() => atom.packages.unloadPackage(pack.name)).toThrow()
        expect(atom.packages.isPackageLoaded(pack.name)).toBeTruthy()
        expect(atom.packages.isPackageActive(pack.name)).toBeTruthy()
      })
    })

    describe('when the package is not loaded', () => {
      it('throws an error', () => {
        expect(atom.packages.isPackageLoaded('unloaded')).toBeFalsy()
        expect(() => atom.packages.unloadPackage('unloaded')).toThrow()
        expect(atom.packages.isPackageLoaded('unloaded')).toBeFalsy()
      })
    })

    describe('when the package is loaded', () => {
      it('no longers reports it as being loaded', () => {
        const pack = atom.packages.loadPackage('package-with-main')
        expect(atom.packages.isPackageLoaded(pack.name)).toBeTruthy()
        atom.packages.unloadPackage(pack.name)
        expect(atom.packages.isPackageLoaded(pack.name)).toBeFalsy()
      })
    })

    it('invokes ::onDidUnloadPackage listeners with the unloaded package', () => {
      atom.packages.loadPackage('package-with-main')
      let unloadedPackage
      atom.packages.onDidUnloadPackage(pack => {
        unloadedPackage = pack
      })
      atom.packages.unloadPackage('package-with-main')
      expect(unloadedPackage.name).toBe('package-with-main')
    })
  })

  describe('::activatePackage(id)', () => {
    describe('when called multiple times', () => {
      it('it only calls activate on the package once', async () => {
        spyOn(Package.prototype, 'activateNow').andCallThrough()
        await atom.packages.activatePackage('package-with-index')
        await atom.packages.activatePackage('package-with-index')
        await atom.packages.activatePackage('package-with-index')

        expect(Package.prototype.activateNow.callCount).toBe(1)
      })
    })

    describe('when the package has a main module', () => {
      beforeEach(() => {
        spyOn(Package.prototype, 'requireMainModule').andCallThrough()
      })

      describe('when the metadata specifies a main module path˜', () => {
        it('requires the module at the specified path', async () => {
          const mainModule = require('./fixtures/packages/package-with-main/main-module')
          spyOn(mainModule, 'activate')

          const pack = await atom.packages.activatePackage('package-with-main')
          expect(mainModule.activate).toHaveBeenCalled()
          expect(pack.mainModule).toBe(mainModule)
        })
      })

      describe('when the metadata does not specify a main module', () => {
        it('requires index.coffee', async () => {
          const indexModule = require('./fixtures/packages/package-with-index/index')
          spyOn(indexModule, 'activate')

          const pack = await atom.packages.activatePackage('package-with-index')
          expect(indexModule.activate).toHaveBeenCalled()
          expect(pack.mainModule).toBe(indexModule)
        })
      })

      it('assigns config schema, including defaults when package contains a schema', async () => {
        expect(
          atom.config.get('package-with-config-schema.numbers.one')
        ).toBeUndefined()

        await atom.packages.activatePackage('package-with-config-schema')
        expect(atom.config.get('package-with-config-schema.numbers.one')).toBe(
          1
        )
        expect(atom.config.get('package-with-config-schema.numbers.two')).toBe(
          2
        )
        expect(
          atom.config.set('package-with-config-schema.numbers.one', 'nope')
        ).toBe(false)
        expect(
          atom.config.set('package-with-config-schema.numbers.one', '10')
        ).toBe(true)
        expect(atom.config.get('package-with-config-schema.numbers.one')).toBe(
          10
        )
      })

      describe('when the package metadata includes `activationCommands`', () => {
        let mainModule, promise, workspaceCommandListener, registration

        beforeEach(() => {
          jasmine.attachToDOM(atom.workspace.getElement())
          mainModule = require('./fixtures/packages/package-with-activation-commands/index')
          mainModule.activationCommandCallCount = 0
          spyOn(mainModule, 'activate').andCallThrough()

<<<<<<< HEAD
          workspaceCommandListener = jasmine.createSpy('workspaceCommandListener')
          registration = atom.commands.add('atom-workspace', 'activation-command', workspaceCommandListener)

          promise = atom.packages.activatePackage('package-with-activation-commands')
=======
          workspaceCommandListener = jasmine.createSpy(
            'workspaceCommandListener'
          )
          registration = atom.commands.add(
            '.workspace',
            'activation-command',
            workspaceCommandListener
          )

          promise = atom.packages.activatePackage(
            'package-with-activation-commands'
          )
>>>>>>> 4e5e2e52
        })

        afterEach(() => {
          if (registration) {
            registration.dispose()
          }
          mainModule = null
        })

        it('defers requiring/activating the main module until an activation event bubbles to the root view', async () => {
          expect(Package.prototype.requireMainModule.callCount).toBe(0)

          atom.workspace
            .getElement()
            .dispatchEvent(
              new CustomEvent('activation-command', { bubbles: true })
            )

          await promise
          expect(Package.prototype.requireMainModule.callCount).toBe(1)
        })

        it('triggers the activation event on all handlers registered during activation', async () => {
          await atom.workspace.open()

          const editorElement = atom.workspace
            .getActiveTextEditor()
            .getElement()
          const editorCommandListener = jasmine.createSpy(
            'editorCommandListener'
          )
          atom.commands.add(
            'atom-text-editor',
            'activation-command',
            editorCommandListener
          )

          atom.commands.dispatch(editorElement, 'activation-command')
          expect(mainModule.activate.callCount).toBe(1)
          expect(mainModule.activationCommandCallCount).toBe(1)
          expect(editorCommandListener.callCount).toBe(1)
          expect(workspaceCommandListener.callCount).toBe(1)

          atom.commands.dispatch(editorElement, 'activation-command')
          expect(mainModule.activationCommandCallCount).toBe(2)
          expect(editorCommandListener.callCount).toBe(2)
          expect(workspaceCommandListener.callCount).toBe(2)
          expect(mainModule.activate.callCount).toBe(1)
        })

        it('activates the package immediately when the events are empty', async () => {
          mainModule = require('./fixtures/packages/package-with-empty-activation-commands/index')
          spyOn(mainModule, 'activate').andCallThrough()

          atom.packages.activatePackage(
            'package-with-empty-activation-commands'
          )

          expect(mainModule.activate.callCount).toBe(1)
        })

        it('adds a notification when the activation commands are invalid', () => {
          spyOn(atom, 'inSpecMode').andReturn(false)
          const addErrorHandler = jasmine.createSpy()
          atom.notifications.onDidAddNotification(addErrorHandler)
          expect(() =>
            atom.packages.activatePackage(
              'package-with-invalid-activation-commands'
            )
          ).not.toThrow()
          expect(addErrorHandler.callCount).toBe(1)
          expect(addErrorHandler.argsForCall[0][0].message).toContain(
            'Failed to activate the package-with-invalid-activation-commands package'
          )
          expect(addErrorHandler.argsForCall[0][0].options.packageName).toEqual(
            'package-with-invalid-activation-commands'
          )
        })

        it('adds a notification when the context menu is invalid', () => {
          spyOn(atom, 'inSpecMode').andReturn(false)
          const addErrorHandler = jasmine.createSpy()
          atom.notifications.onDidAddNotification(addErrorHandler)
          expect(() =>
            atom.packages.activatePackage('package-with-invalid-context-menu')
          ).not.toThrow()
          expect(addErrorHandler.callCount).toBe(1)
          expect(addErrorHandler.argsForCall[0][0].message).toContain(
            'Failed to activate the package-with-invalid-context-menu package'
          )
          expect(addErrorHandler.argsForCall[0][0].options.packageName).toEqual(
            'package-with-invalid-context-menu'
          )
        })

        it('adds a notification when the grammar is invalid', async () => {
          let notificationEvent

          await new Promise(resolve => {
            const subscription = atom.notifications.onDidAddNotification(
              event => {
                notificationEvent = event
                subscription.dispose()
                resolve()
              }
            )

            atom.packages.activatePackage('package-with-invalid-grammar')
          })

          expect(notificationEvent.message).toContain(
            'Failed to load a package-with-invalid-grammar package grammar'
          )
          expect(notificationEvent.options.packageName).toEqual(
            'package-with-invalid-grammar'
          )
        })

        it('adds a notification when the settings are invalid', async () => {
          let notificationEvent

          await new Promise(resolve => {
            const subscription = atom.notifications.onDidAddNotification(
              event => {
                notificationEvent = event
                subscription.dispose()
                resolve()
              }
            )

            atom.packages.activatePackage('package-with-invalid-settings')
          })

          expect(notificationEvent.message).toContain(
            'Failed to load the package-with-invalid-settings package settings'
          )
          expect(notificationEvent.options.packageName).toEqual(
            'package-with-invalid-settings'
          )
        })
      })

      describe('when the package metadata includes both activation commands and deserializers', () => {
        let mainModule, promise, workspaceCommandListener, registration

        beforeEach(() => {
          jasmine.attachToDOM(atom.workspace.getElement())
          spyOn(atom.packages, 'hasActivatedInitialPackages').andReturn(true)
          mainModule = require('./fixtures/packages/package-with-activation-commands-and-deserializers/index')
          mainModule.activationCommandCallCount = 0
          spyOn(mainModule, 'activate').andCallThrough()
          workspaceCommandListener = jasmine.createSpy('workspaceCommandListener')
          registration = atom.commands.add('.workspace', 'activation-command-2', workspaceCommandListener)

          promise = atom.packages.activatePackage('package-with-activation-commands-and-deserializers')
        })

        afterEach(() => {
          if (registration) {
            registration.dispose()
          }
          mainModule = null
        })

        it('activates the package when a deserializer is called', async () => {
          expect(Package.prototype.requireMainModule.callCount).toBe(0)

          const state1 = {deserializer: 'Deserializer1', a: 'b'}
          expect(atom.deserializers.deserialize(state1, atom)).toEqual({
            wasDeserializedBy: 'deserializeMethod1',
            state: state1
          })

          await promise
          expect(Package.prototype.requireMainModule.callCount).toBe(1)
        })

        it('defers requiring/activating the main module until an activation event bubbles to the root view', async () => {
          expect(Package.prototype.requireMainModule.callCount).toBe(0)

          atom.workspace.getElement().dispatchEvent(new CustomEvent('activation-command-2', {bubbles: true}))

          await promise
          expect(mainModule.activate.callCount).toBe(1)
          expect(mainModule.activationCommandCallCount).toBe(1)
          expect(Package.prototype.requireMainModule.callCount).toBe(1)
        })
      })

      describe('when the package metadata includes `activationHooks`', () => {
        let mainModule, promise

        beforeEach(() => {
          mainModule = require('./fixtures/packages/package-with-activation-hooks/index')
          spyOn(mainModule, 'activate').andCallThrough()
        })

        it('defers requiring/activating the main module until an triggering of an activation hook occurs', async () => {
          promise = atom.packages.activatePackage('package-with-activation-hooks')
          expect(Package.prototype.requireMainModule.callCount).toBe(0)
          atom.packages.triggerActivationHook('language-fictitious:grammar-used')
          atom.packages.triggerDeferredActivationHooks()

          await promise
          expect(Package.prototype.requireMainModule.callCount).toBe(1)
        })

        it('does not double register activation hooks when deactivating and reactivating', async () => {
          promise = atom.packages.activatePackage('package-with-activation-hooks')
          expect(mainModule.activate.callCount).toBe(0)
          atom.packages.triggerActivationHook('language-fictitious:grammar-used')
          atom.packages.triggerDeferredActivationHooks()

<<<<<<< HEAD
          await promise
          expect(mainModule.activate.callCount).toBe(1)

          await atom.packages.deactivatePackage('package-with-activation-hooks')

          promise = atom.packages.activatePackage('package-with-activation-hooks')
          atom.packages.triggerActivationHook('language-fictitious:grammar-used')
          atom.packages.triggerDeferredActivationHooks()

          await promise
          expect(mainModule.activate.callCount).toBe(2)
        })

        it('activates the package immediately when activationHooks is empty', async () => {
          mainModule = require('./fixtures/packages/package-with-empty-activation-hooks/index')
          spyOn(mainModule, 'activate').andCallThrough()

          expect(Package.prototype.requireMainModule.callCount).toBe(0)

          await atom.packages.activatePackage('package-with-empty-activation-hooks')
          expect(mainModule.activate.callCount).toBe(1)
          expect(Package.prototype.requireMainModule.callCount).toBe(1)
        })

        it('activates the package immediately if the activation hook had already been triggered', async () => {
          atom.packages.triggerActivationHook('language-fictitious:grammar-used')
          atom.packages.triggerDeferredActivationHooks()
          expect(Package.prototype.requireMainModule.callCount).toBe(0)

          await atom.packages.activatePackage('package-with-activation-hooks')
          expect(Package.prototype.requireMainModule.callCount).toBe(1)
        })
=======
        await atom.packages.activatePackage(
          'package-with-empty-activation-hooks'
        )
        expect(mainModule.activate.callCount).toBe(1)
        expect(Package.prototype.requireMainModule.callCount).toBe(1)
>>>>>>> 4e5e2e52
      })

      describe('when the package metadata includes `workspaceOpeners`', () => {
        let mainModule, promise

        beforeEach(() => {
          mainModule = require('./fixtures/packages/package-with-workspace-openers/index')
          spyOn(mainModule, 'activate').andCallThrough()
        })

        it('defers requiring/activating the main module until a registered opener is called', async () => {
          promise = atom.packages.activatePackage('package-with-workspace-openers')
          expect(Package.prototype.requireMainModule.callCount).toBe(0)
          atom.workspace.open('atom://fictitious')

          await promise
          expect(Package.prototype.requireMainModule.callCount).toBe(1)
          expect(mainModule.openerCount).toBe(1)
        })

        it('activates the package immediately when the events are empty', async () => {
          mainModule = require('./fixtures/packages/package-with-empty-workspace-openers/index')
          spyOn(mainModule, 'activate').andCallThrough()

          atom.packages.activatePackage('package-with-empty-workspace-openers')

          expect(mainModule.activate.callCount).toBe(1)
        })
      })
    })

    describe('when the package has no main module', () => {
      it('does not throw an exception', () => {
        spyOn(console, 'error')
        spyOn(console, 'warn').andCallThrough()
        expect(() =>
          atom.packages.activatePackage('package-without-module')
        ).not.toThrow()
        expect(console.error).not.toHaveBeenCalled()
        expect(console.warn).not.toHaveBeenCalled()
      })
    })

    describe('when the package does not export an activate function', () => {
      it('activates the package and does not throw an exception or log a warning', async () => {
        spyOn(console, 'warn')
        await atom.packages.activatePackage('package-with-no-activate')
        expect(console.warn).not.toHaveBeenCalled()
      })
    })

    it("passes the activate method the package's previously serialized state if it exists", async () => {
      const pack = await atom.packages.activatePackage(
        'package-with-serialization'
      )
      expect(pack.mainModule.someNumber).not.toBe(77)
      pack.mainModule.someNumber = 77
      atom.packages.serializePackage('package-with-serialization')
      await atom.packages.deactivatePackage('package-with-serialization')

      spyOn(pack.mainModule, 'activate').andCallThrough()
      await atom.packages.activatePackage('package-with-serialization')
      expect(pack.mainModule.activate).toHaveBeenCalledWith({ someNumber: 77 })
    })

    it('invokes ::onDidActivatePackage listeners with the activated package', async () => {
      let activatedPackage
      atom.packages.onDidActivatePackage(pack => {
        activatedPackage = pack
      })

      await atom.packages.activatePackage('package-with-main')
      expect(activatedPackage.name).toBe('package-with-main')
    })

    describe("when the package's main module throws an error on load", () => {
      it('adds a notification instead of throwing an exception', () => {
        spyOn(atom, 'inSpecMode').andReturn(false)
        atom.config.set('core.disabledPackages', [])
        const addErrorHandler = jasmine.createSpy()
        atom.notifications.onDidAddNotification(addErrorHandler)
        expect(() =>
          atom.packages.activatePackage('package-that-throws-an-exception')
        ).not.toThrow()
        expect(addErrorHandler.callCount).toBe(1)
        expect(addErrorHandler.argsForCall[0][0].message).toContain(
          'Failed to load the package-that-throws-an-exception package'
        )
        expect(addErrorHandler.argsForCall[0][0].options.packageName).toEqual(
          'package-that-throws-an-exception'
        )
      })

      it('re-throws the exception in test mode', () => {
        atom.config.set('core.disabledPackages', [])
        expect(() =>
          atom.packages.activatePackage('package-that-throws-an-exception')
        ).toThrow('This package throws an exception')
      })
    })

    describe('when the package is not found', () => {
      it('rejects the promise', async () => {
        spyOn(console, 'warn')
        atom.config.set('core.disabledPackages', [])

        try {
          await atom.packages.activatePackage('this-doesnt-exist')
          expect('Error to be thrown').toBe('')
        } catch (error) {
          expect(console.warn.callCount).toBe(1)
          expect(error.message).toContain(
            "Failed to load package 'this-doesnt-exist'"
          )
        }
      })
    })

    describe('keymap loading', () => {
      describe("when the metadata does not contain a 'keymaps' manifest", () => {
        it('loads all the .cson/.json files in the keymaps directory', async () => {
          const element1 = createTestElement('test-1')
          const element2 = createTestElement('test-2')
          const element3 = createTestElement('test-3')
          expect(
            atom.keymaps.findKeyBindings({
              keystrokes: 'ctrl-z',
              target: element1
            })
          ).toHaveLength(0)
          expect(
            atom.keymaps.findKeyBindings({
              keystrokes: 'ctrl-z',
              target: element2
            })
          ).toHaveLength(0)
          expect(
            atom.keymaps.findKeyBindings({
              keystrokes: 'ctrl-z',
              target: element3
            })
          ).toHaveLength(0)

          await atom.packages.activatePackage('package-with-keymaps')
          expect(
            atom.keymaps.findKeyBindings({
              keystrokes: 'ctrl-z',
              target: element1
            })[0].command
          ).toBe('test-1')
          expect(
            atom.keymaps.findKeyBindings({
              keystrokes: 'ctrl-z',
              target: element2
            })[0].command
          ).toBe('test-2')
          expect(
            atom.keymaps.findKeyBindings({
              keystrokes: 'ctrl-z',
              target: element3
            })
          ).toHaveLength(0)
        })
      })

      describe("when the metadata contains a 'keymaps' manifest", () => {
        it('loads only the keymaps specified by the manifest, in the specified order', async () => {
          const element1 = createTestElement('test-1')
          const element3 = createTestElement('test-3')
          expect(
            atom.keymaps.findKeyBindings({
              keystrokes: 'ctrl-z',
              target: element1
            })
          ).toHaveLength(0)

          await atom.packages.activatePackage('package-with-keymaps-manifest')
          expect(
            atom.keymaps.findKeyBindings({
              keystrokes: 'ctrl-z',
              target: element1
            })[0].command
          ).toBe('keymap-1')
          expect(
            atom.keymaps.findKeyBindings({
              keystrokes: 'ctrl-n',
              target: element1
            })[0].command
          ).toBe('keymap-2')
          expect(
            atom.keymaps.findKeyBindings({
              keystrokes: 'ctrl-y',
              target: element3
            })
          ).toHaveLength(0)
        })
      })

      describe('when the keymap file is empty', () => {
        it('does not throw an error on activation', async () => {
          await atom.packages.activatePackage('package-with-empty-keymap')
          expect(
            atom.packages.isPackageActive('package-with-empty-keymap')
          ).toBe(true)
        })
      })

      describe("when the package's keymaps have been disabled", () => {
        it('does not add the keymaps', async () => {
          const element1 = createTestElement('test-1')
          expect(
            atom.keymaps.findKeyBindings({
              keystrokes: 'ctrl-z',
              target: element1
            })
          ).toHaveLength(0)

          atom.config.set('core.packagesWithKeymapsDisabled', [
            'package-with-keymaps-manifest'
          ])
          await atom.packages.activatePackage('package-with-keymaps-manifest')
          expect(
            atom.keymaps.findKeyBindings({
              keystrokes: 'ctrl-z',
              target: element1
            })
          ).toHaveLength(0)
        })
      })

      describe('when setting core.packagesWithKeymapsDisabled', () => {
        it("ignores package names in the array that aren't loaded", () => {
          atom.packages.observePackagesWithKeymapsDisabled()

          expect(() =>
            atom.config.set('core.packagesWithKeymapsDisabled', [
              'package-does-not-exist'
            ])
          ).not.toThrow()
          expect(() =>
            atom.config.set('core.packagesWithKeymapsDisabled', [])
          ).not.toThrow()
        })
      })

      describe("when the package's keymaps are disabled and re-enabled after it is activated", () => {
        it('removes and re-adds the keymaps', async () => {
          const element1 = createTestElement('test-1')
          atom.packages.observePackagesWithKeymapsDisabled()

          await atom.packages.activatePackage('package-with-keymaps-manifest')

          atom.config.set('core.packagesWithKeymapsDisabled', [
            'package-with-keymaps-manifest'
          ])
          expect(
            atom.keymaps.findKeyBindings({
              keystrokes: 'ctrl-z',
              target: element1
            })
          ).toHaveLength(0)

          atom.config.set('core.packagesWithKeymapsDisabled', [])
          expect(
            atom.keymaps.findKeyBindings({
              keystrokes: 'ctrl-z',
              target: element1
            })[0].command
          ).toBe('keymap-1')
        })
      })

      describe('when the package is de-activated and re-activated', () => {
        let element, events, userKeymapPath

        beforeEach(() => {
          userKeymapPath = path.join(temp.mkdirSync(), 'user-keymaps.cson')
          spyOn(atom.keymaps, 'getUserKeymapPath').andReturn(userKeymapPath)

          element = createTestElement('test-1')
          jasmine.attachToDOM(element)

          events = []
          element.addEventListener('user-command', e => events.push(e))
          element.addEventListener('test-1', e => events.push(e))
        })

        afterEach(() => {
          element.remove()

          // Avoid leaking user keymap subscription
          atom.keymaps.watchSubscriptions[userKeymapPath].dispose()
          delete atom.keymaps.watchSubscriptions[userKeymapPath]

          temp.cleanupSync()
        })

        it("doesn't override user-defined keymaps", async () => {
          fs.writeFileSync(
            userKeymapPath,
            `".test-1": {"ctrl-z": "user-command"}`
          )
          atom.keymaps.loadUserKeymap()

          await atom.packages.activatePackage('package-with-keymaps')
          atom.keymaps.handleKeyboardEvent(
            buildKeydownEvent('z', { ctrl: true, target: element })
          )
          expect(events.length).toBe(1)
          expect(events[0].type).toBe('user-command')

          await atom.packages.deactivatePackage('package-with-keymaps')
          await atom.packages.activatePackage('package-with-keymaps')
          atom.keymaps.handleKeyboardEvent(
            buildKeydownEvent('z', { ctrl: true, target: element })
          )
          expect(events.length).toBe(2)
          expect(events[1].type).toBe('user-command')
        })
      })
    })

    describe('menu loading', () => {
      beforeEach(() => {
        atom.contextMenu.definitions = []
        atom.menu.template = []
      })

      describe("when the metadata does not contain a 'menus' manifest", () => {
        it('loads all the .cson/.json files in the menus directory', async () => {
          const element = createTestElement('test-1')
          expect(atom.contextMenu.templateForElement(element)).toEqual([])

          await atom.packages.activatePackage('package-with-menus')
          expect(atom.menu.template.length).toBe(2)
          expect(atom.menu.template[0].label).toBe('Second to Last')
          expect(atom.menu.template[1].label).toBe('Last')
          expect(atom.contextMenu.templateForElement(element)[0].label).toBe(
            'Menu item 1'
          )
          expect(atom.contextMenu.templateForElement(element)[1].label).toBe(
            'Menu item 2'
          )
          expect(atom.contextMenu.templateForElement(element)[2].label).toBe(
            'Menu item 3'
          )
        })
      })

      describe("when the metadata contains a 'menus' manifest", () => {
        it('loads only the menus specified by the manifest, in the specified order', async () => {
          const element = createTestElement('test-1')
          expect(atom.contextMenu.templateForElement(element)).toEqual([])

          await atom.packages.activatePackage('package-with-menus-manifest')
          expect(atom.menu.template[0].label).toBe('Second to Last')
          expect(atom.menu.template[1].label).toBe('Last')
          expect(atom.contextMenu.templateForElement(element)[0].label).toBe(
            'Menu item 2'
          )
          expect(atom.contextMenu.templateForElement(element)[1].label).toBe(
            'Menu item 1'
          )
          expect(
            atom.contextMenu.templateForElement(element)[2]
          ).toBeUndefined()
        })
      })

      describe('when the menu file is empty', () => {
        it('does not throw an error on activation', async () => {
          await atom.packages.activatePackage('package-with-empty-menu')
          expect(atom.packages.isPackageActive('package-with-empty-menu')).toBe(
            true
          )
        })
      })
    })

    describe('stylesheet loading', () => {
      describe("when the metadata contains a 'styleSheets' manifest", () => {
        it('loads style sheets from the styles directory as specified by the manifest', async () => {
          const one = require.resolve(
            './fixtures/packages/package-with-style-sheets-manifest/styles/1.css'
          )
          const two = require.resolve(
            './fixtures/packages/package-with-style-sheets-manifest/styles/2.less'
          )
          const three = require.resolve(
            './fixtures/packages/package-with-style-sheets-manifest/styles/3.css'
          )

          expect(atom.themes.stylesheetElementForId(one)).toBeNull()
          expect(atom.themes.stylesheetElementForId(two)).toBeNull()
          expect(atom.themes.stylesheetElementForId(three)).toBeNull()

          await atom.packages.activatePackage(
            'package-with-style-sheets-manifest'
          )
          expect(atom.themes.stylesheetElementForId(one)).not.toBeNull()
          expect(atom.themes.stylesheetElementForId(two)).not.toBeNull()
          expect(atom.themes.stylesheetElementForId(three)).toBeNull()
          expect(
            getComputedStyle(document.querySelector('#jasmine-content'))
              .fontSize
          ).toBe('1px')
        })
      })

      describe("when the metadata does not contain a 'styleSheets' manifest", () => {
        it('loads all style sheets from the styles directory', async () => {
          const one = require.resolve(
            './fixtures/packages/package-with-styles/styles/1.css'
          )
          const two = require.resolve(
            './fixtures/packages/package-with-styles/styles/2.less'
          )
          const three = require.resolve(
            './fixtures/packages/package-with-styles/styles/3.test-context.css'
          )
          const four = require.resolve(
            './fixtures/packages/package-with-styles/styles/4.css'
          )

          expect(atom.themes.stylesheetElementForId(one)).toBeNull()
          expect(atom.themes.stylesheetElementForId(two)).toBeNull()
          expect(atom.themes.stylesheetElementForId(three)).toBeNull()
          expect(atom.themes.stylesheetElementForId(four)).toBeNull()

          await atom.packages.activatePackage('package-with-styles')
          expect(atom.themes.stylesheetElementForId(one)).not.toBeNull()
          expect(atom.themes.stylesheetElementForId(two)).not.toBeNull()
          expect(atom.themes.stylesheetElementForId(three)).not.toBeNull()
          expect(atom.themes.stylesheetElementForId(four)).not.toBeNull()
          expect(
            getComputedStyle(document.querySelector('#jasmine-content'))
              .fontSize
          ).toBe('3px')
        })
      })

      it("assigns the stylesheet's context based on the filename", async () => {
        await atom.packages.activatePackage('package-with-styles')

        let count = 0
        for (let styleElement of atom.styles.getStyleElements()) {
          if (styleElement.sourcePath.match(/1.css/)) {
            expect(styleElement.context).toBe(undefined)
            count++
          }

          if (styleElement.sourcePath.match(/2.less/)) {
            expect(styleElement.context).toBe(undefined)
            count++
          }

          if (styleElement.sourcePath.match(/3.test-context.css/)) {
            expect(styleElement.context).toBe('test-context')
            count++
          }

          if (styleElement.sourcePath.match(/4.css/)) {
            expect(styleElement.context).toBe(undefined)
            count++
          }
        }

        expect(count).toBe(4)
      })
    })

    describe('grammar loading', () => {
      it("loads the package's grammars", async () => {
        await atom.packages.activatePackage('package-with-grammars')
        expect(atom.grammars.selectGrammar('a.alot').name).toBe('Alot')
        expect(atom.grammars.selectGrammar('a.alittle').name).toBe('Alittle')
      })

      it('loads any tree-sitter grammars defined in the package', async () => {
        atom.config.set('core.useTreeSitterParsers', true)
        await atom.packages.activatePackage('package-with-tree-sitter-grammar')
        const grammar = atom.grammars.selectGrammar('test.somelang')
        expect(grammar.name).toBe('Some Language')
        expect(grammar.languageModule.isFakeTreeSitterParser).toBe(true)
      })
    })

    describe('scoped-property loading', () => {
      it('loads the scoped properties', async () => {
        await atom.packages.activatePackage('package-with-settings')
        expect(
          atom.config.get('editor.increaseIndentPattern', {
            scope: ['.source.omg']
          })
        ).toBe('^a')
      })
    })

<<<<<<< HEAD
    describe("URI handler registration", () => {
=======
    describe('URI handler registration', () => {
>>>>>>> 4e5e2e52
      it("registers the package's specified URI handler", async () => {
        const uri = 'atom://package-with-uri-handler/some/url?with=args'
        const mod = require('./fixtures/packages/package-with-uri-handler')
        spyOn(mod, 'handleURI')
        spyOn(atom.packages, 'hasLoadedInitialPackages').andReturn(true)
        const activationPromise = atom.packages.activatePackage(
          'package-with-uri-handler'
        )
        atom.dispatchURIMessage(uri)
        await activationPromise
        expect(mod.handleURI).toHaveBeenCalledWith(url.parse(uri, true), uri)
      })
    })

    describe('service registration', () => {
      it("registers the package's provided and consumed services", async () => {
        const consumerModule = require('./fixtures/packages/package-with-consumed-services')

        let firstServiceV3Disposed = false
        let firstServiceV4Disposed = false
        let secondServiceDisposed = false
        spyOn(consumerModule, 'consumeFirstServiceV3').andReturn(
          new Disposable(() => {
            firstServiceV3Disposed = true
          })
        )
        spyOn(consumerModule, 'consumeFirstServiceV4').andReturn(
          new Disposable(() => {
            firstServiceV4Disposed = true
          })
        )
        spyOn(consumerModule, 'consumeSecondService').andReturn(
          new Disposable(() => {
            secondServiceDisposed = true
          })
        )

        await atom.packages.activatePackage('package-with-consumed-services')
        await atom.packages.activatePackage('package-with-provided-services')
        expect(consumerModule.consumeFirstServiceV3.callCount).toBe(1)
        expect(consumerModule.consumeFirstServiceV3).toHaveBeenCalledWith(
          'first-service-v3'
        )
        expect(consumerModule.consumeFirstServiceV4).toHaveBeenCalledWith(
          'first-service-v4'
        )
        expect(consumerModule.consumeSecondService).toHaveBeenCalledWith(
          'second-service'
        )

        consumerModule.consumeFirstServiceV3.reset()
        consumerModule.consumeFirstServiceV4.reset()
        consumerModule.consumeSecondService.reset()

        await atom.packages.deactivatePackage('package-with-provided-services')
        expect(firstServiceV3Disposed).toBe(true)
        expect(firstServiceV4Disposed).toBe(true)
        expect(secondServiceDisposed).toBe(true)

        await atom.packages.deactivatePackage('package-with-consumed-services')
        await atom.packages.activatePackage('package-with-provided-services')
        expect(consumerModule.consumeFirstServiceV3).not.toHaveBeenCalled()
        expect(consumerModule.consumeFirstServiceV4).not.toHaveBeenCalled()
        expect(consumerModule.consumeSecondService).not.toHaveBeenCalled()
      })

      it('ignores provided and consumed services that do not exist', async () => {
        const addErrorHandler = jasmine.createSpy()
        atom.notifications.onDidAddNotification(addErrorHandler)

        await atom.packages.activatePackage(
          'package-with-missing-consumed-services'
        )
        await atom.packages.activatePackage(
          'package-with-missing-provided-services'
        )
        expect(
          atom.packages.isPackageActive(
            'package-with-missing-consumed-services'
          )
        ).toBe(true)
        expect(
          atom.packages.isPackageActive(
            'package-with-missing-provided-services'
          )
        ).toBe(true)
        expect(addErrorHandler.callCount).toBe(0)
      })
    })
  })

  describe('::serialize', () => {
    it('does not serialize packages that threw an error during activation', async () => {
      spyOn(atom, 'inSpecMode').andReturn(false)
      spyOn(console, 'warn')

      const badPack = await atom.packages.activatePackage(
        'package-that-throws-on-activate'
      )
      spyOn(badPack.mainModule, 'serialize').andCallThrough()

      atom.packages.serialize()
      expect(badPack.mainModule.serialize).not.toHaveBeenCalled()
    })

    it("absorbs exceptions that are thrown by the package module's serialize method", async () => {
      spyOn(console, 'error')

      await atom.packages.activatePackage('package-with-serialize-error')
      await atom.packages.activatePackage('package-with-serialization')
      atom.packages.serialize()
      expect(
        atom.packages.packageStates['package-with-serialize-error']
      ).toBeUndefined()
      expect(atom.packages.packageStates['package-with-serialization']).toEqual(
        { someNumber: 1 }
      )
      expect(console.error).toHaveBeenCalled()
    })
  })

  describe('::deactivatePackages()', () => {
    it('deactivates all packages but does not serialize them', async () => {
      const pack1 = await atom.packages.activatePackage(
        'package-with-deactivate'
      )
      const pack2 = await atom.packages.activatePackage(
        'package-with-serialization'
      )

      spyOn(pack1.mainModule, 'deactivate')
      spyOn(pack2.mainModule, 'serialize')
      await atom.packages.deactivatePackages()
      expect(pack1.mainModule.deactivate).toHaveBeenCalled()
      expect(pack2.mainModule.serialize).not.toHaveBeenCalled()
    })
  })

  describe('::deactivatePackage(id)', () => {
    afterEach(() => atom.packages.unloadPackages())

    it("calls `deactivate` on the package's main module if activate was successful", async () => {
      spyOn(atom, 'inSpecMode').andReturn(false)

      const pack = await atom.packages.activatePackage(
        'package-with-deactivate'
      )
      expect(
        atom.packages.isPackageActive('package-with-deactivate')
      ).toBeTruthy()
      spyOn(pack.mainModule, 'deactivate').andCallThrough()

      await atom.packages.deactivatePackage('package-with-deactivate')
      expect(pack.mainModule.deactivate).toHaveBeenCalled()
      expect(atom.packages.isPackageActive('package-with-module')).toBeFalsy()

      spyOn(console, 'warn')
      const badPack = await atom.packages.activatePackage(
        'package-that-throws-on-activate'
      )
      expect(
        atom.packages.isPackageActive('package-that-throws-on-activate')
      ).toBeTruthy()
      spyOn(badPack.mainModule, 'deactivate').andCallThrough()

      await atom.packages.deactivatePackage('package-that-throws-on-activate')
      expect(badPack.mainModule.deactivate).not.toHaveBeenCalled()
      expect(
        atom.packages.isPackageActive('package-that-throws-on-activate')
      ).toBeFalsy()
    })

    it("absorbs exceptions that are thrown by the package module's deactivate method", async () => {
      spyOn(console, 'error')
      await atom.packages.activatePackage('package-that-throws-on-deactivate')
      await atom.packages.deactivatePackage('package-that-throws-on-deactivate')
      expect(console.error).toHaveBeenCalled()
    })

    it("removes the package's grammars", async () => {
      await atom.packages.activatePackage('package-with-grammars')
      await atom.packages.deactivatePackage('package-with-grammars')
      expect(atom.grammars.selectGrammar('a.alot').name).toBe('Null Grammar')
      expect(atom.grammars.selectGrammar('a.alittle').name).toBe('Null Grammar')
    })

    it("removes the package's keymaps", async () => {
      await atom.packages.activatePackage('package-with-keymaps')
      await atom.packages.deactivatePackage('package-with-keymaps')
      expect(
        atom.keymaps.findKeyBindings({
          keystrokes: 'ctrl-z',
          target: createTestElement('test-1')
        })
      ).toHaveLength(0)
      expect(
        atom.keymaps.findKeyBindings({
          keystrokes: 'ctrl-z',
          target: createTestElement('test-2')
        })
      ).toHaveLength(0)
    })

    it("removes the package's stylesheets", async () => {
      await atom.packages.activatePackage('package-with-styles')
      await atom.packages.deactivatePackage('package-with-styles')

      const one = require.resolve(
        './fixtures/packages/package-with-style-sheets-manifest/styles/1.css'
      )
      const two = require.resolve(
        './fixtures/packages/package-with-style-sheets-manifest/styles/2.less'
      )
      const three = require.resolve(
        './fixtures/packages/package-with-style-sheets-manifest/styles/3.css'
      )
      expect(atom.themes.stylesheetElementForId(one)).not.toExist()
      expect(atom.themes.stylesheetElementForId(two)).not.toExist()
      expect(atom.themes.stylesheetElementForId(three)).not.toExist()
    })

    it("removes the package's scoped-properties", async () => {
      await atom.packages.activatePackage('package-with-settings')
      expect(
        atom.config.get('editor.increaseIndentPattern', {
          scope: ['.source.omg']
        })
      ).toBe('^a')

      await atom.packages.deactivatePackage('package-with-settings')
      expect(
        atom.config.get('editor.increaseIndentPattern', {
          scope: ['.source.omg']
        })
      ).toBeUndefined()
    })

    it('invokes ::onDidDeactivatePackage listeners with the deactivated package', async () => {
      await atom.packages.activatePackage('package-with-main')

      let deactivatedPackage
      atom.packages.onDidDeactivatePackage(pack => {
        deactivatedPackage = pack
      })

      await atom.packages.deactivatePackage('package-with-main')
      expect(deactivatedPackage.name).toBe('package-with-main')
    })
  })

  describe('::activate()', () => {
    beforeEach(() => {
      spyOn(atom, 'inSpecMode').andReturn(false)
      jasmine.snapshotDeprecations()
      spyOn(console, 'warn')
      atom.packages.loadPackages()

      const loadedPackages = atom.packages.getLoadedPackages()
      expect(loadedPackages.length).toBeGreaterThan(0)
    })

    afterEach(async () => {
      await atom.packages.deactivatePackages()
      atom.packages.unloadPackages()
      jasmine.restoreDeprecationsSnapshot()
    })

    it('sets hasActivatedInitialPackages', async () => {
      spyOn(atom.styles, 'getUserStyleSheetPath').andReturn(null)
      spyOn(atom.packages, 'activatePackages')
      expect(atom.packages.hasActivatedInitialPackages()).toBe(false)

      await atom.packages.activate()
      expect(atom.packages.hasActivatedInitialPackages()).toBe(true)
    })

    it('activates all the packages, and none of the themes', () => {
      const packageActivator = spyOn(atom.packages, 'activatePackages')
      const themeActivator = spyOn(atom.themes, 'activatePackages')

      atom.packages.activate()

      expect(packageActivator).toHaveBeenCalled()
      expect(themeActivator).toHaveBeenCalled()

      const packages = packageActivator.mostRecentCall.args[0]
      for (let pack of packages) {
        expect(['atom', 'textmate']).toContain(pack.getType())
      }

      const themes = themeActivator.mostRecentCall.args[0]
      themes.map(theme => expect(['theme']).toContain(theme.getType()))
    })

    it('calls callbacks registered with ::onDidActivateInitialPackages', async () => {
      const package1 = atom.packages.loadPackage('package-with-main')
      const package2 = atom.packages.loadPackage('package-with-index')
      const package3 = atom.packages.loadPackage(
        'package-with-activation-commands'
      )
      spyOn(atom.packages, 'getLoadedPackages').andReturn([
        package1,
        package2,
        package3
      ])
      spyOn(atom.themes, 'activatePackages')

      atom.packages.activate()
      await new Promise(resolve =>
        atom.packages.onDidActivateInitialPackages(resolve)
      )

      jasmine.unspy(atom.packages, 'getLoadedPackages')
      expect(atom.packages.getActivePackages().includes(package1)).toBe(true)
      expect(atom.packages.getActivePackages().includes(package2)).toBe(true)
      expect(atom.packages.getActivePackages().includes(package3)).toBe(false)
    })
  })

  describe('::enablePackage(id) and ::disablePackage(id)', () => {
    describe('with packages', () => {
      it('enables a disabled package', async () => {
        const packageName = 'package-with-main'
        atom.config.pushAtKeyPath('core.disabledPackages', packageName)
        atom.packages.observeDisabledPackages()
        expect(atom.config.get('core.disabledPackages')).toContain(packageName)

        const pack = atom.packages.enablePackage(packageName)
        await new Promise(resolve =>
          atom.packages.onDidActivatePackage(resolve)
        )

        expect(atom.packages.getLoadedPackages()).toContain(pack)
        expect(atom.packages.getActivePackages()).toContain(pack)
        expect(atom.config.get('core.disabledPackages')).not.toContain(
          packageName
        )
      })

      it('disables an enabled package', async () => {
        const packageName = 'package-with-main'
        const pack = await atom.packages.activatePackage(packageName)

        atom.packages.observeDisabledPackages()
        expect(atom.config.get('core.disabledPackages')).not.toContain(
          packageName
        )
        await new Promise(resolve => {
          atom.packages.onDidDeactivatePackage(resolve)
          atom.packages.disablePackage(packageName)
        })

        expect(atom.packages.getActivePackages()).not.toContain(pack)
        expect(atom.config.get('core.disabledPackages')).toContain(packageName)
      })

      it('returns null if the package cannot be loaded', () => {
        spyOn(console, 'warn')
        expect(atom.packages.enablePackage('this-doesnt-exist')).toBeNull()
        expect(console.warn.callCount).toBe(1)
      })

      it('does not disable an already disabled package', () => {
        const packageName = 'package-with-main'
        atom.config.pushAtKeyPath('core.disabledPackages', packageName)
        atom.packages.observeDisabledPackages()
        expect(atom.config.get('core.disabledPackages')).toContain(packageName)

        atom.packages.disablePackage(packageName)
        const packagesDisabled = atom.config
          .get('core.disabledPackages')
          .filter(pack => pack === packageName)
        expect(packagesDisabled.length).toEqual(1)
      })
    })

    describe('with themes', () => {
      beforeEach(() => atom.themes.activateThemes())
      afterEach(() => atom.themes.deactivateThemes())

      it('enables and disables a theme', async () => {
        const packageName = 'theme-with-package-file'
        expect(atom.config.get('core.themes')).not.toContain(packageName)
        expect(atom.config.get('core.disabledPackages')).not.toContain(
          packageName
        )

        // enabling of theme
        const pack = atom.packages.enablePackage(packageName)
        await new Promise(resolve =>
          atom.packages.onDidActivatePackage(resolve)
        )
        expect(atom.packages.isPackageActive(packageName)).toBe(true)
        expect(atom.config.get('core.themes')).toContain(packageName)
        expect(atom.config.get('core.disabledPackages')).not.toContain(
          packageName
        )

        await new Promise(resolve => {
          atom.themes.onDidChangeActiveThemes(resolve)
          atom.packages.disablePackage(packageName)
        })

        expect(atom.packages.getActivePackages()).not.toContain(pack)
        expect(atom.config.get('core.themes')).not.toContain(packageName)
        expect(atom.config.get('core.themes')).not.toContain(packageName)
        expect(atom.config.get('core.disabledPackages')).not.toContain(
          packageName
        )
      })
    })
  })
})<|MERGE_RESOLUTION|>--- conflicted
+++ resolved
@@ -669,17 +669,11 @@
           mainModule.activationCommandCallCount = 0
           spyOn(mainModule, 'activate').andCallThrough()
 
-<<<<<<< HEAD
-          workspaceCommandListener = jasmine.createSpy('workspaceCommandListener')
-          registration = atom.commands.add('atom-workspace', 'activation-command', workspaceCommandListener)
-
-          promise = atom.packages.activatePackage('package-with-activation-commands')
-=======
           workspaceCommandListener = jasmine.createSpy(
             'workspaceCommandListener'
           )
           registration = atom.commands.add(
-            '.workspace',
+            'atom-workspace',
             'activation-command',
             workspaceCommandListener
           )
@@ -687,7 +681,6 @@
           promise = atom.packages.activatePackage(
             'package-with-activation-commands'
           )
->>>>>>> 4e5e2e52
         })
 
         afterEach(() => {
@@ -901,7 +894,6 @@
           atom.packages.triggerActivationHook('language-fictitious:grammar-used')
           atom.packages.triggerDeferredActivationHooks()
 
-<<<<<<< HEAD
           await promise
           expect(mainModule.activate.callCount).toBe(1)
 
@@ -931,16 +923,12 @@
           atom.packages.triggerDeferredActivationHooks()
           expect(Package.prototype.requireMainModule.callCount).toBe(0)
 
-          await atom.packages.activatePackage('package-with-activation-hooks')
+          await atom.packages.activatePackage(
+            'package-with-activation-hooks'
+          )
+          expect(mainModule.activate.callCount).toBe(1)
           expect(Package.prototype.requireMainModule.callCount).toBe(1)
         })
-=======
-        await atom.packages.activatePackage(
-          'package-with-empty-activation-hooks'
-        )
-        expect(mainModule.activate.callCount).toBe(1)
-        expect(Package.prototype.requireMainModule.callCount).toBe(1)
->>>>>>> 4e5e2e52
       })
 
       describe('when the package metadata includes `workspaceOpeners`', () => {
@@ -1439,11 +1427,7 @@
       })
     })
 
-<<<<<<< HEAD
-    describe("URI handler registration", () => {
-=======
     describe('URI handler registration', () => {
->>>>>>> 4e5e2e52
       it("registers the package's specified URI handler", async () => {
         const uri = 'atom://package-with-uri-handler/some/url?with=args'
         const mod = require('./fixtures/packages/package-with-uri-handler')
