const path = require('path');
const url = require('url');
const Package = require('../src/package');
const PackageManager = require('../src/package-manager');
const temp = require('temp').track();
const fs = require('fs-plus');
const { Disposable } = require('atom');
const { buildKeydownEvent } = require('../src/keymap-extensions');
const { mockLocalStorage } = require('./helpers/mock-local-storage');
const ModuleCache = require('../src/module-cache');

describe('PackageManager', () => {
  function createTestElement(className) {
    const element = document.createElement('div');
    element.className = className;
    return element;
  }

  beforeEach(() => {
    spyOn(ModuleCache, 'add');
  });

  describe('initialize', () => {
    it('adds regular package path', () => {
      const packageManger = new PackageManager({});
      const configDirPath = path.join('~', 'someConfig');
      packageManger.initialize({ configDirPath });
      expect(packageManger.packageDirPaths.length).toBe(1);
      expect(packageManger.packageDirPaths[0]).toBe(
        path.join(configDirPath, 'packages')
      );
    });

    it('adds regular package path, dev package path, and Atom repo package path in dev mode and dev resource path is set', () => {
      const packageManger = new PackageManager({});
      const configDirPath = path.join('~', 'someConfig');
      const resourcePath = path.join('~', '/atom');
      packageManger.initialize({ configDirPath, resourcePath, devMode: true });
      expect(packageManger.packageDirPaths.length).toBe(3);
      expect(packageManger.packageDirPaths).toContain(
        path.join(configDirPath, 'packages')
      );
      expect(packageManger.packageDirPaths).toContain(
        path.join(configDirPath, 'dev', 'packages')
      );
      expect(packageManger.packageDirPaths).toContain(
        path.join(resourcePath, 'packages')
      );
    });
  });

  describe('::getApmPath()', () => {
    /**
    * TODO: FAILING TEST - This test fails with the following output:
    * Expected '/home/runner/work/pulsar/pulsar/apm/node_modules/ppm/bin/apm' to be
    * '/home/runner/work/pulsar/pulsar/node_modules/electron/dist/resources/app/apm/bin/apm'
    */
    xit('returns the path to the apm command', () => {
      let apmPath = path.join(
        process.resourcesPath,
        'app',
        'apm',
        'bin',
        'apm'
      );
      if (process.platform === 'win32') {
        apmPath += '.cmd';
      }
      expect(atom.packages.getApmPath()).toBe(apmPath);
    });

    describe('when the core.apmPath setting is set', () => {
      beforeEach(() => atom.config.set('core.apmPath', '/path/to/apm'));

      it('returns the value of the core.apmPath config setting', () => {
        expect(atom.packages.getApmPath()).toBe('/path/to/apm');
      });
    });
  });

  describe('::loadPackages()', () => {
    beforeEach(() => spyOn(atom.packages, 'loadAvailablePackage'));

    afterEach(async () => {
      await atom.packages.deactivatePackages();
      atom.packages.unloadPackages();
    });

    it('sets hasLoadedInitialPackages', () => {
      expect(atom.packages.hasLoadedInitialPackages()).toBe(false);
      atom.packages.loadPackages();
      expect(atom.packages.hasLoadedInitialPackages()).toBe(true);
    });
  });

  describe('::loadPackage(name)', () => {
    beforeEach(() => atom.config.set('core.disabledPackages', []));

    it('returns the package', () => {
      const pack = atom.packages.loadPackage('package-with-index');
      expect(pack instanceof Package).toBe(true);
      expect(pack.metadata.name).toBe('package-with-index');
    });

    it('returns the package if it has an invalid keymap', () => {
      spyOn(atom, 'inSpecMode').and.returnValue(false);
      const pack = atom.packages.loadPackage('package-with-broken-keymap');
      expect(pack instanceof Package).toBe(true);
      expect(pack.metadata.name).toBe('package-with-broken-keymap');
    });

    it('returns the package if it has an invalid stylesheet', () => {
      spyOn(atom, 'inSpecMode').and.returnValue(false);
      const pack = atom.packages.loadPackage('package-with-invalid-styles');
      expect(pack instanceof Package).toBe(true);
      expect(pack.metadata.name).toBe('package-with-invalid-styles');
      expect(pack.stylesheets.length).toBe(0);

      const addErrorHandler = jasmine.createSpy();
      atom.notifications.onDidAddNotification(addErrorHandler);
      expect(() => pack.reloadStylesheets()).not.toThrow();
      expect(addErrorHandler.calls.count()).toBe(2);
      expect(addErrorHandler.calls.argsFor(1)[0].message).toContain(
        'Failed to reload the package-with-invalid-styles package stylesheets'
      );
      expect(addErrorHandler.calls.argsFor(1)[0].options.packageName).toEqual(
        'package-with-invalid-styles'
      );
    });

    it('returns null if the package has an invalid package.json', () => {
      spyOn(atom, 'inSpecMode').and.returnValue(false);
      const addErrorHandler = jasmine.createSpy();
      atom.notifications.onDidAddNotification(addErrorHandler);
      expect(
        atom.packages.loadPackage('package-with-broken-package-json')
      ).toBeNull();
      expect(addErrorHandler.calls.count()).toBe(1);
      expect(addErrorHandler.calls.argsFor(0)[0].message).toContain(
        'Failed to load the package-with-broken-package-json package'
      );
      expect(addErrorHandler.calls.argsFor(0)[0].options.packageName).toEqual(
        'package-with-broken-package-json'
      );
    });

    it('returns null if the package name or path starts with a dot', () => {
      expect(
        atom.packages.loadPackage('/Users/user/.atom/packages/.git')
      ).toBeNull();
    });

    it('normalizes short repository urls in package.json', () => {
      let { metadata } = atom.packages.loadPackage(
        'package-with-short-url-package-json'
      );
      expect(metadata.repository.type).toBe('git');
      expect(metadata.repository.url).toBe('https://github.com/example/repo');
      ({ metadata } = atom.packages.loadPackage(
        'package-with-invalid-url-package-json'
      ));
      expect(metadata.repository.type).toBe('git');
      expect(metadata.repository.url).toBe('foo');
    });

    it('trims git+ from the beginning and .git from the end of repository URLs, even if npm already normalized them ', () => {
      const { metadata } = atom.packages.loadPackage(
        'package-with-prefixed-and-suffixed-repo-url'
      );
      expect(metadata.repository.type).toBe('git');
      expect(metadata.repository.url).toBe('https://github.com/example/repo');
    });

    it('returns null if the package is not found in any package directory', () => {
      spyOn(console, 'warn');
      expect(
        atom.packages.loadPackage('this-package-cannot-be-found')
      ).toBeNull();
      expect(console.warn.calls.count()).toBe(1);
      expect(console.warn.calls.argsFor(0)[0]).toContain('Could not resolve');
    });

    it('invokes ::onDidLoadPackage listeners with the loaded package', () => {
      let loadedPackage = null;

      atom.packages.onDidLoadPackage(pack => {
        loadedPackage = pack;
      });

      atom.packages.loadPackage('package-with-main');

      expect(loadedPackage.name).toBe('package-with-main');
    });

    it("registers any deserializers specified in the package's package.json", () => {
      atom.packages.loadPackage('package-with-deserializers');

      const state1 = { deserializer: 'Deserializer1', a: 'b' };
      expect(atom.deserializers.deserialize(state1)).toEqual({
        wasDeserializedBy: 'deserializeMethod1',
        state: state1
      });

      const state2 = { deserializer: 'Deserializer2', c: 'd' };
      expect(atom.deserializers.deserialize(state2)).toEqual({
        wasDeserializedBy: 'deserializeMethod2',
        state: state2
      });
    });

    it('early-activates any atom.directory-provider or atom.repository-provider services that the package provide', () => {
      jasmine.useRealClock();

      const providers = [];
      atom.packages.serviceHub.consume(
        'atom.directory-provider',
        '^0.1.0',
        provider => providers.push(provider)
      );

      atom.packages.loadPackage('package-with-directory-provider');
      expect(providers.map(p => p.name)).toEqual([
        'directory provider from package-with-directory-provider'
      ]);
    });

    describe("when there are view providers specified in the package's package.json", () => {
      const model1 = { worksWithViewProvider1: true };
      const model2 = { worksWithViewProvider2: true };

      afterEach(async () => {
        await atom.packages.deactivatePackage('package-with-view-providers');
        atom.packages.unloadPackage('package-with-view-providers');
      });

      it('does not load the view providers immediately', () => {
        const pack = atom.packages.loadPackage('package-with-view-providers');
        expect(pack.mainModule).toBeNull();

        expect(() => atom.views.getView(model1)).toThrow();
        expect(() => atom.views.getView(model2)).toThrow();
      });

      it('registers the view providers when the package is activated', async () => {
        atom.packages.loadPackage('package-with-view-providers');

        await atom.packages.activatePackage('package-with-view-providers');

        const element1 = atom.views.getView(model1);
        expect(element1 instanceof HTMLDivElement).toBe(true);
        expect(element1.dataset.createdBy).toBe('view-provider-1');

        const element2 = atom.views.getView(model2);
        expect(element2 instanceof HTMLDivElement).toBe(true);
        expect(element2.dataset.createdBy).toBe('view-provider-2');
      });

      it("registers the view providers when any of the package's deserializers are used", () => {
        atom.packages.loadPackage('package-with-view-providers');

        spyOn(atom.views, 'addViewProvider').and.callThrough();
        atom.deserializers.deserialize({
          deserializer: 'DeserializerFromPackageWithViewProviders',
          a: 'b'
        });
        expect(atom.views.addViewProvider.calls.count()).toBe(2);

        atom.deserializers.deserialize({
          deserializer: 'DeserializerFromPackageWithViewProviders',
          a: 'b'
        });
        expect(atom.views.addViewProvider.calls.count()).toBe(2);

        const element1 = atom.views.getView(model1);
        expect(element1 instanceof HTMLDivElement).toBe(true);
        expect(element1.dataset.createdBy).toBe('view-provider-1');

        const element2 = atom.views.getView(model2);
        expect(element2 instanceof HTMLDivElement).toBe(true);
        expect(element2.dataset.createdBy).toBe('view-provider-2');
      });
    });

    it("registers the config schema in the package's metadata, if present", () => {
      let pack = atom.packages.loadPackage('package-with-json-config-schema');
      expect(atom.config.getSchema('package-with-json-config-schema')).toEqual({
        type: 'object',
        properties: {
          a: { type: 'number', default: 5 },
          b: { type: 'string', default: 'five' }
        }
      });

      expect(pack.mainModule).toBeNull();

      atom.packages.unloadPackage('package-with-json-config-schema');
      atom.config.clear();

      pack = atom.packages.loadPackage('package-with-json-config-schema');
      expect(atom.config.getSchema('package-with-json-config-schema')).toEqual({
        type: 'object',
        properties: {
          a: { type: 'number', default: 5 },
          b: { type: 'string', default: 'five' }
        }
      });
    });

    describe('when a package does not have deserializers, view providers or a config schema in its package.json', () => {
      beforeEach(() => mockLocalStorage());

      it("defers loading the package's main module if the package previously used no Atom APIs when its main module was required", () => {
        const pack1 = atom.packages.loadPackage('package-with-main');
        expect(pack1.mainModule).toBeDefined();

        atom.packages.unloadPackage('package-with-main');

        const pack2 = atom.packages.loadPackage('package-with-main');
        expect(pack2.mainModule).toBeNull();
      });

      it("does not defer loading the package's main module if the package previously used Atom APIs when its main module was required", () => {
        const pack1 = atom.packages.loadPackage(
          'package-with-eval-time-api-calls'
        );
        expect(pack1.mainModule).toBeDefined();

        atom.packages.unloadPackage('package-with-eval-time-api-calls');

        const pack2 = atom.packages.loadPackage(
          'package-with-eval-time-api-calls'
        );
        expect(pack2.mainModule).not.toBeNull();
      });
    });
  });

  describe('::loadAvailablePackage(availablePackage)', () => {
    describe('if the package was preloaded', () => {
      it('adds the package path to the module cache', () => {
        const availablePackage = atom.packages
          .getAvailablePackages()
          .find(p => p.name === 'spell-check');
        availablePackage.isBundled = true;
        expect(
          atom.packages.preloadedPackages[availablePackage.name]
        ).toBeUndefined();
        expect(atom.packages.isPackageLoaded(availablePackage.name)).toBe(
          false
        );

        const metadata = atom.packages.loadPackageMetadata(availablePackage);
        atom.packages.preloadPackage(availablePackage.name, {
          rootDirPath: path.relative(
            atom.packages.resourcePath,
            availablePackage.path
          ),
          metadata
        });
        atom.packages.loadAvailablePackage(availablePackage);
        expect(atom.packages.isPackageLoaded(availablePackage.name)).toBe(true);
        expect(ModuleCache.add).toHaveBeenCalledWith(
          availablePackage.path,
          metadata
        );
      });

      it('deactivates it if it had been disabled', () => {
        const availablePackage = atom.packages
          .getAvailablePackages()
          .find(p => p.name === 'spell-check');
        availablePackage.isBundled = true;
        expect(
          atom.packages.preloadedPackages[availablePackage.name]
        ).toBeUndefined();
        expect(atom.packages.isPackageLoaded(availablePackage.name)).toBe(
          false
        );

        const metadata = atom.packages.loadPackageMetadata(availablePackage);
        const preloadedPackage = atom.packages.preloadPackage(
          availablePackage.name,
          {
            rootDirPath: path.relative(
              atom.packages.resourcePath,
              availablePackage.path
            ),
            metadata
          }
        );
        expect(preloadedPackage.keymapActivated).toBe(true);
        expect(preloadedPackage.settingsActivated).toBe(true);
        expect(preloadedPackage.menusActivated).toBe(true);

        atom.packages.loadAvailablePackage(
          availablePackage,
          new Set([availablePackage.name])
        );
        expect(atom.packages.isPackageLoaded(availablePackage.name)).toBe(
          false
        );
        expect(preloadedPackage.keymapActivated).toBe(false);
        expect(preloadedPackage.settingsActivated).toBe(false);
        expect(preloadedPackage.menusActivated).toBe(false);
      });

      it('deactivates it and reloads the new one if trying to load the same package outside of the bundle', () => {
        const availablePackage = atom.packages
          .getAvailablePackages()
          .find(p => p.name === 'spell-check');
        availablePackage.isBundled = true;
        expect(
          atom.packages.preloadedPackages[availablePackage.name]
        ).toBeUndefined();
        expect(atom.packages.isPackageLoaded(availablePackage.name)).toBe(
          false
        );

        const metadata = atom.packages.loadPackageMetadata(availablePackage);
        const preloadedPackage = atom.packages.preloadPackage(
          availablePackage.name,
          {
            rootDirPath: path.relative(
              atom.packages.resourcePath,
              availablePackage.path
            ),
            metadata
          }
        );
        expect(preloadedPackage.keymapActivated).toBe(true);
        expect(preloadedPackage.settingsActivated).toBe(true);
        expect(preloadedPackage.menusActivated).toBe(true);

        availablePackage.isBundled = false;
        atom.packages.loadAvailablePackage(availablePackage);
        expect(atom.packages.isPackageLoaded(availablePackage.name)).toBe(true);
        expect(preloadedPackage.keymapActivated).toBe(false);
        expect(preloadedPackage.settingsActivated).toBe(false);
        expect(preloadedPackage.menusActivated).toBe(false);
      });
    });

    describe('if the package was not preloaded', () => {
      it('adds the package path to the module cache', () => {
        const availablePackage = atom.packages
          .getAvailablePackages()
          .find(p => p.name === 'spell-check');
        availablePackage.isBundled = true;
        const metadata = atom.packages.loadPackageMetadata(availablePackage);
        atom.packages.loadAvailablePackage(availablePackage);
        expect(ModuleCache.add).toHaveBeenCalledWith(
          availablePackage.path,
          metadata
        );
      });
    });
  });

  describe('preloading', () => {
    it('requires the main module, loads the config schema and activates keymaps, menus and settings without reactivating them during package activation', () => {
      const availablePackage = atom.packages
        .getAvailablePackages()
        .find(p => p.name === 'spell-check');
      availablePackage.isBundled = true;
      const metadata = atom.packages.loadPackageMetadata(availablePackage);
      expect(
        atom.packages.preloadedPackages[availablePackage.name]
      ).toBeUndefined();
      expect(atom.packages.isPackageLoaded(availablePackage.name)).toBe(false);

      atom.packages.packagesCache = {};
      atom.packages.packagesCache[availablePackage.name] = {
        main: path.join(availablePackage.path, metadata.main),
        grammarPaths: []
      };
      const preloadedPackage = atom.packages.preloadPackage(
        availablePackage.name,
        {
          rootDirPath: path.relative(
            atom.packages.resourcePath,
            availablePackage.path
          ),
          metadata
        }
      );
      expect(preloadedPackage.keymapActivated).toBe(true);
      expect(preloadedPackage.settingsActivated).toBe(true);
      expect(preloadedPackage.menusActivated).toBe(true);
      expect(preloadedPackage.mainModule).toBeTruthy();
      expect(preloadedPackage.configSchemaRegisteredOnLoad).toBeTruthy();

      spyOn(atom.keymaps, 'add');
      spyOn(atom.menu, 'add');
      spyOn(atom.contextMenu, 'add');
      spyOn(atom.config, 'setSchema');

      atom.packages.loadAvailablePackage(availablePackage);
      expect(preloadedPackage.getMainModulePath()).toBe(
        path.join(availablePackage.path, metadata.main)
      );

      atom.packages.activatePackage(availablePackage.name);
      expect(atom.keymaps.add).not.toHaveBeenCalled();
      expect(atom.menu.add).not.toHaveBeenCalled();
      expect(atom.contextMenu.add).not.toHaveBeenCalled();
      expect(atom.config.setSchema).not.toHaveBeenCalled();
      expect(preloadedPackage.keymapActivated).toBe(true);
      expect(preloadedPackage.settingsActivated).toBe(true);
      expect(preloadedPackage.menusActivated).toBe(true);
      expect(preloadedPackage.mainModule).toBeTruthy();
      expect(preloadedPackage.configSchemaRegisteredOnLoad).toBeTruthy();
    });

    it('deactivates disabled keymaps during package activation', () => {
      const availablePackage = atom.packages
        .getAvailablePackages()
        .find(p => p.name === 'spell-check');
      availablePackage.isBundled = true;
      const metadata = atom.packages.loadPackageMetadata(availablePackage);
      expect(
        atom.packages.preloadedPackages[availablePackage.name]
      ).toBeUndefined();
      expect(atom.packages.isPackageLoaded(availablePackage.name)).toBe(false);

      atom.packages.packagesCache = {};
      atom.packages.packagesCache[availablePackage.name] = {
        main: path.join(availablePackage.path, metadata.main),
        grammarPaths: []
      };
      const preloadedPackage = atom.packages.preloadPackage(
        availablePackage.name,
        {
          rootDirPath: path.relative(
            atom.packages.resourcePath,
            availablePackage.path
          ),
          metadata
        }
      );
      expect(preloadedPackage.keymapActivated).toBe(true);
      expect(preloadedPackage.settingsActivated).toBe(true);
      expect(preloadedPackage.menusActivated).toBe(true);

      atom.packages.loadAvailablePackage(availablePackage);
      atom.config.set('core.packagesWithKeymapsDisabled', [
        availablePackage.name
      ]);
      atom.packages.activatePackage(availablePackage.name);

      expect(preloadedPackage.keymapActivated).toBe(false);
      expect(preloadedPackage.settingsActivated).toBe(true);
      expect(preloadedPackage.menusActivated).toBe(true);
    });
  });

  describe('::unloadPackage(name)', () => {
    describe('when the package is active', () => {
      it('throws an error', async () => {
        const pack = await atom.packages.activatePackage('package-with-main');
        expect(atom.packages.isPackageLoaded(pack.name)).toBeTruthy();
        expect(atom.packages.isPackageActive(pack.name)).toBeTruthy();

        expect(() => atom.packages.unloadPackage(pack.name)).toThrow();
        expect(atom.packages.isPackageLoaded(pack.name)).toBeTruthy();
        expect(atom.packages.isPackageActive(pack.name)).toBeTruthy();
      });
    });

    describe('when the package is not loaded', () => {
      it('throws an error', () => {
        expect(atom.packages.isPackageLoaded('unloaded')).toBeFalsy();
        expect(() => atom.packages.unloadPackage('unloaded')).toThrow();
        expect(atom.packages.isPackageLoaded('unloaded')).toBeFalsy();
      });
    });

    describe('when the package is loaded', () => {
      it('no longers reports it as being loaded', () => {
        const pack = atom.packages.loadPackage('package-with-main');
        expect(atom.packages.isPackageLoaded(pack.name)).toBeTruthy();
        atom.packages.unloadPackage(pack.name);
        expect(atom.packages.isPackageLoaded(pack.name)).toBeFalsy();
      });
    });

    it('invokes ::onDidUnloadPackage listeners with the unloaded package', () => {
      atom.packages.loadPackage('package-with-main');
      let unloadedPackage;
      atom.packages.onDidUnloadPackage(pack => {
        unloadedPackage = pack;
      });
      atom.packages.unloadPackage('package-with-main');
      expect(unloadedPackage.name).toBe('package-with-main');
    });
  });

  describe('::activatePackage(id)', () => {
    describe('when called multiple times', () => {
      it('it only calls activate on the package once', async () => {
        spyOn(Package.prototype, 'activateNow').and.callThrough();
        await atom.packages.activatePackage('package-with-index');
        await atom.packages.activatePackage('package-with-index');
        await atom.packages.activatePackage('package-with-index');

        expect(Package.prototype.activateNow.calls.count()).toBe(1);
      });
    });

    describe('when the package has a main module', () => {
      beforeEach(() => {
        spyOn(Package.prototype, 'requireMainModule').and.callThrough();
      });

      describe('when the metadata specifies a main module path˜', () => {
        it('requires the module at the specified path', async () => {
          const mainModule = require('./fixtures/packages/package-with-main/main-module');
          spyOn(mainModule, 'activate');

          const pack = await atom.packages.activatePackage('package-with-main');
          expect(mainModule.activate).toHaveBeenCalled();
          expect(pack.mainModule).toBe(mainModule);
        });
      });

      describe('when the metadata does not specify a main module', () => {
        it('requires index.coffee', async () => {
          const indexModule = require('./fixtures/packages/package-with-index/index');
          spyOn(indexModule, 'activate');

          const pack = await atom.packages.activatePackage(
            'package-with-index'
          );
          expect(indexModule.activate).toHaveBeenCalled();
          expect(pack.mainModule).toBe(indexModule);
        });
      });

      it('assigns config schema, including defaults when package contains a schema', async () => {
        expect(
          atom.config.get('package-with-config-schema.numbers.one')
        ).toBeUndefined();

        await atom.packages.activatePackage('package-with-config-schema');
        expect(atom.config.get('package-with-config-schema.numbers.one')).toBe(
          1
        );
        expect(atom.config.get('package-with-config-schema.numbers.two')).toBe(
          2
        );
        expect(
          atom.config.set('package-with-config-schema.numbers.one', 'nope')
        ).toBe(false);
        expect(
          atom.config.set('package-with-config-schema.numbers.one', '10')
        ).toBe(true);
        expect(atom.config.get('package-with-config-schema.numbers.one')).toBe(
          10
        );
      });

      describe('when the package metadata includes `activationCommands`', () => {
        let mainModule, promise, workspaceCommandListener, registration;

        beforeEach(() => {
          jasmine.attachToDOM(atom.workspace.getElement());
          mainModule = require('./fixtures/packages/package-with-activation-commands/index');
          mainModule.activationCommandCallCount = 0;
          spyOn(mainModule, 'activate').and.callThrough();

          workspaceCommandListener = jasmine.createSpy(
            'workspaceCommandListener'
          );
          registration = atom.commands.add(
            'atom-workspace',
            'activation-command',
            workspaceCommandListener
          );

          promise = atom.packages.activatePackage(
            'package-with-activation-commands'
          );
        });

        afterEach(() => {
          if (registration) {
            registration.dispose();
          }
          mainModule = null;
        });

        it('defers requiring/activating the main module until an activation event bubbles to the root view', async () => {
          expect(Package.prototype.requireMainModule.calls.count()).toBe(0);

          atom.workspace
            .getElement()
            .dispatchEvent(
              new CustomEvent('activation-command', { bubbles: true })
            );

          await promise;
          expect(Package.prototype.requireMainModule.calls.count()).toBe(1);
        });

        it('triggers the activation event on all handlers registered during activation', async () => {
          await atom.workspace.open();

          const editorElement = atom.workspace
            .getActiveTextEditor()
            .getElement();
          const editorCommandListener = jasmine.createSpy(
            'editorCommandListener'
          );
          atom.commands.add(
            'atom-text-editor',
            'activation-command',
            editorCommandListener
          );

          atom.commands.dispatch(editorElement, 'activation-command');
          expect(mainModule.activate.calls.count()).toBe(1);
          expect(mainModule.activationCommandCallCount).toBe(1);
          expect(editorCommandListener.calls.count()).toBe(1);
          expect(workspaceCommandListener.calls.count()).toBe(1);

          atom.commands.dispatch(editorElement, 'activation-command');
          expect(mainModule.activationCommandCallCount).toBe(2);
          expect(editorCommandListener.calls.count()).toBe(2);
          expect(workspaceCommandListener.calls.count()).toBe(2);
          expect(mainModule.activate.calls.count()).toBe(1);
        });

        it('activates the package immediately when the events are empty', async () => {
          mainModule = require('./fixtures/packages/package-with-empty-activation-commands/index');
          spyOn(mainModule, 'activate').and.callThrough();

          atom.packages.activatePackage(
            'package-with-empty-activation-commands'
          );

          expect(mainModule.activate.calls.count()).toBe(1);
        });

        it('adds a notification when the activation commands are invalid', () => {
          spyOn(atom, 'inSpecMode').and.returnValue(false);
          const addErrorHandler = jasmine.createSpy();
          atom.notifications.onDidAddNotification(addErrorHandler);
          expect(() =>
            atom.packages.activatePackage(
              'package-with-invalid-activation-commands'
            )
          ).not.toThrow();
          expect(addErrorHandler.calls.count()).toBe(1);
          expect(addErrorHandler.calls.argsFor(0)[0].message).toContain(
            'Failed to activate the package-with-invalid-activation-commands package'
          );
          expect(addErrorHandler.calls.argsFor(0)[0].options.packageName).toEqual(
            'package-with-invalid-activation-commands'
          );
        });

        it('adds a notification when the context menu is invalid', () => {
          spyOn(atom, 'inSpecMode').and.returnValue(false);
          const addErrorHandler = jasmine.createSpy();
          atom.notifications.onDidAddNotification(addErrorHandler);
          expect(() =>
            atom.packages.activatePackage('package-with-invalid-context-menu')
          ).not.toThrow();
          expect(addErrorHandler.calls.count()).toBe(1);
          expect(addErrorHandler.calls.argsFor(0)[0].message).toContain(
            'Failed to activate the package-with-invalid-context-menu package'
          );
          expect(addErrorHandler.calls.argsFor(0)[0].options.packageName).toEqual(
            'package-with-invalid-context-menu'
          );
        });

        it('adds a notification when the grammar is invalid', async () => {
          let notificationEvent;

          await new Promise(resolve => {
            const subscription = atom.notifications.onDidAddNotification(
              event => {
                notificationEvent = event;
                subscription.dispose();
                resolve();
              }
            );

            atom.packages.activatePackage('package-with-invalid-grammar');
          });

          expect(notificationEvent.message).toContain(
            'Failed to load a package-with-invalid-grammar package grammar'
          );
          expect(notificationEvent.options.packageName).toEqual(
            'package-with-invalid-grammar'
          );
        });

        it('adds a notification when the settings are invalid', async () => {
          let notificationEvent;

          await new Promise(resolve => {
            const subscription = atom.notifications.onDidAddNotification(
              event => {
                notificationEvent = event;
                subscription.dispose();
                resolve();
              }
            );

            atom.packages.activatePackage('package-with-invalid-settings');
          });

          expect(notificationEvent.message).toContain(
            'Failed to load the package-with-invalid-settings package settings'
          );
          expect(notificationEvent.options.packageName).toEqual(
            'package-with-invalid-settings'
          );
        });
      });

      describe('when the package metadata includes both activation commands and deserializers', () => {
        let mainModule, promise, workspaceCommandListener, registration;

        beforeEach(() => {
          jasmine.attachToDOM(atom.workspace.getElement());
          spyOn(atom.packages, 'hasActivatedInitialPackages').and.returnValue(true);
          mainModule = require('./fixtures/packages/package-with-activation-commands-and-deserializers/index');
          mainModule.activationCommandCallCount = 0;
          spyOn(mainModule, 'activate').and.callThrough();
          workspaceCommandListener = jasmine.createSpy(
            'workspaceCommandListener'
          );
          registration = atom.commands.add(
            '.workspace',
            'activation-command-2',
            workspaceCommandListener
          );

          promise = atom.packages.activatePackage(
            'package-with-activation-commands-and-deserializers'
          );
        });

        afterEach(() => {
          if (registration) {
            registration.dispose();
          }
          mainModule = null;
        });

        it('activates the package when a deserializer is called', async () => {
          expect(Package.prototype.requireMainModule.calls.count()).toBe(0);

          const state1 = { deserializer: 'Deserializer1', a: 'b' };
          expect(atom.deserializers.deserialize(state1, atom)).toEqual({
            wasDeserializedBy: 'deserializeMethod1',
            state: state1
          });

          await promise;
          expect(Package.prototype.requireMainModule.calls.count()).toBe(1);
        });

        it('defers requiring/activating the main module until an activation event bubbles to the root view', async () => {
          expect(Package.prototype.requireMainModule.calls.count()).toBe(0);

          atom.workspace
            .getElement()
            .dispatchEvent(
              new CustomEvent('activation-command-2', { bubbles: true })
            );

          await promise;
          expect(mainModule.activate.calls.count()).toBe(1);
          expect(mainModule.activationCommandCallCount).toBe(1);
          expect(Package.prototype.requireMainModule.calls.count()).toBe(1);
        });
      });

      describe('when the package metadata includes `activationHooks`', () => {
        let mainModule, promise;

        beforeEach(() => {
          mainModule = require('./fixtures/packages/package-with-activation-hooks/index');
          spyOn(mainModule, 'activate').and.callThrough();
        });

        it('defers requiring/activating the main module until an triggering of an activation hook occurs', async () => {
          promise = atom.packages.activatePackage(
            'package-with-activation-hooks'
          );
          expect(Package.prototype.requireMainModule.calls.count()).toBe(0);
          atom.packages.triggerActivationHook(
            'language-fictitious:grammar-used'
          );
          atom.packages.triggerDeferredActivationHooks();

          await promise;
          expect(Package.prototype.requireMainModule.calls.count()).toBe(1);
        });

        it('does not double register activation hooks when deactivating and reactivating', async () => {
          promise = atom.packages.activatePackage(
            'package-with-activation-hooks'
          );
          expect(mainModule.activate.calls.count()).toBe(0);
          atom.packages.triggerActivationHook(
            'language-fictitious:grammar-used'
          );
          atom.packages.triggerDeferredActivationHooks();

          await promise;
          expect(mainModule.activate.calls.count()).toBe(1);

          await atom.packages.deactivatePackage(
            'package-with-activation-hooks'
          );

          promise = atom.packages.activatePackage(
            'package-with-activation-hooks'
          );
          atom.packages.triggerActivationHook(
            'language-fictitious:grammar-used'
          );
          atom.packages.triggerDeferredActivationHooks();

          await promise;
          expect(mainModule.activate.calls.count()).toBe(2);
        });

        it('activates the package immediately when activationHooks is empty', async () => {
          mainModule = require('./fixtures/packages/package-with-empty-activation-hooks/index');
          spyOn(mainModule, 'activate').and.callThrough();

          expect(Package.prototype.requireMainModule.calls.count()).toBe(0);

          await atom.packages.activatePackage(
            'package-with-empty-activation-hooks'
          );
          expect(mainModule.activate.calls.count()).toBe(1);
          expect(Package.prototype.requireMainModule.calls.count()).toBe(1);
        });

        it('activates the package immediately if the activation hook had already been triggered', async () => {
          atom.packages.triggerActivationHook(
            'language-fictitious:grammar-used'
          );
          atom.packages.triggerDeferredActivationHooks();
          expect(Package.prototype.requireMainModule.calls.count()).toBe(0);

          await atom.packages.activatePackage('package-with-activation-hooks');
          expect(mainModule.activate.calls.count()).toBe(1);
          expect(Package.prototype.requireMainModule.calls.count()).toBe(1);
        });
      });

      describe('when the package metadata includes `workspaceOpeners`', () => {
        let mainModule, promise;

        beforeEach(() => {
          mainModule = require('./fixtures/packages/package-with-workspace-openers/index');
          spyOn(mainModule, 'activate').and.callThrough();
        });

        it('defers requiring/activating the main module until a registered opener is called', async () => {
          promise = atom.packages.activatePackage(
            'package-with-workspace-openers'
          );
          expect(Package.prototype.requireMainModule.calls.count()).toBe(0);
          atom.workspace.open('atom://fictitious');

          await promise;
          expect(Package.prototype.requireMainModule.calls.count()).toBe(1);
          expect(mainModule.openerCount).toBe(1);
        });

        it('activates the package immediately when the events are empty', async () => {
          mainModule = require('./fixtures/packages/package-with-empty-workspace-openers/index');
          spyOn(mainModule, 'activate').and.callThrough();

          atom.packages.activatePackage('package-with-empty-workspace-openers');

          expect(mainModule.activate.calls.count()).toBe(1);
        });
      });
    });

    describe('when the package has no main module', () => {
      it('does not throw an exception', () => {
        spyOn(console, 'error');
        spyOn(console, 'warn').and.callThrough();
        expect(() =>
          atom.packages.activatePackage('package-without-module')
        ).not.toThrow();
        expect(console.error).not.toHaveBeenCalled();
        expect(console.warn).not.toHaveBeenCalled();
      });
    });

    describe('when the package does not export an activate function', () => {
      it('activates the package and does not throw an exception or log a warning', async () => {
        spyOn(console, 'warn');
        await atom.packages.activatePackage('package-with-no-activate');
        expect(console.warn).not.toHaveBeenCalled();
      });
    });

    it("passes the activate method the package's previously serialized state if it exists", async () => {
      const pack = await atom.packages.activatePackage(
        'package-with-serialization'
      );
      expect(pack.mainModule.someNumber).not.toBe(77);
      pack.mainModule.someNumber = 77;
      atom.packages.serializePackage('package-with-serialization');
      await atom.packages.deactivatePackage('package-with-serialization');

      spyOn(pack.mainModule, 'activate').and.callThrough();
      await atom.packages.activatePackage('package-with-serialization');
      expect(pack.mainModule.activate).toHaveBeenCalledWith({ someNumber: 77 });
    });

    it('invokes ::onDidActivatePackage listeners with the activated package', async () => {
      let activatedPackage;
      atom.packages.onDidActivatePackage(pack => {
        activatedPackage = pack;
      });

      await atom.packages.activatePackage('package-with-main');
      expect(activatedPackage.name).toBe('package-with-main');
    });

    describe("when the package's main module throws an error on load", () => {
      it('adds a notification instead of throwing an exception', () => {
        spyOn(atom, 'inSpecMode').and.returnValue(false);
        atom.config.set('core.disabledPackages', []);
        const addErrorHandler = jasmine.createSpy();
        atom.notifications.onDidAddNotification(addErrorHandler);
        expect(() =>
          atom.packages.activatePackage('package-that-throws-an-exception')
        ).not.toThrow();
        expect(addErrorHandler.calls.count()).toBe(1);
        expect(addErrorHandler.calls.argsFor(0)[0].message).toContain(
          'Failed to load the package-that-throws-an-exception package'
        );
        expect(addErrorHandler.calls.argsFor(0)[0].options.packageName).toEqual(
          'package-that-throws-an-exception'
        );
      });

      it('re-throws the exception in test mode', () => {
        atom.config.set('core.disabledPackages', []);
        expect(() =>
          atom.packages.activatePackage('package-that-throws-an-exception')
        ).toThrowError('This package throws an exception');
      });
    });

    describe('when the package is not found', () => {
      it('rejects the promise', async () => {
        spyOn(console, 'warn');
        atom.config.set('core.disabledPackages', []);

        try {
          await atom.packages.activatePackage('this-doesnt-exist');
          expect('Error to be thrown').toBe('');
        } catch (error) {
          expect(console.warn.calls.count()).toBe(1);
          expect(error.message).toContain(
            "Failed to load package 'this-doesnt-exist'"
          );
        }
      });
    });

    describe('keymap loading', () => {
      describe("when the metadata does not contain a 'keymaps' manifest", () => {
        it('loads all the .cson/.json files in the keymaps directory', async () => {
          const element1 = createTestElement('test-1');
          const element2 = createTestElement('test-2');
          const element3 = createTestElement('test-3');
          expect(
            atom.keymaps.findKeyBindings({
              keystrokes: 'ctrl-z',
              target: element1
            })
          ).toHaveLength(0);
          expect(
            atom.keymaps.findKeyBindings({
              keystrokes: 'ctrl-z',
              target: element2
            })
          ).toHaveLength(0);
          expect(
            atom.keymaps.findKeyBindings({
              keystrokes: 'ctrl-z',
              target: element3
            })
          ).toHaveLength(0);

          await atom.packages.activatePackage('package-with-keymaps');
          expect(
            atom.keymaps.findKeyBindings({
              keystrokes: 'ctrl-z',
              target: element1
            })[0].command
          ).toBe('test-1');
          expect(
            atom.keymaps.findKeyBindings({
              keystrokes: 'ctrl-z',
              target: element2
            })[0].command
          ).toBe('test-2');
          expect(
            atom.keymaps.findKeyBindings({
              keystrokes: 'ctrl-z',
              target: element3
            })
          ).toHaveLength(0);
        });
      });

      describe("when the metadata contains a 'keymaps' manifest", () => {
        it('loads only the keymaps specified by the manifest, in the specified order', async () => {
          const element1 = createTestElement('test-1');
          const element3 = createTestElement('test-3');
          expect(
            atom.keymaps.findKeyBindings({
              keystrokes: 'ctrl-z',
              target: element1
            })
          ).toHaveLength(0);

          await atom.packages.activatePackage('package-with-keymaps-manifest');
          expect(
            atom.keymaps.findKeyBindings({
              keystrokes: 'ctrl-z',
              target: element1
            })[0].command
          ).toBe('keymap-1');
          expect(
            atom.keymaps.findKeyBindings({
              keystrokes: 'ctrl-n',
              target: element1
            })[0].command
          ).toBe('keymap-2');
          expect(
            atom.keymaps.findKeyBindings({
              keystrokes: 'ctrl-y',
              target: element3
            })
          ).toHaveLength(0);
        });
      });

      describe('when the keymap file is empty', () => {
        it('does not throw an error on activation', async () => {
          await atom.packages.activatePackage('package-with-empty-keymap');
          expect(
            atom.packages.isPackageActive('package-with-empty-keymap')
          ).toBe(true);
        });
      });

      describe("when the package's keymaps have been disabled", () => {
        it('does not add the keymaps', async () => {
          const element1 = createTestElement('test-1');
          expect(
            atom.keymaps.findKeyBindings({
              keystrokes: 'ctrl-z',
              target: element1
            })
          ).toHaveLength(0);

          atom.config.set('core.packagesWithKeymapsDisabled', [
            'package-with-keymaps-manifest'
          ]);
          await atom.packages.activatePackage('package-with-keymaps-manifest');
          expect(
            atom.keymaps.findKeyBindings({
              keystrokes: 'ctrl-z',
              target: element1
            })
          ).toHaveLength(0);
        });
      });

      describe('when setting core.packagesWithKeymapsDisabled', () => {
        it("ignores package names in the array that aren't loaded", () => {
          atom.packages.observePackagesWithKeymapsDisabled();

          expect(() =>
            atom.config.set('core.packagesWithKeymapsDisabled', [
              'package-does-not-exist'
            ])
          ).not.toThrow();
          expect(() =>
            atom.config.set('core.packagesWithKeymapsDisabled', [])
          ).not.toThrow();
        });
      });

      describe("when the package's keymaps are disabled and re-enabled after it is activated", () => {
        it('removes and re-adds the keymaps', async () => {
          const element1 = createTestElement('test-1');
          atom.packages.observePackagesWithKeymapsDisabled();

          await atom.packages.activatePackage('package-with-keymaps-manifest');

          atom.config.set('core.packagesWithKeymapsDisabled', [
            'package-with-keymaps-manifest'
          ]);
          expect(
            atom.keymaps.findKeyBindings({
              keystrokes: 'ctrl-z',
              target: element1
            })
          ).toHaveLength(0);

          atom.config.set('core.packagesWithKeymapsDisabled', []);
          expect(
            atom.keymaps.findKeyBindings({
              keystrokes: 'ctrl-z',
              target: element1
            })[0].command
          ).toBe('keymap-1');
        });
      });

      describe('when the package is de-activated and re-activated', () => {
        let element, events, userKeymapPath;

        beforeEach(() => {
          userKeymapPath = path.join(temp.mkdirSync(), 'user-keymaps.cson');
          spyOn(atom.keymaps, 'getUserKeymapPath').and.returnValue(userKeymapPath);

          element = createTestElement('test-1');
          jasmine.attachToDOM(element);

          events = [];
          element.addEventListener('user-command', e => events.push(e));
          element.addEventListener('test-1', e => events.push(e));
        });

        afterEach(() => {
          element.remove();

          // Avoid leaking user keymap subscription
          atom.keymaps.watchSubscriptions[userKeymapPath].dispose();
          delete atom.keymaps.watchSubscriptions[userKeymapPath];

          temp.cleanupSync();
        });

        it("doesn't override user-defined keymaps", async () => {
          fs.writeFileSync(
            userKeymapPath,
            `".test-1": {"ctrl-z": "user-command"}`
          );
          atom.keymaps.loadUserKeymap();

          await atom.packages.activatePackage('package-with-keymaps');
          atom.keymaps.handleKeyboardEvent(
            buildKeydownEvent('z', { ctrl: true, target: element })
          );
          expect(events.length).toBe(1);
          expect(events[0].type).toBe('user-command');

          await atom.packages.deactivatePackage('package-with-keymaps');
          await atom.packages.activatePackage('package-with-keymaps');
          atom.keymaps.handleKeyboardEvent(
            buildKeydownEvent('z', { ctrl: true, target: element })
          );
          expect(events.length).toBe(2);
          expect(events[1].type).toBe('user-command');
        });
      });
    });

    describe('menu loading', () => {
      beforeEach(() => {
        atom.contextMenu.definitions = [];
        atom.menu.template = [];
      });

      describe("when the metadata does not contain a 'menus' manifest", () => {
        it('loads all the .cson/.json files in the menus directory', async () => {
          const element = createTestElement('test-1');
          expect(atom.contextMenu.templateForElement(element)).toEqual([]);

          await atom.packages.activatePackage('package-with-menus');
          expect(atom.menu.template.length).toBe(2);
          expect(atom.menu.template[0].label).toBe('Second to Last');
          expect(atom.menu.template[1].label).toBe('Last');
          expect(atom.contextMenu.templateForElement(element)[0].label).toBe(
            'Menu item 1'
          );
          expect(atom.contextMenu.templateForElement(element)[1].label).toBe(
            'Menu item 2'
          );
          expect(atom.contextMenu.templateForElement(element)[2].label).toBe(
            'Menu item 3'
          );
        });
      });

      describe("when the metadata contains a 'menus' manifest", () => {
        it('loads only the menus specified by the manifest, in the specified order', async () => {
          const element = createTestElement('test-1');
          expect(atom.contextMenu.templateForElement(element)).toEqual([]);

          await atom.packages.activatePackage('package-with-menus-manifest');
          expect(atom.menu.template[0].label).toBe('Second to Last');
          expect(atom.menu.template[1].label).toBe('Last');
          expect(atom.contextMenu.templateForElement(element)[0].label).toBe(
            'Menu item 2'
          );
          expect(atom.contextMenu.templateForElement(element)[1].label).toBe(
            'Menu item 1'
          );
          expect(
            atom.contextMenu.templateForElement(element)[2]
          ).toBeUndefined();
        });
      });

      describe('when the menu file is empty', () => {
        it('does not throw an error on activation', async () => {
          await atom.packages.activatePackage('package-with-empty-menu');
          expect(atom.packages.isPackageActive('package-with-empty-menu')).toBe(
            true
          );
        });
      });
    });

    describe('stylesheet loading', () => {
      describe("when the metadata contains a 'styleSheets' manifest", () => {
        it('loads style sheets from the styles directory as specified by the manifest', async () => {
          const one = require.resolve(
            './fixtures/packages/package-with-style-sheets-manifest/styles/1.css'
          );
          const two = require.resolve(
            './fixtures/packages/package-with-style-sheets-manifest/styles/2.less'
          );
          const three = require.resolve(
            './fixtures/packages/package-with-style-sheets-manifest/styles/3.css'
          );

          expect(atom.themes.stylesheetElementForId(one)).toBeNull();
          expect(atom.themes.stylesheetElementForId(two)).toBeNull();
          expect(atom.themes.stylesheetElementForId(three)).toBeNull();

          await atom.packages.activatePackage(
            'package-with-style-sheets-manifest'
          );
          expect(atom.themes.stylesheetElementForId(one)).not.toBeNull();
          expect(atom.themes.stylesheetElementForId(two)).not.toBeNull();
          expect(atom.themes.stylesheetElementForId(three)).toBeNull();
          expect(
            getComputedStyle(document.querySelector('#jasmine-content'))
              .fontSize
          ).toBe('1px');
        });
      });

      describe("when the metadata does not contain a 'styleSheets' manifest", () => {
        it('loads all style sheets from the styles directory', async () => {
          const one = require.resolve(
            './fixtures/packages/package-with-styles/styles/1.css'
          );
          const two = require.resolve(
            './fixtures/packages/package-with-styles/styles/2.less'
          );
          const three = require.resolve(
            './fixtures/packages/package-with-styles/styles/3.test-context.css'
          );
          const four = require.resolve(
            './fixtures/packages/package-with-styles/styles/4.css'
          );

          expect(atom.themes.stylesheetElementForId(one)).toBeNull();
          expect(atom.themes.stylesheetElementForId(two)).toBeNull();
          expect(atom.themes.stylesheetElementForId(three)).toBeNull();
          expect(atom.themes.stylesheetElementForId(four)).toBeNull();

          await atom.packages.activatePackage('package-with-styles');
          expect(atom.themes.stylesheetElementForId(one)).not.toBeNull();
          expect(atom.themes.stylesheetElementForId(two)).not.toBeNull();
          expect(atom.themes.stylesheetElementForId(three)).not.toBeNull();
          expect(atom.themes.stylesheetElementForId(four)).not.toBeNull();
          expect(
            getComputedStyle(document.querySelector('#jasmine-content'))
              .fontSize
          ).toBe('3px');
        });
      });

      it("assigns the stylesheet's context based on the filename", async () => {
        await atom.packages.activatePackage('package-with-styles');

        let count = 0;
        for (let styleElement of atom.styles.getStyleElements()) {
          if (styleElement.sourcePath.match(/1.css/)) {
            expect(styleElement.context).toBe(undefined);
            count++;
          }

          if (styleElement.sourcePath.match(/2.less/)) {
            expect(styleElement.context).toBe(undefined);
            count++;
          }

          if (styleElement.sourcePath.match(/3.test-context.css/)) {
            expect(styleElement.context).toBe('test-context');
            count++;
          }

          if (styleElement.sourcePath.match(/4.css/)) {
            expect(styleElement.context).toBe(undefined);
            count++;
          }
        }

        expect(count).toBe(4);
      });
    });

    describe('grammar loading', () => {
      it("loads the package's grammars", async () => {
        await atom.packages.activatePackage('package-with-grammars');
        expect(atom.grammars.selectGrammar('a.alot').name).toBe('Alot');
        expect(atom.grammars.selectGrammar('a.alittle').name).toBe('Alittle');
      });

      it('loads any tree-sitter grammars defined in the package', async () => {
        atom.config.set('core.useTreeSitterParsers', true);
        await atom.packages.activatePackage('package-with-tree-sitter-grammar');
        const grammar = atom.grammars.selectGrammar('test.somelang');
        expect(grammar.name).toBe('Some Language');
        await grammar.getQuery('highlightsQuery');
        expect(grammar.highlightsQuery.includes('(empty)')).toBe(true);
      });
    });

    describe('scoped-property loading', () => {
      it('loads the scoped properties', async () => {
        await atom.packages.activatePackage('package-with-settings');
        expect(
          atom.config.get('editor.increaseIndentPattern', {
            scope: ['.source.omg']
          })
        ).toBe('^a');
      });
    });

    describe('URI handler registration', () => {
      it("registers the package's specified URI handler", async () => {
        const uri = 'atom://package-with-uri-handler/some/url?with=args';
        const mod = require('./fixtures/packages/package-with-uri-handler');
        spyOn(mod, 'handleURI');
        spyOn(atom.packages, 'hasLoadedInitialPackages').and.returnValue(true);
        const activationPromise = atom.packages.activatePackage(
          'package-with-uri-handler'
        );
        atom.dispatchURIMessage(uri);
        await activationPromise;
        expect(mod.handleURI).toHaveBeenCalledWith(url.parse(uri, true), uri);
      });
    });

    describe('service registration', () => {
      it("registers the package's provided and consumed services", async () => {
        const consumerModule = require('./fixtures/packages/package-with-consumed-services');

        let firstServiceV3Disposed = false;
        let firstServiceV4Disposed = false;
        let secondServiceDisposed = false;
        spyOn(consumerModule, 'consumeFirstServiceV3').and.returnValue(
          new Disposable(() => {
            firstServiceV3Disposed = true;
          })
        );
        spyOn(consumerModule, 'consumeFirstServiceV4').and.returnValue(
          new Disposable(() => {
            firstServiceV4Disposed = true;
          })
        );
        spyOn(consumerModule, 'consumeSecondService').and.returnValue(
          new Disposable(() => {
            secondServiceDisposed = true;
          })
        );

        await atom.packages.activatePackage('package-with-consumed-services');
        await atom.packages.activatePackage('package-with-provided-services');
        expect(consumerModule.consumeFirstServiceV3.calls.count()).toBe(1);
        expect(consumerModule.consumeFirstServiceV3).toHaveBeenCalledWith(
          'first-service-v3'
        );
        expect(consumerModule.consumeFirstServiceV4).toHaveBeenCalledWith(
          'first-service-v4'
        );
        expect(consumerModule.consumeSecondService).toHaveBeenCalledWith(
          'second-service'
        );

        consumerModule.consumeFirstServiceV3.calls.reset();
        consumerModule.consumeFirstServiceV4.calls.reset();
        consumerModule.consumeSecondService.calls.reset();

        await atom.packages.deactivatePackage('package-with-provided-services');
        expect(firstServiceV3Disposed).toBe(true);
        expect(firstServiceV4Disposed).toBe(true);
        expect(secondServiceDisposed).toBe(true);

        await atom.packages.deactivatePackage('package-with-consumed-services');
        await atom.packages.activatePackage('package-with-provided-services');
        expect(consumerModule.consumeFirstServiceV3).not.toHaveBeenCalled();
        expect(consumerModule.consumeFirstServiceV4).not.toHaveBeenCalled();
        expect(consumerModule.consumeSecondService).not.toHaveBeenCalled();
      });

      it('ignores provided and consumed services that do not exist', async () => {
        const addErrorHandler = jasmine.createSpy();
        atom.notifications.onDidAddNotification(addErrorHandler);

        await atom.packages.activatePackage(
          'package-with-missing-consumed-services'
        );
        await atom.packages.activatePackage(
          'package-with-missing-provided-services'
        );
        expect(
          atom.packages.isPackageActive(
            'package-with-missing-consumed-services'
          )
        ).toBe(true);
        expect(
          atom.packages.isPackageActive(
            'package-with-missing-provided-services'
          )
        ).toBe(true);
        expect(addErrorHandler.calls.count()).toBe(0);
      });
    });
  });

  describe('::serialize', () => {
    it('does not serialize packages that threw an error during activation', async () => {
      spyOn(atom, 'inSpecMode').and.returnValue(false);
      spyOn(console, 'warn');

      const badPack = await atom.packages.activatePackage(
        'package-that-throws-on-activate'
      );
      spyOn(badPack.mainModule, 'serialize').and.callThrough();

      atom.packages.serialize();
      expect(badPack.mainModule.serialize).not.toHaveBeenCalled();
    });

    it("absorbs exceptions that are thrown by the package module's serialize method", async () => {
      spyOn(console, 'error');

      await atom.packages.activatePackage('package-with-serialize-error');
      await atom.packages.activatePackage('package-with-serialization');
      atom.packages.serialize();
      expect(
        atom.packages.packageStates['package-with-serialize-error']
      ).toBeUndefined();
      expect(atom.packages.packageStates['package-with-serialization']).toEqual(
        { someNumber: 1 }
      );
      expect(console.error).toHaveBeenCalled();
    });
  });

  describe('::deactivatePackages()', () => {
    it('deactivates all packages but does not serialize them', async () => {
      const pack1 = await atom.packages.activatePackage(
        'package-with-deactivate'
      );
      const pack2 = await atom.packages.activatePackage(
        'package-with-serialization'
      );

      spyOn(pack1.mainModule, 'deactivate');
      spyOn(pack2.mainModule, 'serialize');
      await atom.packages.deactivatePackages();
      expect(pack1.mainModule.deactivate).toHaveBeenCalled();
      expect(pack2.mainModule.serialize).not.toHaveBeenCalled();
    });
  });

  describe('::deactivatePackage(id)', () => {
    afterEach(() => atom.packages.unloadPackages());

    it("calls `deactivate` on the package's main module if activate was successful", async () => {
      spyOn(atom, 'inSpecMode').and.returnValue(false);

      const pack = await atom.packages.activatePackage(
        'package-with-deactivate'
      );
      expect(
        atom.packages.isPackageActive('package-with-deactivate')
      ).toBeTruthy();
      spyOn(pack.mainModule, 'deactivate').and.callThrough();

      await atom.packages.deactivatePackage('package-with-deactivate');
      expect(pack.mainModule.deactivate).toHaveBeenCalled();
      expect(atom.packages.isPackageActive('package-with-module')).toBeFalsy();

      spyOn(console, 'warn');
      const badPack = await atom.packages.activatePackage(
        'package-that-throws-on-activate'
      );
      expect(
        atom.packages.isPackageActive('package-that-throws-on-activate')
      ).toBeTruthy();
      spyOn(badPack.mainModule, 'deactivate').and.callThrough();

      await atom.packages.deactivatePackage('package-that-throws-on-activate');
      expect(badPack.mainModule.deactivate).not.toHaveBeenCalled();
      expect(
        atom.packages.isPackageActive('package-that-throws-on-activate')
      ).toBeFalsy();
    });

    it("absorbs exceptions that are thrown by the package module's deactivate method", async () => {
      spyOn(console, 'error');
      await atom.packages.activatePackage('package-that-throws-on-deactivate');
      await atom.packages.deactivatePackage(
        'package-that-throws-on-deactivate'
      );
      expect(console.error).toHaveBeenCalled();
    });

    it("removes the package's grammars", async () => {
      await atom.packages.activatePackage('package-with-grammars');
      await atom.packages.deactivatePackage('package-with-grammars');
      expect(atom.grammars.selectGrammar('a.alot').name).toBe('Null Grammar');
      expect(atom.grammars.selectGrammar('a.alittle').name).toBe(
        'Null Grammar'
      );
    });

    it("removes the package's keymaps", async () => {
      await atom.packages.activatePackage('package-with-keymaps');
      await atom.packages.deactivatePackage('package-with-keymaps');
      expect(
        atom.keymaps.findKeyBindings({
          keystrokes: 'ctrl-z',
          target: createTestElement('test-1')
        })
      ).toHaveLength(0);
      expect(
        atom.keymaps.findKeyBindings({
          keystrokes: 'ctrl-z',
          target: createTestElement('test-2')
        })
      ).toHaveLength(0);
    });

    it("removes the package's stylesheets", async () => {
      await atom.packages.activatePackage('package-with-styles');
      await atom.packages.deactivatePackage('package-with-styles');

      const one = require.resolve(
        './fixtures/packages/package-with-style-sheets-manifest/styles/1.css'
      );
      const two = require.resolve(
        './fixtures/packages/package-with-style-sheets-manifest/styles/2.less'
      );
      const three = require.resolve(
        './fixtures/packages/package-with-style-sheets-manifest/styles/3.css'
      );
      expect(atom.themes.stylesheetElementForId(one)).not.toExist();
      expect(atom.themes.stylesheetElementForId(two)).not.toExist();
      expect(atom.themes.stylesheetElementForId(three)).not.toExist();
    });

    it("removes the package's scoped-properties", async () => {
      await atom.packages.activatePackage('package-with-settings');
      expect(
        atom.config.get('editor.increaseIndentPattern', {
          scope: ['.source.omg']
        })
      ).toBe('^a');

      await atom.packages.deactivatePackage('package-with-settings');
      expect(
        atom.config.get('editor.increaseIndentPattern', {
          scope: ['.source.omg']
        })
      ).toBeUndefined();
    });

    it('invokes ::onDidDeactivatePackage listeners with the deactivated package', async () => {
      await atom.packages.activatePackage('package-with-main');

      let deactivatedPackage;
      atom.packages.onDidDeactivatePackage(pack => {
        deactivatedPackage = pack;
      });

      await atom.packages.deactivatePackage('package-with-main');
      expect(deactivatedPackage.name).toBe('package-with-main');
    });
  });

  describe('::activate()', () => {
    beforeEach(() => {
      spyOn(atom, 'inSpecMode').and.returnValue(false);
      jasmine.snapshotDeprecations();
      spyOn(console, 'warn');
      atom.packages.loadPackages();

      const loadedPackages = atom.packages.getLoadedPackages();
      expect(loadedPackages.length).toBeGreaterThan(0);
    });

    afterEach(async () => {
      await atom.packages.deactivatePackages();
      atom.packages.unloadPackages();
      jasmine.restoreDeprecationsSnapshot();
    });

    it('sets hasActivatedInitialPackages', async () => {
<<<<<<< HEAD
      jasmine.useRealClock();
=======
>>>>>>> 1bdcb9b9
      spyOn(atom.styles, 'getUserStyleSheetPath').and.returnValue(null);
      spyOn(atom.packages, 'activatePackages');
      expect(atom.packages.hasActivatedInitialPackages()).toBe(false);

      await atom.packages.activate();
      expect(atom.packages.hasActivatedInitialPackages()).toBe(true);
    });

    it('activates all the packages, and none of the themes', () => {
      const packageActivator = spyOn(atom.packages, 'activatePackages');
      const themeActivator = spyOn(atom.themes, 'activatePackages');

      atom.packages.activate();

      expect(packageActivator).toHaveBeenCalled();
      expect(themeActivator).toHaveBeenCalled();

      const packages = packageActivator.calls.mostRecent().args[0];
      for (let pack of packages) {
        expect(['atom', 'textmate']).toContain(pack.getType());
      }

      const themes = themeActivator.calls.mostRecent().args[0];
      themes.map(theme => expect(['theme']).toContain(theme.getType()));
    });

    it('calls callbacks registered with ::onDidActivateInitialPackages', async () => {
      jasmine.useRealClock();
      const package1 = atom.packages.loadPackage('package-with-main');
      const package2 = atom.packages.loadPackage('package-with-index');
      const package3 = atom.packages.loadPackage(
        'package-with-activation-commands'
      );
      spyOn(atom.packages, 'getLoadedPackages').and.returnValue([
        package1,
        package2,
        package3
      ]);
      spyOn(atom.themes, 'activatePackages');

      await atom.packages.activate();

      jasmine.unspy(atom.packages, 'getLoadedPackages');
      expect(atom.packages.getActivePackages().includes(package1)).toBe(true);
      expect(atom.packages.getActivePackages().includes(package2)).toBe(true);
      expect(atom.packages.getActivePackages().includes(package3)).toBe(false);
    });
  });

  describe('::enablePackage(id) and ::disablePackage(id)', () => {
    describe('with packages', () => {
      it('enables a disabled package', async () => {
        const packageName = 'package-with-main';
        atom.config.pushAtKeyPath('core.disabledPackages', packageName);
        atom.packages.observeDisabledPackages();
        expect(atom.config.get('core.disabledPackages')).toContain(packageName);

        const pack = atom.packages.enablePackage(packageName);
        await new Promise(resolve =>
          atom.packages.onDidActivatePackage(resolve)
        );

        expect(atom.packages.getLoadedPackages()).toContain(pack);
        expect(atom.packages.getActivePackages()).toContain(pack);
        expect(atom.config.get('core.disabledPackages')).not.toContain(
          packageName
        );
      });

      it('disables an enabled package', async () => {
        const packageName = 'package-with-main';
        const pack = await atom.packages.activatePackage(packageName);

        atom.packages.observeDisabledPackages();
        expect(atom.config.get('core.disabledPackages')).not.toContain(
          packageName
        );
        await new Promise(resolve => {
          atom.packages.onDidDeactivatePackage(resolve);
          atom.packages.disablePackage(packageName);
        });

        expect(atom.packages.getActivePackages()).not.toContain(pack);
        expect(atom.config.get('core.disabledPackages')).toContain(packageName);
      });

      it('returns null if the package cannot be loaded', () => {
        spyOn(console, 'warn');
        expect(atom.packages.enablePackage('this-doesnt-exist')).toBeNull();
        expect(console.warn.calls.count()).toBe(1);
      });

      it('does not disable an already disabled package', () => {
        const packageName = 'package-with-main';
        atom.config.pushAtKeyPath('core.disabledPackages', packageName);
        atom.packages.observeDisabledPackages();
        expect(atom.config.get('core.disabledPackages')).toContain(packageName);

        atom.packages.disablePackage(packageName);
        const packagesDisabled = atom.config
          .get('core.disabledPackages')
          .filter(pack => pack === packageName);
        expect(packagesDisabled.length).toEqual(1);
      });
    });

    describe('with themes', () => {
      beforeEach(async () => {
        jasmine.useRealClock();
        await atom.themes.activateThemes();
      });
      afterEach(async () => {
        jasmine.useRealClock();
        await atom.themes.deactivateThemes()
      });

      it('enables and disables a theme', async () => {
        jasmine.useRealClock();
        const packageName = 'theme-with-package-file';
        expect(atom.config.get('core.themes')).not.toContain(packageName);
        expect(atom.config.get('core.disabledPackages')).not.toContain(
          packageName
        );

        // enabling of theme
        let promise = new Promise(resolve =>
          atom.packages.onDidActivatePackage(() => {
            resolve();
          })
        );
        const pack = atom.packages.enablePackage(packageName);
        await promise;
        expect(atom.packages.isPackageActive(packageName)).toBe(true);
        expect(atom.config.get('core.themes')).toContain(packageName);
        expect(atom.config.get('core.disabledPackages')).not.toContain(
          packageName
        );

        await new Promise(resolve => {
          atom.themes.onDidChangeActiveThemes(resolve);
          atom.packages.disablePackage(packageName);
        });

        expect(atom.packages.getActivePackages()).not.toContain(pack);
        expect(atom.config.get('core.themes')).not.toContain(packageName);
        expect(atom.config.get('core.themes')).not.toContain(packageName);
        expect(atom.config.get('core.disabledPackages')).not.toContain(
          packageName
        );
      });
    });
  });

  describe('::getAvailablePackageNames', () => {
    it('detects a symlinked package', () => {
      const packageSymLinkedSource = path.join(
        __dirname,
        'fixtures',
        'packages',
        'folder',
        'package-symlinked'
      );
      const destination = path.join(
        atom.packages.getPackageDirPaths()[0],
        'package-symlinked'
      );
      if (!fs.isDirectorySync(destination)) {
        fs.symlinkSync(packageSymLinkedSource, destination, 'junction');
      }
      const availablePackages = atom.packages.getAvailablePackageNames();
      expect(availablePackages.includes('package-symlinked')).toBe(true);
      fs.removeSync(destination);
    });
  });
});<|MERGE_RESOLUTION|>--- conflicted
+++ resolved
@@ -1729,10 +1729,6 @@
     });
 
     it('sets hasActivatedInitialPackages', async () => {
-<<<<<<< HEAD
-      jasmine.useRealClock();
-=======
->>>>>>> 1bdcb9b9
       spyOn(atom.styles, 'getUserStyleSheetPath').and.returnValue(null);
       spyOn(atom.packages, 'activatePackages');
       expect(atom.packages.hasActivatedInitialPackages()).toBe(false);
