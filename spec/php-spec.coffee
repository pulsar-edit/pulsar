describe 'PHP grammar', ->
  grammar = null

  beforeEach ->
    waitsForPromise ->
      atom.packages.activatePackage 'language-php'

    runs ->
      grammar = atom.grammars.grammarForScopeName 'source.php'
      @addMatchers
        toContainAll: (arr) ->
          arr.every (el) =>
            @actual.includes el

  it 'parses the grammar', ->
    expect(grammar).toBeTruthy()
    expect(grammar.scopeName).toBe 'source.php'

  describe 'operators', ->
    it 'should tokenize = correctly', ->
      {tokens} = grammar.tokenizeLine '$test = 2;'

      expect(tokens[0]).toEqual value: '$', scopes: ['source.php', 'variable.other.php', 'punctuation.definition.variable.php']
      expect(tokens[2]).toEqual value: ' ', scopes: ['source.php']
      expect(tokens[3]).toEqual value: '=', scopes: ['source.php', 'keyword.operator.assignment.php']
      expect(tokens[4]).toEqual value: ' ', scopes: ['source.php']
      expect(tokens[5]).toEqual value: '2', scopes: ['source.php', 'constant.numeric.decimal.php']
      expect(tokens[6]).toEqual value: ';', scopes: ['source.php', 'punctuation.terminator.expression.php']

    it 'should tokenize + correctly', ->
      {tokens} = grammar.tokenizeLine '1 + 2;'

      expect(tokens[0]).toEqual value: '1', scopes: ['source.php', 'constant.numeric.decimal.php']
      expect(tokens[1]).toEqual value: ' ', scopes: ['source.php']
      expect(tokens[2]).toEqual value: '+', scopes: ['source.php', 'keyword.operator.arithmetic.php']
      expect(tokens[3]).toEqual value: ' ', scopes: ['source.php']
      expect(tokens[4]).toEqual value: '2', scopes: ['source.php', 'constant.numeric.decimal.php']
      expect(tokens[5]).toEqual value: ';', scopes: ['source.php', 'punctuation.terminator.expression.php']

    it 'should tokenize - correctly', ->
      {tokens} = grammar.tokenizeLine '1 - 2;'

      expect(tokens[0]).toEqual value: '1', scopes: ['source.php', 'constant.numeric.decimal.php']
      expect(tokens[1]).toEqual value: ' ', scopes: ['source.php']
      expect(tokens[2]).toEqual value: '-', scopes: ['source.php', 'keyword.operator.arithmetic.php']
      expect(tokens[3]).toEqual value: ' ', scopes: ['source.php']
      expect(tokens[4]).toEqual value: '2', scopes: ['source.php', 'constant.numeric.decimal.php']
      expect(tokens[5]).toEqual value: ';', scopes: ['source.php', 'punctuation.terminator.expression.php']

    it 'should tokenize * correctly', ->
      {tokens} = grammar.tokenizeLine '1 * 2;'

      expect(tokens[0]).toEqual value: '1', scopes: ['source.php', 'constant.numeric.decimal.php']
      expect(tokens[1]).toEqual value: ' ', scopes: ['source.php']
      expect(tokens[2]).toEqual value: '*', scopes: ['source.php', 'keyword.operator.arithmetic.php']
      expect(tokens[3]).toEqual value: ' ', scopes: ['source.php']
      expect(tokens[4]).toEqual value: '2', scopes: ['source.php', 'constant.numeric.decimal.php']
      expect(tokens[5]).toEqual value: ';', scopes: ['source.php', 'punctuation.terminator.expression.php']

    it 'should tokenize / correctly', ->
      {tokens} = grammar.tokenizeLine '1 / 2;'

      expect(tokens[0]).toEqual value: '1', scopes: ['source.php', 'constant.numeric.decimal.php']
      expect(tokens[1]).toEqual value: ' ', scopes: ['source.php']
      expect(tokens[2]).toEqual value: '/', scopes: ['source.php', 'keyword.operator.arithmetic.php']
      expect(tokens[3]).toEqual value: ' ', scopes: ['source.php']
      expect(tokens[4]).toEqual value: '2', scopes: ['source.php', 'constant.numeric.decimal.php']
      expect(tokens[5]).toEqual value: ';', scopes: ['source.php', 'punctuation.terminator.expression.php']

    it 'should tokenize % correctly', ->
      {tokens} = grammar.tokenizeLine '1 % 2;'

      expect(tokens[0]).toEqual value: '1', scopes: ['source.php', 'constant.numeric.decimal.php']
      expect(tokens[1]).toEqual value: ' ', scopes: ['source.php']
      expect(tokens[2]).toEqual value: '%', scopes: ['source.php', 'keyword.operator.arithmetic.php']
      expect(tokens[3]).toEqual value: ' ', scopes: ['source.php']
      expect(tokens[4]).toEqual value: '2', scopes: ['source.php', 'constant.numeric.decimal.php']
      expect(tokens[5]).toEqual value: ';', scopes: ['source.php', 'punctuation.terminator.expression.php']

    it 'should tokenize ** correctly', ->
      {tokens} = grammar.tokenizeLine '1 ** 2;'

      expect(tokens[0]).toEqual value: '1', scopes: ['source.php', 'constant.numeric.decimal.php']
      expect(tokens[1]).toEqual value: ' ', scopes: ['source.php']
      expect(tokens[2]).toEqual value: '**', scopes: ['source.php', 'keyword.operator.arithmetic.php']
      expect(tokens[3]).toEqual value: ' ', scopes: ['source.php']
      expect(tokens[4]).toEqual value: '2', scopes: ['source.php', 'constant.numeric.decimal.php']
      expect(tokens[5]).toEqual value: ';', scopes: ['source.php', 'punctuation.terminator.expression.php']

    it 'should tokenize instanceof correctly', ->
      {tokens} = grammar.tokenizeLine '$x instanceof Foo'

      expect(tokens[0]).toEqual value: '$', scopes: ['source.php', 'variable.other.php', 'punctuation.definition.variable.php']
      expect(tokens[1]).toEqual value: 'x', scopes: ['source.php', 'variable.other.php']
      expect(tokens[2]).toEqual value: ' ', scopes: ['source.php']
      expect(tokens[3]).toEqual value: 'instanceof', scopes: ['source.php', 'keyword.operator.type.php']
      expect(tokens[4]).toEqual value: ' ', scopes: ['source.php']
      expect(tokens[5]).toEqual value: 'Foo', scopes: ['source.php', 'support.class.php']

    describe 'combined operators', ->
      it 'should tokenize === correctly', ->
        {tokens} = grammar.tokenizeLine '$test === 2;'

        expect(tokens[0]).toEqual value: '$', scopes: ['source.php', 'variable.other.php', 'punctuation.definition.variable.php']
        expect(tokens[1]).toEqual value: 'test', scopes: ['source.php', 'variable.other.php']
        expect(tokens[2]).toEqual value: ' ', scopes: ['source.php']
        expect(tokens[3]).toEqual value: '===', scopes: ['source.php', 'keyword.operator.comparison.php']
        expect(tokens[4]).toEqual value: ' ', scopes: ['source.php']
        expect(tokens[5]).toEqual value: '2', scopes: ['source.php', 'constant.numeric.decimal.php']
        expect(tokens[6]).toEqual value: ';', scopes: ['source.php', 'punctuation.terminator.expression.php']

      it 'should tokenize += correctly', ->
        {tokens} = grammar.tokenizeLine '$test += 2;'

        expect(tokens[0]).toEqual value: '$', scopes: ['source.php', 'variable.other.php', 'punctuation.definition.variable.php']
        expect(tokens[1]).toEqual value: 'test', scopes: ['source.php', 'variable.other.php']
        expect(tokens[2]).toEqual value: ' ', scopes: ['source.php']
        expect(tokens[3]).toEqual value: '+=', scopes: ['source.php', 'keyword.operator.assignment.php']
        expect(tokens[4]).toEqual value: ' ', scopes: ['source.php']
        expect(tokens[5]).toEqual value: '2', scopes: ['source.php', 'constant.numeric.decimal.php']
        expect(tokens[6]).toEqual value: ';', scopes: ['source.php', 'punctuation.terminator.expression.php']

      it 'should tokenize -= correctly', ->
        {tokens} = grammar.tokenizeLine '$test -= 2;'

        expect(tokens[0]).toEqual value: '$', scopes: ['source.php', 'variable.other.php', 'punctuation.definition.variable.php']
        expect(tokens[1]).toEqual value: 'test', scopes: ['source.php', 'variable.other.php']
        expect(tokens[2]).toEqual value: ' ', scopes: ['source.php']
        expect(tokens[3]).toEqual value: '-=', scopes: ['source.php', 'keyword.operator.assignment.php']
        expect(tokens[4]).toEqual value: ' ', scopes: ['source.php']
        expect(tokens[5]).toEqual value: '2', scopes: ['source.php', 'constant.numeric.decimal.php']
        expect(tokens[6]).toEqual value: ';', scopes: ['source.php', 'punctuation.terminator.expression.php']

      it 'should tokenize *= correctly', ->
        {tokens} = grammar.tokenizeLine '$test *= 2;'

        expect(tokens[0]).toEqual value: '$', scopes: ['source.php', 'variable.other.php', 'punctuation.definition.variable.php']
        expect(tokens[1]).toEqual value: 'test', scopes: ['source.php', 'variable.other.php']
        expect(tokens[2]).toEqual value: ' ', scopes: ['source.php']
        expect(tokens[3]).toEqual value: '*=', scopes: ['source.php', 'keyword.operator.assignment.php']
        expect(tokens[4]).toEqual value: ' ', scopes: ['source.php']
        expect(tokens[5]).toEqual value: '2', scopes: ['source.php', 'constant.numeric.decimal.php']
        expect(tokens[6]).toEqual value: ';', scopes: ['source.php', 'punctuation.terminator.expression.php']

      it 'should tokenize /= correctly', ->
        {tokens} = grammar.tokenizeLine '$test /= 2;'

        expect(tokens[0]).toEqual value: '$', scopes: ['source.php', 'variable.other.php', 'punctuation.definition.variable.php']
        expect(tokens[1]).toEqual value: 'test', scopes: ['source.php', 'variable.other.php']
        expect(tokens[2]).toEqual value: ' ', scopes: ['source.php']
        expect(tokens[3]).toEqual value: '/=', scopes: ['source.php', 'keyword.operator.assignment.php']
        expect(tokens[4]).toEqual value: ' ', scopes: ['source.php']
        expect(tokens[5]).toEqual value: '2', scopes: ['source.php', 'constant.numeric.decimal.php']
        expect(tokens[6]).toEqual value: ';', scopes: ['source.php', 'punctuation.terminator.expression.php']

      it 'should tokenize %= correctly', ->
        {tokens} = grammar.tokenizeLine '$test %= 2;'

        expect(tokens[0]).toEqual value: '$', scopes: ['source.php', 'variable.other.php', 'punctuation.definition.variable.php']
        expect(tokens[1]).toEqual value: 'test', scopes: ['source.php', 'variable.other.php']
        expect(tokens[2]).toEqual value: ' ', scopes: ['source.php']
        expect(tokens[3]).toEqual value: '%=', scopes: ['source.php', 'keyword.operator.assignment.php']
        expect(tokens[4]).toEqual value: ' ', scopes: ['source.php']
        expect(tokens[5]).toEqual value: '2', scopes: ['source.php', 'constant.numeric.decimal.php']
        expect(tokens[6]).toEqual value: ';', scopes: ['source.php', 'punctuation.terminator.expression.php']

      it 'should tokenize .= correctly', ->
        {tokens} = grammar.tokenizeLine '$test .= 2;'

        expect(tokens[0]).toEqual value: '$', scopes: ['source.php', 'variable.other.php', 'punctuation.definition.variable.php']
        expect(tokens[1]).toEqual value: 'test', scopes: ['source.php', 'variable.other.php']
        expect(tokens[2]).toEqual value: ' ', scopes: ['source.php']
        expect(tokens[3]).toEqual value: '.=', scopes: ['source.php', 'keyword.operator.string.php']
        expect(tokens[4]).toEqual value: ' ', scopes: ['source.php']
        expect(tokens[5]).toEqual value: '2', scopes: ['source.php', 'constant.numeric.decimal.php']
        expect(tokens[6]).toEqual value: ';', scopes: ['source.php', 'punctuation.terminator.expression.php']

      it 'should tokenize &= correctly', ->
        {tokens} = grammar.tokenizeLine '$test &= 2;'

        expect(tokens[0]).toEqual value: '$', scopes: ['source.php', 'variable.other.php', 'punctuation.definition.variable.php']
        expect(tokens[1]).toEqual value: 'test', scopes: ['source.php', 'variable.other.php']
        expect(tokens[2]).toEqual value: ' ', scopes: ['source.php']
        expect(tokens[3]).toEqual value: '&=', scopes: ['source.php', 'keyword.operator.assignment.php']
        expect(tokens[4]).toEqual value: ' ', scopes: ['source.php']
        expect(tokens[5]).toEqual value: '2', scopes: ['source.php', 'constant.numeric.decimal.php']
        expect(tokens[6]).toEqual value: ';', scopes: ['source.php', 'punctuation.terminator.expression.php']

      it 'should tokenize |= correctly', ->
        {tokens} = grammar.tokenizeLine '$test |= 2;'

        expect(tokens[0]).toEqual value: '$', scopes: ['source.php', 'variable.other.php', 'punctuation.definition.variable.php']
        expect(tokens[1]).toEqual value: 'test', scopes: ['source.php', 'variable.other.php']
        expect(tokens[2]).toEqual value: ' ', scopes: ['source.php']
        expect(tokens[3]).toEqual value: '|=', scopes: ['source.php', 'keyword.operator.assignment.php']
        expect(tokens[4]).toEqual value: ' ', scopes: ['source.php']
        expect(tokens[5]).toEqual value: '2', scopes: ['source.php', 'constant.numeric.decimal.php']
        expect(tokens[6]).toEqual value: ';', scopes: ['source.php', 'punctuation.terminator.expression.php']

      it 'should tokenize ^= correctly', ->
        {tokens} = grammar.tokenizeLine '$test ^= 2;'

        expect(tokens[0]).toEqual value: '$', scopes: ['source.php', 'variable.other.php', 'punctuation.definition.variable.php']
        expect(tokens[1]).toEqual value: 'test', scopes: ['source.php', 'variable.other.php']
        expect(tokens[2]).toEqual value: ' ', scopes: ['source.php']
        expect(tokens[3]).toEqual value: '^=', scopes: ['source.php', 'keyword.operator.assignment.php']
        expect(tokens[4]).toEqual value: ' ', scopes: ['source.php']
        expect(tokens[5]).toEqual value: '2', scopes: ['source.php', 'constant.numeric.decimal.php']
        expect(tokens[6]).toEqual value: ';', scopes: ['source.php', 'punctuation.terminator.expression.php']

      it 'should tokenize <<= correctly', ->
        {tokens} = grammar.tokenizeLine '$test <<= 2;'

        expect(tokens[0]).toEqual value: '$', scopes: ['source.php', 'variable.other.php', 'punctuation.definition.variable.php']
        expect(tokens[1]).toEqual value: 'test', scopes: ['source.php', 'variable.other.php']
        expect(tokens[2]).toEqual value: ' ', scopes: ['source.php']
        expect(tokens[3]).toEqual value: '<<=', scopes: ['source.php', 'keyword.operator.assignment.php']
        expect(tokens[4]).toEqual value: ' ', scopes: ['source.php']
        expect(tokens[5]).toEqual value: '2', scopes: ['source.php', 'constant.numeric.decimal.php']
        expect(tokens[6]).toEqual value: ';', scopes: ['source.php', 'punctuation.terminator.expression.php']

      it 'should tokenize >>= correctly', ->
        {tokens} = grammar.tokenizeLine '$test >>= 2;'

        expect(tokens[0]).toEqual value: '$', scopes: ['source.php', 'variable.other.php', 'punctuation.definition.variable.php']
        expect(tokens[1]).toEqual value: 'test', scopes: ['source.php', 'variable.other.php']
        expect(tokens[2]).toEqual value: ' ', scopes: ['source.php']
        expect(tokens[3]).toEqual value: '>>=', scopes: ['source.php', 'keyword.operator.assignment.php']
        expect(tokens[4]).toEqual value: ' ', scopes: ['source.php']
        expect(tokens[5]).toEqual value: '2', scopes: ['source.php', 'constant.numeric.decimal.php']
        expect(tokens[6]).toEqual value: ';', scopes: ['source.php', 'punctuation.terminator.expression.php']

      it 'should tokenize **= correctly', ->
        {tokens} = grammar.tokenizeLine '$test **= 2;'

        expect(tokens[0]).toEqual value: '$', scopes: ['source.php', 'variable.other.php', 'punctuation.definition.variable.php']
        expect(tokens[1]).toEqual value: 'test', scopes: ['source.php', 'variable.other.php']
        expect(tokens[2]).toEqual value: ' ', scopes: ['source.php']
        expect(tokens[3]).toEqual value: '**=', scopes: ['source.php', 'keyword.operator.assignment.php']
        expect(tokens[4]).toEqual value: ' ', scopes: ['source.php']
        expect(tokens[5]).toEqual value: '2', scopes: ['source.php', 'constant.numeric.decimal.php']
        expect(tokens[6]).toEqual value: ';', scopes: ['source.php', 'punctuation.terminator.expression.php']

      it 'should tokenize ?? correctly', ->
        {tokens} = grammar.tokenizeLine "$foo = $bar ?? 'bar';"
        expect(tokens[8]).toEqual value: '??', scopes: ['source.php', 'keyword.operator.null-coalescing.php']

      it 'should tokenize ??= correctly', ->
        {tokens} = grammar.tokenizeLine '$test ??= 2;'

        expect(tokens[0]).toEqual value: '$', scopes: ['source.php', 'variable.other.php', 'punctuation.definition.variable.php']
        expect(tokens[1]).toEqual value: 'test', scopes: ['source.php', 'variable.other.php']
        expect(tokens[2]).toEqual value: ' ', scopes: ['source.php']
        expect(tokens[3]).toEqual value: '??=', scopes: ['source.php', 'keyword.operator.assignment.php']
        expect(tokens[4]).toEqual value: ' ', scopes: ['source.php']
        expect(tokens[5]).toEqual value: '2', scopes: ['source.php', 'constant.numeric.decimal.php']
        expect(tokens[6]).toEqual value: ';', scopes: ['source.php', 'punctuation.terminator.expression.php']

      it 'should tokenize ... correctly', ->
        {tokens} = grammar.tokenizeLine '[0,...$b,2]'

        expect(tokens[0]).toEqual value: '[', scopes: ["source.php", "punctuation.section.array.begin.php"]
        expect(tokens[3]).toEqual value: '...', scopes: ["source.php", "keyword.operator.spread.php"]
        expect(tokens[4]).toEqual value: '$', scopes: ["source.php", "variable.other.php", "punctuation.definition.variable.php"]
        expect(tokens[5]).toEqual value: 'b', scopes: ["source.php", "variable.other.php"]
        expect(tokens[8]).toEqual value: ']', scopes: ["source.php", "punctuation.section.array.end.php"]

        {tokens} = grammar.tokenizeLine 'test($a, ...$b)'

        expect(tokens[0]).toEqual value: 'test', scopes: ["source.php", "meta.function-call.php", "entity.name.function.php"]
        expect(tokens[1]).toEqual value: '(', scopes: ["source.php", "meta.function-call.php", "punctuation.definition.arguments.begin.bracket.round.php"]
        expect(tokens[5]).toEqual value: ' ', scopes: ["source.php", "meta.function-call.php"]
        expect(tokens[6]).toEqual value: '...', scopes: ["source.php", "meta.function-call.php", "keyword.operator.spread.php"]
        expect(tokens[7]).toEqual value: '$', scopes: ["source.php", "meta.function-call.php", "variable.other.php", "punctuation.definition.variable.php"]
        expect(tokens[8]).toEqual value: 'b', scopes: ["source.php", "meta.function-call.php", "variable.other.php"]
        expect(tokens[9]).toEqual value: ')', scopes: ["source.php", "meta.function-call.php", "punctuation.definition.arguments.end.bracket.round.php"]

      describe 'ternaries', ->
        it 'should tokenize ternary expressions', ->
          {tokens} = grammar.tokenizeLine '$foo = 1 == 3 ? true : false;'
          expect(tokens[11]).toEqual value: '?', scopes: ['source.php', 'keyword.operator.ternary.php']
          expect(tokens[15]).toEqual value: ':', scopes: ['source.php', 'keyword.operator.ternary.php']

          lines = grammar.tokenizeLines '''
            $foo = 1 == 3
            ? true
            : false;
          '''
          expect(lines[1][0]).toEqual value: '?', scopes: ['source.php', 'keyword.operator.ternary.php']
          expect(lines[2][0]).toEqual value: ':', scopes: ['source.php', 'keyword.operator.ternary.php']

          {tokens} = grammar.tokenizeLine '$foo=1==3?true:false;'
          expect(tokens[6]).toEqual value: '?', scopes: ['source.php', 'keyword.operator.ternary.php']
          expect(tokens[8]).toEqual value: ':', scopes: ['source.php', 'keyword.operator.ternary.php']

        it 'should tokenize shorthand ternaries', ->
          {tokens} = grammar.tokenizeLine '$foo = false ?: false ?: true ?: false;'
          expect(tokens[7]).toEqual value: '?:', scopes: ['source.php', 'keyword.operator.ternary.php']
          expect(tokens[11]).toEqual tokens[7]
          expect(tokens[15]).toEqual tokens[7]

        it 'should tokenize a combination of ternaries', ->
          lines = grammar.tokenizeLines '''
            $foo = false ?: true == 1
            ? true : false ?: false;
          '''
          expect(lines[0][7]).toEqual value: '?:', scopes: ['source.php', 'keyword.operator.ternary.php']
          expect(lines[1][0]).toEqual value: '?', scopes: ['source.php', 'keyword.operator.ternary.php']
          expect(lines[1][4]).toEqual value: ':', scopes: ['source.php', 'keyword.operator.ternary.php']
          expect(lines[1][8]).toEqual value: '?:', scopes: ['source.php', 'keyword.operator.ternary.php']

        it 'should tokenize ternaries with double colons', ->
          {tokens} = grammar.tokenizeLine 'true ? A::$a : B::$b'

          expect(tokens[2]).toEqual value: '?', scopes: ["source.php", "keyword.operator.ternary.php"]
          expect(tokens[5]).toEqual value: '::', scopes: ["source.php", "keyword.operator.class.php"]
          expect(tokens[9]).toEqual value: ':', scopes: ["source.php", "keyword.operator.ternary.php"]
          expect(tokens[12]).toEqual value: '::', scopes: ["source.php", "keyword.operator.class.php"]

        it 'should NOT tokenize a ternary statement as a goto label', ->
          # See https://github.com/atom/language-php/issues/386
          lines = grammar.tokenizeLines '''
            $a ?
              null :
              $b
          '''

          expect(lines[0][0]).toEqual value: '$', scopes: ['source.php', 'variable.other.php', 'punctuation.definition.variable.php']
          expect(lines[0][1]).toEqual value: 'a', scopes: ['source.php', 'variable.other.php']
          expect(lines[0][3]).toEqual value: '?', scopes: ['source.php', 'keyword.operator.ternary.php']
          expect(lines[1][1]).toEqual value: 'null', scopes: ['source.php', 'constant.language.php']
          expect(lines[1][3]).toEqual value: ':', scopes: ['source.php', 'keyword.operator.ternary.php']
          expect(lines[2][1]).toEqual value: '$', scopes: ['source.php', 'variable.other.php', 'punctuation.definition.variable.php']
          expect(lines[2][2]).toEqual value: 'b', scopes: ['source.php', 'variable.other.php']

  describe 'identifiers', ->
    it 'tokenizes identifiers with only letters', ->
      {tokens} = grammar.tokenizeLine '$abc'

      expect(tokens[1]).toEqual value: 'abc', scopes: ['source.php', 'variable.other.php']

      {tokens} = grammar.tokenizeLine '$aBc'

      expect(tokens[1]).toEqual value: 'aBc', scopes: ['source.php', 'variable.other.php']

    it 'tokenizes identifiers with a combination of letters and numbers', ->
      {tokens} = grammar.tokenizeLine '$a1B99c4'

      expect(tokens[1]).toEqual value: 'a1B99c4', scopes: ['source.php', 'variable.other.php']

    it 'tokenizes identifiers that contain accents, umlauts, or similar', ->
      {tokens} = grammar.tokenizeLine '$ßÄÖÜäöüàésF4s3'

      expect(tokens[1]).toEqual value: 'ßÄÖÜäöüàésF4s3', scopes: ['source.php', 'variable.other.php']

    it 'tokenizes identifiers that contain Arabic', ->
      {tokens} = grammar.tokenizeLine '$سن'

      expect(tokens[1]).toEqual value: 'سن', scopes: ['source.php', 'variable.other.php']

    it 'tokenizes identifiers that contain emojis', ->
      {tokens} = grammar.tokenizeLine '$🐘'

      expect(tokens[1]).toEqual value: '🐘', scopes: ['source.php', 'variable.other.php']

  it 'should tokenize $this', ->
    {tokens} = grammar.tokenizeLine '$this'

    expect(tokens[0]).toEqual value: '$', scopes: ['source.php', 'variable.language.this.php', 'punctuation.definition.variable.php']
    expect(tokens[1]).toEqual value: 'this', scopes: ['source.php', 'variable.language.this.php']

    {tokens} = grammar.tokenizeLine '$thistles'

    expect(tokens[0]).toEqual value: '$', scopes: ['source.php', 'variable.other.php', 'punctuation.definition.variable.php']
    expect(tokens[1]).toEqual value: 'thistles', scopes: ['source.php', 'variable.other.php']

  describe 'declaring namespaces', ->
    it 'tokenizes namespaces', ->
      {tokens} = grammar.tokenizeLine 'namespace Test;'

      expect(tokens[0]).toEqual value: 'namespace', scopes: ['source.php', 'meta.namespace.php', 'keyword.other.namespace.php']
      expect(tokens[1]).toEqual value: ' ', scopes: ['source.php', 'meta.namespace.php']
      expect(tokens[2]).toEqual value: 'Test', scopes: ['source.php', 'meta.namespace.php', 'entity.name.type.namespace.php']
      expect(tokens[3]).toEqual value: ';', scopes: ['source.php', 'punctuation.terminator.expression.php']

    it 'tokenizes sub-namespaces', ->
      {tokens} = grammar.tokenizeLine 'namespace One\\Two\\Three;'

      expect(tokens[0]).toEqual value: 'namespace', scopes: ['source.php', 'meta.namespace.php', 'keyword.other.namespace.php']
      expect(tokens[1]).toEqual value: ' ', scopes: ['source.php', 'meta.namespace.php']
      expect(tokens[2]).toEqual value: 'One', scopes: ['source.php', 'meta.namespace.php', 'entity.name.type.namespace.php']
      expect(tokens[3]).toEqual value: '\\', scopes: ['source.php', 'meta.namespace.php', 'entity.name.type.namespace.php', 'punctuation.separator.inheritance.php']
      expect(tokens[4]).toEqual value: 'Two', scopes: ['source.php', 'meta.namespace.php', 'entity.name.type.namespace.php']
      expect(tokens[5]).toEqual value: '\\', scopes: ['source.php', 'meta.namespace.php', 'entity.name.type.namespace.php', 'punctuation.separator.inheritance.php']
      expect(tokens[6]).toEqual value: 'Three', scopes: ['source.php', 'meta.namespace.php', 'entity.name.type.namespace.php']
      expect(tokens[7]).toEqual value: ';', scopes: ['source.php', 'punctuation.terminator.expression.php']

    it 'tokenizes bracketed namespaces', ->
      lines = grammar.tokenizeLines '''
        namespace Test {
          // code
        }
      '''

      expect(lines[0][0]).toEqual value: 'namespace', scopes: ['source.php', 'meta.namespace.php', 'keyword.other.namespace.php']
      expect(lines[0][1]).toEqual value: ' ', scopes: ['source.php', 'meta.namespace.php']
      expect(lines[0][2]).toEqual value: 'Test', scopes: ['source.php', 'meta.namespace.php', 'entity.name.type.namespace.php']
      expect(lines[0][3]).toEqual value: ' ', scopes: ['source.php', 'meta.namespace.php']
      expect(lines[0][4]).toEqual value: '{', scopes: ['source.php', 'meta.namespace.php', 'punctuation.definition.namespace.begin.bracket.curly.php']
      expect(lines[1][1]).toEqual value: '//', scopes: ['source.php', 'meta.namespace.php', 'comment.line.double-slash.php', 'punctuation.definition.comment.php']
      expect(lines[2][0]).toEqual value: '}', scopes: ['source.php', 'meta.namespace.php', 'punctuation.definition.namespace.end.bracket.curly.php']

      lines = grammar.tokenizeLines '''
        namespace Test
        {
          // code
        }
      '''

      expect(lines[0][0]).toEqual value: 'namespace', scopes: ['source.php', 'meta.namespace.php', 'keyword.other.namespace.php']
      expect(lines[0][1]).toEqual value: ' ', scopes: ['source.php', 'meta.namespace.php']
      expect(lines[0][2]).toEqual value: 'Test', scopes: ['source.php', 'meta.namespace.php', 'entity.name.type.namespace.php']
      expect(lines[1][0]).toEqual value: '{', scopes: ['source.php', 'meta.namespace.php', 'punctuation.definition.namespace.begin.bracket.curly.php']
      expect(lines[2][1]).toEqual value: '//', scopes: ['source.php', 'meta.namespace.php', 'comment.line.double-slash.php', 'punctuation.definition.comment.php']
      expect(lines[3][0]).toEqual value: '}', scopes: ['source.php', 'meta.namespace.php', 'punctuation.definition.namespace.end.bracket.curly.php']

      lines = grammar.tokenizeLines '''
        namespace One\\Two\\Three {
          // code
        }
      '''

      expect(lines[0][0]).toEqual value: 'namespace', scopes: ['source.php', 'meta.namespace.php', 'keyword.other.namespace.php']
      expect(lines[0][1]).toEqual value: ' ', scopes: ['source.php', 'meta.namespace.php']
      expect(lines[0][2]).toEqual value: 'One', scopes: ['source.php', 'meta.namespace.php', 'entity.name.type.namespace.php']
      expect(lines[0][3]).toEqual value: '\\', scopes: ['source.php', 'meta.namespace.php', 'entity.name.type.namespace.php', 'punctuation.separator.inheritance.php']
      expect(lines[0][4]).toEqual value: 'Two', scopes: ['source.php', 'meta.namespace.php', 'entity.name.type.namespace.php']
      expect(lines[0][5]).toEqual value: '\\', scopes: ['source.php', 'meta.namespace.php', 'entity.name.type.namespace.php', 'punctuation.separator.inheritance.php']
      expect(lines[0][6]).toEqual value: 'Three', scopes: ['source.php', 'meta.namespace.php', 'entity.name.type.namespace.php']
      expect(lines[0][7]).toEqual value: ' ', scopes: ['source.php', 'meta.namespace.php']
      expect(lines[0][8]).toEqual value: '{', scopes: ['source.php', 'meta.namespace.php', 'punctuation.definition.namespace.begin.bracket.curly.php']
      expect(lines[1][1]).toEqual value: '//', scopes: ['source.php', 'meta.namespace.php', 'comment.line.double-slash.php', 'punctuation.definition.comment.php']
      expect(lines[2][0]).toEqual value: '}', scopes: ['source.php', 'meta.namespace.php', 'punctuation.definition.namespace.end.bracket.curly.php']

      lines = grammar.tokenizeLines '''
        namespace One\\Two\\Three
        {
          // code
        }
      '''

      expect(lines[0][0]).toEqual value: 'namespace', scopes: ['source.php', 'meta.namespace.php', 'keyword.other.namespace.php']
      expect(lines[0][1]).toEqual value: ' ', scopes: ['source.php', 'meta.namespace.php']
      expect(lines[0][2]).toEqual value: 'One', scopes: ['source.php', 'meta.namespace.php', 'entity.name.type.namespace.php']
      expect(lines[0][3]).toEqual value: '\\', scopes: ['source.php', 'meta.namespace.php', 'entity.name.type.namespace.php', 'punctuation.separator.inheritance.php']
      expect(lines[0][4]).toEqual value: 'Two', scopes: ['source.php', 'meta.namespace.php', 'entity.name.type.namespace.php']
      expect(lines[0][5]).toEqual value: '\\', scopes: ['source.php', 'meta.namespace.php', 'entity.name.type.namespace.php', 'punctuation.separator.inheritance.php']
      expect(lines[0][6]).toEqual value: 'Three', scopes: ['source.php', 'meta.namespace.php', 'entity.name.type.namespace.php']
      expect(lines[1][0]).toEqual value: '{', scopes: ['source.php', 'meta.namespace.php', 'punctuation.definition.namespace.begin.bracket.curly.php']
      expect(lines[2][1]).toEqual value: '//', scopes: ['source.php', 'meta.namespace.php', 'comment.line.double-slash.php', 'punctuation.definition.comment.php']
      expect(lines[3][0]).toEqual value: '}', scopes: ['source.php', 'meta.namespace.php', 'punctuation.definition.namespace.end.bracket.curly.php']

    it 'tokenizes global namespaces', ->
      lines = grammar.tokenizeLines '''
        namespace {
          // code
        }
      '''

      expect(lines[0][0]).toEqual value: 'namespace', scopes: ['source.php', 'meta.namespace.php', 'keyword.other.namespace.php']
      expect(lines[0][1]).toEqual value: ' ', scopes: ['source.php', 'meta.namespace.php']
      expect(lines[0][2]).toEqual value: '{', scopes: ['source.php', 'meta.namespace.php', 'punctuation.definition.namespace.begin.bracket.curly.php']
      expect(lines[1][1]).toEqual value: '//', scopes: ['source.php', 'meta.namespace.php', 'comment.line.double-slash.php', 'punctuation.definition.comment.php']
      expect(lines[2][0]).toEqual value: '}', scopes: ['source.php', 'meta.namespace.php', 'punctuation.definition.namespace.end.bracket.curly.php']

      lines = grammar.tokenizeLines '''
        namespace
        {
          // code
        }
      '''

      expect(lines[0][0]).toEqual value: 'namespace', scopes: ['source.php', 'meta.namespace.php', 'keyword.other.namespace.php']
      expect(lines[1][0]).toEqual value: '{', scopes: ['source.php', 'meta.namespace.php', 'punctuation.definition.namespace.begin.bracket.curly.php']
      expect(lines[2][1]).toEqual value: '//', scopes: ['source.php', 'meta.namespace.php', 'comment.line.double-slash.php', 'punctuation.definition.comment.php']
      expect(lines[3][0]).toEqual value: '}', scopes: ['source.php', 'meta.namespace.php', 'punctuation.definition.namespace.end.bracket.curly.php']

  describe 'using namespaces', ->
    it 'tokenizes basic use statements', ->
      {tokens} = grammar.tokenizeLine 'use ArrayObject;'

      expect(tokens[0]).toEqual value: 'use', scopes: ['source.php', 'meta.use.php', 'keyword.other.use.php']
      expect(tokens[1]).toEqual value: ' ', scopes: ['source.php', 'meta.use.php']
      expect(tokens[2]).toEqual value: 'ArrayObject', scopes: ['source.php', 'meta.use.php', 'support.class.builtin.php']
      expect(tokens[3]).toEqual value: ';', scopes: ['source.php', 'punctuation.terminator.expression.php']

      {tokens} = grammar.tokenizeLine 'use My\\Full\\NSname;'

      expect(tokens[0]).toEqual value: 'use', scopes: ['source.php', 'meta.use.php', 'keyword.other.use.php']
      expect(tokens[2]).toEqual value: 'My', scopes: ['source.php', 'meta.use.php', 'support.other.namespace.php']
      expect(tokens[3]).toEqual value: '\\', scopes: ['source.php', 'meta.use.php', 'support.other.namespace.php', 'punctuation.separator.inheritance.php']
      expect(tokens[4]).toEqual value: 'Full', scopes: ['source.php', 'meta.use.php', 'support.other.namespace.php']
      expect(tokens[5]).toEqual value: '\\', scopes: ['source.php', 'meta.use.php', 'support.other.namespace.php', 'punctuation.separator.inheritance.php']
      expect(tokens[6]).toEqual value: 'NSname', scopes: ['source.php', 'meta.use.php', 'support.class.php']
      expect(tokens[7]).toEqual value: ';', scopes: ['source.php', 'punctuation.terminator.expression.php']

    it 'tokenizes multiline use statements', ->
      lines = grammar.tokenizeLines '''
        use One\\Two,
            Three\\Four;
      '''

      expect(lines[0][0]).toEqual value: 'use', scopes: ['source.php', 'meta.use.php', 'keyword.other.use.php']
      expect(lines[0][2]).toEqual value: 'One', scopes: ['source.php', 'meta.use.php', 'support.other.namespace.php']
      expect(lines[0][3]).toEqual value: '\\', scopes: ['source.php', 'meta.use.php', 'support.other.namespace.php', 'punctuation.separator.inheritance.php']
      expect(lines[0][4]).toEqual value: 'Two', scopes: ['source.php', 'meta.use.php', 'support.class.php']
      expect(lines[0][5]).toEqual value: ',', scopes: ['source.php', 'meta.use.php', 'punctuation.separator.delimiter.php']
      expect(lines[1][1]).toEqual value: 'Three', scopes: ['source.php', 'meta.use.php', 'support.other.namespace.php']
      expect(lines[1][2]).toEqual value: '\\', scopes: ['source.php', 'meta.use.php', 'support.other.namespace.php', 'punctuation.separator.inheritance.php']
      expect(lines[1][3]).toEqual value: 'Four', scopes: ['source.php', 'meta.use.php', 'support.class.php']
      expect(lines[1][4]).toEqual value: ';', scopes: ['source.php', 'punctuation.terminator.expression.php']

    it 'tokenizes use function statements', ->
      {tokens} = grammar.tokenizeLine 'use function My\\Full\\functionName;'

      expect(tokens[0]).toEqual value: 'use', scopes: ['source.php', 'meta.use.php', 'keyword.other.use.php']
      expect(tokens[2]).toEqual value: 'function', scopes: ['source.php', 'meta.use.php', 'storage.type.function.php']
      expect(tokens[3]).toEqual value: ' ', scopes: ['source.php', 'meta.use.php']
      expect(tokens[4]).toEqual value: 'My', scopes: ['source.php', 'meta.use.php', 'support.other.namespace.php']
      expect(tokens[5]).toEqual value: '\\', scopes: ['source.php', 'meta.use.php', 'support.other.namespace.php', 'punctuation.separator.inheritance.php']
      expect(tokens[6]).toEqual value: 'Full', scopes: ['source.php', 'meta.use.php', 'support.other.namespace.php']
      expect(tokens[7]).toEqual value: '\\', scopes: ['source.php', 'meta.use.php', 'support.other.namespace.php', 'punctuation.separator.inheritance.php']
      expect(tokens[8]).toEqual value: 'functionName', scopes: ['source.php', 'meta.use.php', 'support.class.php']
      expect(tokens[9]).toEqual value: ';', scopes: ['source.php', 'punctuation.terminator.expression.php']

    it 'tokenizes use const statements', ->
      {tokens} = grammar.tokenizeLine 'use const My\\Full\\CONSTANT;'

      expect(tokens[0]).toEqual value: 'use', scopes: ['source.php', 'meta.use.php', 'keyword.other.use.php']
      expect(tokens[2]).toEqual value: 'const', scopes: ['source.php', 'meta.use.php', 'storage.type.const.php']
      expect(tokens[3]).toEqual value: ' ', scopes: ['source.php', 'meta.use.php']
      expect(tokens[4]).toEqual value: 'My', scopes: ['source.php', 'meta.use.php', 'support.other.namespace.php']
      expect(tokens[5]).toEqual value: '\\', scopes: ['source.php', 'meta.use.php', 'support.other.namespace.php', 'punctuation.separator.inheritance.php']
      expect(tokens[6]).toEqual value: 'Full', scopes: ['source.php', 'meta.use.php', 'support.other.namespace.php']
      expect(tokens[7]).toEqual value: '\\', scopes: ['source.php', 'meta.use.php', 'support.other.namespace.php', 'punctuation.separator.inheritance.php']
      expect(tokens[8]).toEqual value: 'CONSTANT', scopes: ['source.php', 'meta.use.php', 'support.class.php']
      expect(tokens[9]).toEqual value: ';', scopes: ['source.php', 'punctuation.terminator.expression.php']

    it 'tokenizes use-as statements', ->
      {tokens} = grammar.tokenizeLine 'use My\\Full\\Classname as Another;'

      expect(tokens[0]).toEqual value: 'use', scopes: ['source.php', 'meta.use.php', 'keyword.other.use.php']
      expect(tokens[2]).toEqual value: 'My', scopes: ['source.php', 'meta.use.php', 'support.other.namespace.php']
      expect(tokens[3]).toEqual value: '\\', scopes: ['source.php', 'meta.use.php', 'support.other.namespace.php', 'punctuation.separator.inheritance.php']
      expect(tokens[4]).toEqual value: 'Full', scopes: ['source.php', 'meta.use.php', 'support.other.namespace.php']
      expect(tokens[5]).toEqual value: '\\', scopes: ['source.php', 'meta.use.php', 'support.other.namespace.php', 'punctuation.separator.inheritance.php']
      expect(tokens[6]).toEqual value: 'Classname', scopes: ['source.php', 'meta.use.php', 'support.class.php']
      expect(tokens[7]).toEqual value: ' ', scopes: ['source.php', 'meta.use.php']
      expect(tokens[8]).toEqual value: 'as', scopes: ['source.php', 'meta.use.php', 'keyword.other.use-as.php']
      expect(tokens[9]).toEqual value: ' ', scopes: ['source.php', 'meta.use.php']
      expect(tokens[10]).toEqual value: 'Another', scopes: ['source.php', 'meta.use.php', 'entity.other.alias.php']
      expect(tokens[11]).toEqual value: ';', scopes: ['source.php', 'punctuation.terminator.expression.php']

    it 'tokenizes multiple combined use statements', ->
      {tokens} = grammar.tokenizeLine 'use My\\Full\\Classname as Another, My\\Full\\NSname;'

      expect(tokens[0]).toEqual value: 'use', scopes: ['source.php', 'meta.use.php', 'keyword.other.use.php']
      expect(tokens[2]).toEqual value: 'My', scopes: ['source.php', 'meta.use.php', 'support.other.namespace.php']
      expect(tokens[3]).toEqual value: '\\', scopes: ['source.php', 'meta.use.php', 'support.other.namespace.php', 'punctuation.separator.inheritance.php']
      expect(tokens[4]).toEqual value: 'Full', scopes: ['source.php', 'meta.use.php', 'support.other.namespace.php']
      expect(tokens[5]).toEqual value: '\\', scopes: ['source.php', 'meta.use.php', 'support.other.namespace.php', 'punctuation.separator.inheritance.php']
      expect(tokens[6]).toEqual value: 'Classname', scopes: ['source.php', 'meta.use.php', 'support.class.php']
      expect(tokens[8]).toEqual value: 'as', scopes: ['source.php', 'meta.use.php', 'keyword.other.use-as.php']
      expect(tokens[10]).toEqual value: 'Another', scopes: ['source.php', 'meta.use.php', 'entity.other.alias.php']
      expect(tokens[11]).toEqual value: ',', scopes: ['source.php', 'meta.use.php', 'punctuation.separator.delimiter.php']
      expect(tokens[12]).toEqual value: ' ', scopes: ['source.php', 'meta.use.php']
      expect(tokens[13]).toEqual value: 'My', scopes: ['source.php', 'meta.use.php', 'support.other.namespace.php']
      expect(tokens[14]).toEqual value: '\\', scopes: ['source.php', 'meta.use.php', 'support.other.namespace.php', 'punctuation.separator.inheritance.php']
      expect(tokens[15]).toEqual value: 'Full', scopes: ['source.php', 'meta.use.php', 'support.other.namespace.php']
      expect(tokens[16]).toEqual value: '\\', scopes: ['source.php', 'meta.use.php', 'support.other.namespace.php', 'punctuation.separator.inheritance.php']
      expect(tokens[17]).toEqual value: 'NSname', scopes: ['source.php', 'meta.use.php', 'support.class.php']
      expect(tokens[18]).toEqual value: ';', scopes: ['source.php', 'punctuation.terminator.expression.php']

    it 'tokenizes grouped use statements', ->
      tokens = grammar.tokenizeLines '''
        use some\\namespace\\{
          ClassA,
          ClassB,
          ClassC as C
        };
      '''

      expect(tokens[0][0]).toEqual value: 'use', scopes: ['source.php', 'meta.use.php', 'keyword.other.use.php']
      expect(tokens[0][2]).toEqual value: 'some', scopes: ['source.php', 'meta.use.php', 'support.other.namespace.php']
      expect(tokens[0][3]).toEqual value: '\\', scopes: ['source.php', 'meta.use.php', 'support.other.namespace.php', 'punctuation.separator.inheritance.php']
      expect(tokens[0][4]).toEqual value: 'namespace', scopes: ['source.php', 'meta.use.php', 'support.other.namespace.php']
      expect(tokens[0][5]).toEqual value: '\\', scopes: ['source.php', 'meta.use.php', 'support.other.namespace.php', 'punctuation.separator.inheritance.php']
      expect(tokens[0][6]).toEqual value: '{', scopes: ['source.php', 'meta.use.php', 'punctuation.definition.use.begin.bracket.curly.php']
      expect(tokens[1][1]).toEqual value: 'ClassA', scopes: ['source.php', 'meta.use.php', 'support.class.php']
      expect(tokens[1][2]).toEqual value: ',', scopes: ['source.php', 'meta.use.php', 'punctuation.separator.delimiter.php']
      expect(tokens[2][1]).toEqual value: 'ClassB', scopes: ['source.php', 'meta.use.php', 'support.class.php']
      expect(tokens[2][2]).toEqual value: ',', scopes: ['source.php', 'meta.use.php', 'punctuation.separator.delimiter.php']
      expect(tokens[3][1]).toEqual value: 'ClassC', scopes: ['source.php', 'meta.use.php', 'support.class.php']
      expect(tokens[3][2]).toEqual value: ' ', scopes: ['source.php', 'meta.use.php']
      expect(tokens[3][3]).toEqual value: 'as', scopes: ['source.php', 'meta.use.php', 'keyword.other.use-as.php']
      expect(tokens[3][4]).toEqual value: ' ', scopes: ['source.php', 'meta.use.php']
      expect(tokens[3][5]).toEqual value: 'C', scopes: ['source.php', 'meta.use.php', 'entity.other.alias.php']
      expect(tokens[4][0]).toEqual value: '}', scopes: ['source.php', 'meta.use.php', 'punctuation.definition.use.end.bracket.curly.php']
      expect(tokens[4][1]).toEqual value: ';', scopes: ['source.php', 'punctuation.terminator.expression.php']

    it 'tokenizes trailing comma in use statements', ->
      lines = grammar.tokenizeLines '''
        use some\\namespace\\{
          ClassA,
          ClassB,
        };
      '''

      expect(lines[0][0]).toEqual value: 'use', scopes: ['source.php', 'meta.use.php', 'keyword.other.use.php']
      expect(lines[0][6]).toEqual value: '{', scopes: ['source.php', 'meta.use.php', 'punctuation.definition.use.begin.bracket.curly.php']
      expect(lines[1][1]).toEqual value: 'ClassA', scopes: ['source.php', 'meta.use.php', 'support.class.php']
      expect(lines[1][2]).toEqual value: ',', scopes: ['source.php', 'meta.use.php', 'punctuation.separator.delimiter.php']
      expect(lines[2][1]).toEqual value: 'ClassB', scopes: ['source.php', 'meta.use.php', 'support.class.php']
      expect(lines[2][2]).toEqual value: ',', scopes: ['source.php', 'meta.use.php', 'punctuation.separator.delimiter.php']
      expect(lines[3][0]).toEqual value: '}', scopes: ['source.php', 'meta.use.php', 'punctuation.definition.use.end.bracket.curly.php']

  describe 'classes', ->
    it 'tokenizes class declarations', ->
      {tokens} = grammar.tokenizeLine 'class Test { /* stuff */ }'

      expect(tokens[0]).toEqual value: 'class', scopes: ['source.php', 'meta.class.php', 'storage.type.class.php']
      expect(tokens[1]).toEqual value: ' ', scopes: ['source.php', 'meta.class.php']
      expect(tokens[2]).toEqual value: 'Test', scopes: ['source.php', 'meta.class.php', 'entity.name.type.class.php']
      expect(tokens[3]).toEqual value: ' ', scopes: ['source.php', 'meta.class.php']
      expect(tokens[4]).toEqual value: '{', scopes: ['source.php', 'meta.class.php', 'punctuation.definition.class.begin.bracket.curly.php']
      expect(tokens[5]).toEqual value: ' ', scopes: ['source.php', 'meta.class.php', 'meta.class.body.php']
      expect(tokens[6]).toEqual value: '/*', scopes: ['source.php', 'meta.class.php', 'meta.class.body.php', 'comment.block.php', 'punctuation.definition.comment.php']
      expect(tokens[10]).toEqual value: '}', scopes: ['source.php', 'meta.class.php', 'punctuation.definition.class.end.bracket.curly.php']

    it 'tokenizes class instantiation', ->
      {tokens} = grammar.tokenizeLine '$a = new ClassName();'

      expect(tokens[5]).toEqual value: 'new', scopes: ["source.php", "keyword.other.new.php"]
      expect(tokens[6]).toEqual value: ' ', scopes: ["source.php"]
      expect(tokens[7]).toEqual value: 'ClassName', scopes: ["source.php", "support.class.php"]
      expect(tokens[8]).toEqual value: '(', scopes: ["source.php", "punctuation.definition.begin.bracket.round.php"]
      expect(tokens[9]).toEqual value: ')', scopes: ["source.php", "punctuation.definition.end.bracket.round.php"]
      expect(tokens[10]).toEqual value: ';', scopes: ["source.php", "punctuation.terminator.expression.php"]

    it 'tokenizes class modifiers', ->
      {tokens} = grammar.tokenizeLine 'abstract class Test {}'

      expect(tokens[0]).toEqual value: 'abstract', scopes: ['source.php', 'meta.class.php', 'storage.modifier.abstract.php']
      expect(tokens[1]).toEqual value: ' ', scopes: ['source.php', 'meta.class.php']
      expect(tokens[2]).toEqual value: 'class', scopes: ['source.php', 'meta.class.php', 'storage.type.class.php']
      expect(tokens[3]).toEqual value: ' ', scopes: ['source.php', 'meta.class.php']
      expect(tokens[4]).toEqual value: 'Test', scopes: ['source.php', 'meta.class.php', 'entity.name.type.class.php']

      {tokens} = grammar.tokenizeLine 'final class Test {}'

      expect(tokens[0]).toEqual value: 'final', scopes: ['source.php', 'meta.class.php', 'storage.modifier.final.php']
      expect(tokens[1]).toEqual value: ' ', scopes: ['source.php', 'meta.class.php']
      expect(tokens[2]).toEqual value: 'class', scopes: ['source.php', 'meta.class.php', 'storage.type.class.php']
      expect(tokens[3]).toEqual value: ' ', scopes: ['source.php', 'meta.class.php']
      expect(tokens[4]).toEqual value: 'Test', scopes: ['source.php', 'meta.class.php', 'entity.name.type.class.php']

    it 'tokenizes classes declared immediately after another class ends', ->
      {tokens} = grammar.tokenizeLine 'class Test {}final class Test2 {}'

      expect(tokens[6]).toEqual value: 'final', scopes: ['source.php', 'meta.class.php', 'storage.modifier.final.php']
      expect(tokens[8]).toEqual value: 'class', scopes: ['source.php', 'meta.class.php', 'storage.type.class.php']
      expect(tokens[10]).toEqual value: 'Test2', scopes: ['source.php', 'meta.class.php', 'entity.name.type.class.php']

    describe 'properties', ->
      it 'tokenizes types', ->
        lines = grammar.tokenizeLines '''
          class A {
            public int $a = 1;
          }
        '''

        expect(lines[1][1]).toEqual value: 'public', scopes: ["source.php", "meta.class.php", "meta.class.body.php", "storage.modifier.php"]
        expect(lines[1][3]).toEqual value: 'int', scopes: ["source.php", "meta.class.php", "meta.class.body.php", "storage.type.php"]
        expect(lines[1][5]).toEqual value: '$', scopes: ["source.php", "meta.class.php", "meta.class.body.php", "variable.other.php", "punctuation.definition.variable.php"]
        expect(lines[1][6]).toEqual value: 'a', scopes: ["source.php", "meta.class.php", "meta.class.body.php", "variable.other.php"]

      it 'tokenizes nullable types', ->
        lines = grammar.tokenizeLines '''
          class A {
            static ?string $b = 'Bee';
          }
        '''

        expect(lines[1][1]).toEqual value: 'static', scopes: ["source.php", "meta.class.php", "meta.class.body.php", "storage.modifier.php"]
        expect(lines[1][3]).toEqual value: '?', scopes: ["source.php", "meta.class.php", "meta.class.body.php", "keyword.operator.nullable-type.php"]
        expect(lines[1][4]).toEqual value: 'string', scopes: ["source.php", "meta.class.php", "meta.class.body.php", "storage.type.php"]
        expect(lines[1][6]).toEqual value: '$', scopes: ["source.php", "meta.class.php", "meta.class.body.php", "variable.other.php", "punctuation.definition.variable.php"]
        expect(lines[1][7]).toEqual value: 'b', scopes: ["source.php", "meta.class.php", "meta.class.body.php", "variable.other.php"]

        lines = grammar.tokenizeLines '''
          class A {
            static? string $b;
          }
        '''

        expect(lines[1][1]).toEqual value: 'static', scopes: ["source.php", "meta.class.php", "meta.class.body.php", "storage.modifier.php"]
        expect(lines[1][2]).toEqual value: '?', scopes: ["source.php", "meta.class.php", "meta.class.body.php", "keyword.operator.nullable-type.php"]
        expect(lines[1][4]).toEqual value: 'string', scopes: ["source.php", "meta.class.php", "meta.class.body.php", "storage.type.php"]

      it 'tokenizes namespaces', ->
        lines = grammar.tokenizeLines '''
          class A {
            public ?\\Space\\Test $c;
          }
        '''

        expect(lines[1][1]).toEqual value: 'public', scopes: ["source.php", "meta.class.php", "meta.class.body.php", "storage.modifier.php"]
        expect(lines[1][3]).toEqual value: '?', scopes: ["source.php", "meta.class.php", "meta.class.body.php", "keyword.operator.nullable-type.php"]
        expect(lines[1][4]).toEqual value: '\\', scopes: ["source.php", "meta.class.php", "meta.class.body.php", "support.other.namespace.php", "punctuation.separator.inheritance.php"]
        expect(lines[1][5]).toEqual value: 'Space', scopes: ["source.php", "meta.class.php", "meta.class.body.php", "support.other.namespace.php"]
        expect(lines[1][6]).toEqual value: '\\', scopes: ["source.php", "meta.class.php", "meta.class.body.php", "support.other.namespace.php", "punctuation.separator.inheritance.php"]
        expect(lines[1][7]).toEqual value: 'Test', scopes: ["source.php", "meta.class.php", "meta.class.body.php", "support.class.php"]
        expect(lines[1][9]).toEqual value: '$', scopes: ["source.php", "meta.class.php", "meta.class.body.php", "variable.other.php", "punctuation.definition.variable.php"]
        expect(lines[1][10]).toEqual value: 'c', scopes: ["source.php", "meta.class.php", "meta.class.body.php", "variable.other.php"]

      it 'tokenizes multiple properties', ->
        lines = grammar.tokenizeLines '''
          class A {
            static int $a = 1;
            public \\Other\\Type $b;
            private static ? array $c1, $c2;
          }
        '''

        expect(lines[1][1]).toEqual value: 'static', scopes: ["source.php", "meta.class.php", "meta.class.body.php", "storage.modifier.php"]
        expect(lines[1][3]).toEqual value: 'int', scopes: ["source.php", "meta.class.php", "meta.class.body.php", "storage.type.php"]
        expect(lines[1][5]).toEqual value: '$', scopes: ["source.php", "meta.class.php", "meta.class.body.php", "variable.other.php", "punctuation.definition.variable.php"]
        expect(lines[1][6]).toEqual value: 'a', scopes: ["source.php", "meta.class.php", "meta.class.body.php", "variable.other.php"]

        expect(lines[2][1]).toEqual value: 'public', scopes: ["source.php", "meta.class.php", "meta.class.body.php", "storage.modifier.php"]
        expect(lines[2][3]).toEqual value: '\\', scopes: ["source.php", "meta.class.php", "meta.class.body.php", "support.other.namespace.php", "punctuation.separator.inheritance.php"]
        expect(lines[2][4]).toEqual value: 'Other', scopes: ["source.php", "meta.class.php", "meta.class.body.php", "support.other.namespace.php"]
        expect(lines[2][5]).toEqual value: '\\', scopes: ["source.php", "meta.class.php", "meta.class.body.php", "support.other.namespace.php", "punctuation.separator.inheritance.php"]
        expect(lines[2][6]).toEqual value: 'Type', scopes: ["source.php", "meta.class.php", "meta.class.body.php", "support.class.php"]
        expect(lines[2][8]).toEqual value: '$', scopes: ["source.php", "meta.class.php", "meta.class.body.php", "variable.other.php", "punctuation.definition.variable.php"]
        expect(lines[2][9]).toEqual value: 'b', scopes: ["source.php", "meta.class.php", "meta.class.body.php", "variable.other.php"]

        expect(lines[3][1]).toEqual value: 'private', scopes: ["source.php", "meta.class.php", "meta.class.body.php", "storage.modifier.php"]
        expect(lines[3][3]).toEqual value: 'static', scopes: ["source.php", "meta.class.php", "meta.class.body.php", "storage.modifier.php"]
        expect(lines[3][5]).toEqual value: '?', scopes: ["source.php", "meta.class.php", "meta.class.body.php", "keyword.operator.nullable-type.php"]
        expect(lines[3][7]).toEqual value: 'array', scopes: ["source.php", "meta.class.php", "meta.class.body.php", "storage.type.php"]
        expect(lines[3][9]).toEqual value: '$', scopes: ["source.php", "meta.class.php", "meta.class.body.php", "variable.other.php", "punctuation.definition.variable.php"]
        expect(lines[3][10]).toEqual value: 'c1', scopes: ["source.php", "meta.class.php", "meta.class.body.php", "variable.other.php"]
        expect(lines[3][13]).toEqual value: '$', scopes: ["source.php", "meta.class.php", "meta.class.body.php", "variable.other.php", "punctuation.definition.variable.php"]
        expect(lines[3][14]).toEqual value: 'c2', scopes: ["source.php", "meta.class.php", "meta.class.body.php", "variable.other.php"]

    describe 'methods', ->
      it 'tokenizes basic method', ->
        lines = grammar.tokenizeLines '''
          class Test {
            public function Run($a, $b = false){}
          }
        '''

        expect(lines[1][1]).toEqual value: 'public', scopes: ['source.php', 'meta.class.php', 'meta.class.body.php', 'meta.function.php', 'storage.modifier.php']
        expect(lines[1][3]).toEqual value: 'function', scopes: ['source.php', 'meta.class.php', 'meta.class.body.php', 'meta.function.php', 'storage.type.function.php']
        expect(lines[1][5]).toEqual value: 'Run', scopes: ['source.php', 'meta.class.php', 'meta.class.body.php', 'meta.function.php', 'entity.name.function.php']
        expect(lines[1][6]).toEqual value: '(', scopes: ['source.php', 'meta.class.php', 'meta.class.body.php', 'meta.function.php', 'punctuation.definition.parameters.begin.bracket.round.php']
        expect(lines[1][7]).toEqual value: '$', scopes: ['source.php', 'meta.class.php', 'meta.class.body.php', 'meta.function.php', 'meta.function.parameters.php', 'meta.function.parameter.no-default.php', 'variable.other.php', 'punctuation.definition.variable.php']
        expect(lines[1][8]).toEqual value: 'a', scopes: ['source.php', 'meta.class.php', 'meta.class.body.php', 'meta.function.php', 'meta.function.parameters.php', 'meta.function.parameter.no-default.php', 'variable.other.php']
        expect(lines[1][9]).toEqual value: ',', scopes: ['source.php', 'meta.class.php', 'meta.class.body.php', 'meta.function.php', 'meta.function.parameters.php', 'punctuation.separator.delimiter.php']
        expect(lines[1][11]).toEqual value: '$', scopes: ['source.php', 'meta.class.php', 'meta.class.body.php', 'meta.function.php', 'meta.function.parameters.php', 'meta.function.parameter.default.php', 'variable.other.php', 'punctuation.definition.variable.php']
        expect(lines[1][12]).toEqual value: 'b', scopes: ['source.php', 'meta.class.php', 'meta.class.body.php', 'meta.function.php', 'meta.function.parameters.php', 'meta.function.parameter.default.php', 'variable.other.php']
        expect(lines[1][14]).toEqual value: '=', scopes: ['source.php', 'meta.class.php', 'meta.class.body.php', 'meta.function.php', 'meta.function.parameters.php', 'meta.function.parameter.default.php', 'keyword.operator.assignment.php']
        expect(lines[1][16]).toEqual value: 'false', scopes: ['source.php', 'meta.class.php', 'meta.class.body.php', 'meta.function.php', 'meta.function.parameters.php', 'meta.function.parameter.default.php', 'constant.language.php']

      it 'tokenizes typehinted method', ->
        lines = grammar.tokenizeLines '''
          class Test {
            public function Run(int $a, ? ClassB $b, self | bool $c = false) : float | ClassA {}
          }
        '''

        expect(lines[1][7]).toEqual value: 'int', scopes: ['source.php', 'meta.class.php', 'meta.class.body.php', 'meta.function.php', 'meta.function.parameters.php', 'meta.function.parameter.typehinted.php', 'storage.type.php']
        expect(lines[1][9]).toEqual value: '$', scopes: ['source.php', 'meta.class.php', 'meta.class.body.php', 'meta.function.php', 'meta.function.parameters.php', 'meta.function.parameter.typehinted.php', 'variable.other.php', 'punctuation.definition.variable.php']
        expect(lines[1][10]).toEqual value: 'a', scopes: ['source.php', 'meta.class.php', 'meta.class.body.php', 'meta.function.php', 'meta.function.parameters.php', 'meta.function.parameter.typehinted.php', 'variable.other.php']
        expect(lines[1][13]).toEqual value: '?', scopes: ['source.php', 'meta.class.php', 'meta.class.body.php', 'meta.function.php', 'meta.function.parameters.php', 'meta.function.parameter.typehinted.php', 'keyword.operator.nullable-type.php']
        expect(lines[1][15]).toEqual value: 'ClassB', scopes: ['source.php', 'meta.class.php', 'meta.class.body.php', 'meta.function.php', 'meta.function.parameters.php', 'meta.function.parameter.typehinted.php', 'support.class.php']
        expect(lines[1][17]).toEqual value: '$', scopes: ['source.php', 'meta.class.php', 'meta.class.body.php', 'meta.function.php', 'meta.function.parameters.php', 'meta.function.parameter.typehinted.php', 'variable.other.php', 'punctuation.definition.variable.php']
        expect(lines[1][18]).toEqual value: 'b', scopes: ['source.php', 'meta.class.php', 'meta.class.body.php', 'meta.function.php', 'meta.function.parameters.php', 'meta.function.parameter.typehinted.php', 'variable.other.php']
        expect(lines[1][21]).toEqual value: 'self', scopes: ['source.php', 'meta.class.php', 'meta.class.body.php', 'meta.function.php', 'meta.function.parameters.php', 'meta.function.parameter.typehinted.php', 'storage.type.php']
        expect(lines[1][23]).toEqual value: '|', scopes: ['source.php', 'meta.class.php', 'meta.class.body.php', 'meta.function.php', 'meta.function.parameters.php', 'meta.function.parameter.typehinted.php', 'punctuation.separator.delimiter.php']
        expect(lines[1][25]).toEqual value: 'bool', scopes: ['source.php', 'meta.class.php', 'meta.class.body.php', 'meta.function.php', 'meta.function.parameters.php', 'meta.function.parameter.typehinted.php', 'storage.type.php']
        expect(lines[1][27]).toEqual value: '$', scopes: ['source.php', 'meta.class.php', 'meta.class.body.php', 'meta.function.php', 'meta.function.parameters.php', 'meta.function.parameter.typehinted.php', 'variable.other.php', 'punctuation.definition.variable.php']
        expect(lines[1][28]).toEqual value: 'c', scopes: ['source.php', 'meta.class.php', 'meta.class.body.php', 'meta.function.php', 'meta.function.parameters.php', 'meta.function.parameter.typehinted.php', 'variable.other.php']
        expect(lines[1][30]).toEqual value: '=', scopes: ['source.php', 'meta.class.php', 'meta.class.body.php', 'meta.function.php', 'meta.function.parameters.php', 'meta.function.parameter.typehinted.php', 'keyword.operator.assignment.php']
        expect(lines[1][32]).toEqual value: 'false', scopes: ['source.php', 'meta.class.php', 'meta.class.body.php', 'meta.function.php', 'meta.function.parameters.php', 'meta.function.parameter.typehinted.php', 'constant.language.php']
        expect(lines[1][35]).toEqual value: ':', scopes: ['source.php', 'meta.class.php', 'meta.class.body.php', 'meta.function.php', 'keyword.operator.return-value.php']
        expect(lines[1][37]).toEqual value: 'float', scopes: ['source.php', 'meta.class.php', 'meta.class.body.php', 'meta.function.php', 'storage.type.php']
        expect(lines[1][39]).toEqual value: '|', scopes: ['source.php', 'meta.class.php', 'meta.class.body.php', 'meta.function.php', 'punctuation.separator.delimiter.php']
        expect(lines[1][41]).toEqual value: 'ClassA', scopes: ['source.php', 'meta.class.php', 'meta.class.body.php', 'meta.function.php', 'support.class.php']

      it 'tokenizes static return type', ->
        lines = grammar.tokenizeLines '''
          class Test {
            public function Me() :static {}
          }
        '''

        expect(lines[1][9]).toEqual value: ':', scopes: ['source.php', 'meta.class.php', 'meta.class.body.php', 'meta.function.php', 'keyword.operator.return-value.php']
        expect(lines[1][10]).toEqual value: 'static', scopes: ['source.php', 'meta.class.php', 'meta.class.body.php', 'meta.function.php', 'storage.type.php']

      it 'tokenizes basic promoted properties in constructor', ->
        lines = grammar.tokenizeLines '''
          class Test {
            public function __construct(public $a, public int $b = 1) {}
          }
        '''

        expect(lines[1][5]).toEqual value: '__construct', scopes: ['source.php', 'meta.class.php', 'meta.class.body.php', 'meta.function.php', 'support.function.constructor.php']
        expect(lines[1][7]).toEqual value: 'public', scopes: ['source.php', 'meta.class.php', 'meta.class.body.php', 'meta.function.php', 'meta.function.parameters.php', 'meta.function.parameter.promoted-property.php', 'storage.modifier.php']
        expect(lines[1][9]).toEqual value: '$', scopes: ['source.php', 'meta.class.php', 'meta.class.body.php', 'meta.function.php', 'meta.function.parameters.php', 'meta.function.parameter.promoted-property.php', 'variable.other.php', 'punctuation.definition.variable.php']
        expect(lines[1][10]).toEqual value: 'a', scopes: ['source.php', 'meta.class.php', 'meta.class.body.php', 'meta.function.php', 'meta.function.parameters.php', 'meta.function.parameter.promoted-property.php', 'variable.other.php']
        expect(lines[1][13]).toEqual value: 'public', scopes: ['source.php', 'meta.class.php', 'meta.class.body.php', 'meta.function.php', 'meta.function.parameters.php', 'meta.function.parameter.promoted-property.php', 'storage.modifier.php']
        expect(lines[1][15]).toEqual value: 'int', scopes: ['source.php', 'meta.class.php', 'meta.class.body.php', 'meta.function.php', 'meta.function.parameters.php', 'meta.function.parameter.promoted-property.php', 'storage.type.php']
        expect(lines[1][17]).toEqual value: '$', scopes: ['source.php', 'meta.class.php', 'meta.class.body.php', 'meta.function.php', 'meta.function.parameters.php', 'meta.function.parameter.promoted-property.php', 'variable.other.php', 'punctuation.definition.variable.php']
        expect(lines[1][18]).toEqual value: 'b', scopes: ['source.php', 'meta.class.php', 'meta.class.body.php', 'meta.function.php', 'meta.function.parameters.php', 'meta.function.parameter.promoted-property.php', 'variable.other.php']
        expect(lines[1][20]).toEqual value: '=', scopes: ['source.php', 'meta.class.php', 'meta.class.body.php', 'meta.function.php', 'meta.function.parameters.php', 'meta.function.parameter.promoted-property.php', 'keyword.operator.assignment.php']
        expect(lines[1][22]).toEqual value: '1', scopes: ['source.php', 'meta.class.php', 'meta.class.body.php', 'meta.function.php', 'meta.function.parameters.php', 'meta.function.parameter.promoted-property.php', 'constant.numeric.decimal.php']

      it 'tokenizes promoted properties with parameters in constructor', ->

        lines = grammar.tokenizeLines '''
          class Test {
            public function __construct(public bool $a, string $b) {}
          }
        '''

        expect(lines[1][5]).toEqual value: '__construct', scopes: ['source.php', 'meta.class.php', 'meta.class.body.php', 'meta.function.php', 'support.function.constructor.php']
        expect(lines[1][7]).toEqual value: 'public', scopes: ['source.php', 'meta.class.php', 'meta.class.body.php', 'meta.function.php', 'meta.function.parameters.php', 'meta.function.parameter.promoted-property.php', 'storage.modifier.php']
        expect(lines[1][9]).toEqual value: 'bool', scopes: ['source.php', 'meta.class.php', 'meta.class.body.php', 'meta.function.php', 'meta.function.parameters.php', 'meta.function.parameter.promoted-property.php', 'storage.type.php']
        expect(lines[1][11]).toEqual value: '$', scopes: ['source.php', 'meta.class.php', 'meta.class.body.php', 'meta.function.php', 'meta.function.parameters.php', 'meta.function.parameter.promoted-property.php', 'variable.other.php', 'punctuation.definition.variable.php']
        expect(lines[1][12]).toEqual value: 'a', scopes: ['source.php', 'meta.class.php', 'meta.class.body.php', 'meta.function.php', 'meta.function.parameters.php', 'meta.function.parameter.promoted-property.php', 'variable.other.php']
        expect(lines[1][15]).toEqual value: 'string', scopes: ['source.php', 'meta.class.php', 'meta.class.body.php', 'meta.function.php', 'meta.function.parameters.php', 'meta.function.parameter.typehinted.php', 'storage.type.php']
        expect(lines[1][17]).toEqual value: '$', scopes: ['source.php', 'meta.class.php', 'meta.class.body.php', 'meta.function.php', 'meta.function.parameters.php', 'meta.function.parameter.typehinted.php', 'variable.other.php', 'punctuation.definition.variable.php']
        expect(lines[1][18]).toEqual value: 'b', scopes: ['source.php', 'meta.class.php', 'meta.class.body.php', 'meta.function.php', 'meta.function.parameters.php', 'meta.function.parameter.typehinted.php', 'variable.other.php']

      it 'tokenizes constructor with illegal return type declaration', ->
        lines = grammar.tokenizeLines '''
          class Test {
            public function __construct() : int {}
          }
        '''

        expect(lines[1][5]).toEqual value: '__construct', scopes: ['source.php', 'meta.class.php', 'meta.class.body.php', 'meta.function.php', 'support.function.constructor.php']
        expect(lines[1][9]).toEqual value: ': int', scopes: ['source.php', 'meta.class.php', 'meta.class.body.php', 'meta.function.php', 'invalid.illegal.return-type.php']

    describe 'use statements', ->
      it 'tokenizes basic use statements', ->
        lines = grammar.tokenizeLines '''
          class Test {
            use A;
          }
        '''

        expect(lines[1][1]).toEqual value: 'use', scopes: ['source.php', 'meta.class.php', 'meta.class.body.php', 'meta.use.php', 'keyword.other.use.php']
        expect(lines[1][2]).toEqual value: ' ', scopes: ['source.php', 'meta.class.php', 'meta.class.body.php', 'meta.use.php']
        expect(lines[1][3]).toEqual value: 'A', scopes: ['source.php', 'meta.class.php', 'meta.class.body.php', 'meta.use.php', 'support.class.php']
        expect(lines[1][4]).toEqual value: ';', scopes: ['source.php', 'meta.class.php', 'meta.class.body.php', 'punctuation.terminator.expression.php']

        lines = grammar.tokenizeLines '''
          class Test {
            use A, B;
          }
        '''

        expect(lines[1][1]).toEqual value: 'use', scopes: ['source.php', 'meta.class.php', 'meta.class.body.php', 'meta.use.php', 'keyword.other.use.php']
        expect(lines[1][2]).toEqual value: ' ', scopes: ['source.php', 'meta.class.php', 'meta.class.body.php', 'meta.use.php']
        expect(lines[1][3]).toEqual value: 'A', scopes: ['source.php', 'meta.class.php', 'meta.class.body.php', 'meta.use.php', 'support.class.php']
        expect(lines[1][4]).toEqual value: ',', scopes: ['source.php', 'meta.class.php', 'meta.class.body.php', 'meta.use.php', 'punctuation.separator.delimiter.php']
        expect(lines[1][5]).toEqual value: ' ', scopes: ['source.php', 'meta.class.php', 'meta.class.body.php', 'meta.use.php']
        expect(lines[1][6]).toEqual value: 'B', scopes: ['source.php', 'meta.class.php', 'meta.class.body.php', 'meta.use.php', 'support.class.php']
        expect(lines[1][7]).toEqual value: ';', scopes: ['source.php', 'meta.class.php', 'meta.class.body.php', 'punctuation.terminator.expression.php']

        lines = grammar.tokenizeLines '''
          class Test {
            use A\\B;
          }
        '''

        expect(lines[1][1]).toEqual value: 'use', scopes: ['source.php', 'meta.class.php', 'meta.class.body.php', 'meta.use.php', 'keyword.other.use.php']
        expect(lines[1][2]).toEqual value: ' ', scopes: ['source.php', 'meta.class.php', 'meta.class.body.php', 'meta.use.php']
        expect(lines[1][3]).toEqual value: 'A', scopes: ['source.php', 'meta.class.php', 'meta.class.body.php', 'meta.use.php', 'support.other.namespace.php']
        expect(lines[1][4]).toEqual value: '\\', scopes: ['source.php', 'meta.class.php', 'meta.class.body.php', 'meta.use.php', 'support.other.namespace.php', 'punctuation.separator.inheritance.php']
        expect(lines[1][5]).toEqual value: 'B', scopes: ['source.php', 'meta.class.php', 'meta.class.body.php', 'meta.use.php', 'support.class.php']
        expect(lines[1][6]).toEqual value: ';', scopes: ['source.php', 'meta.class.php', 'meta.class.body.php', 'punctuation.terminator.expression.php']

      it 'tokenizes multiline use statements', ->
        lines = grammar.tokenizeLines '''
            class Test {
              use One\\Two,
                  Three\\Four;
            }
        '''

        expect(lines[1][1]).toEqual value: 'use', scopes: ['source.php', 'meta.class.php', 'meta.class.body.php', 'meta.use.php', 'keyword.other.use.php']
        expect(lines[1][3]).toEqual value: 'One', scopes: ['source.php', 'meta.class.php', 'meta.class.body.php', 'meta.use.php', 'support.other.namespace.php']
        expect(lines[1][4]).toEqual value: '\\', scopes: ['source.php', 'meta.class.php', 'meta.class.body.php', 'meta.use.php', 'support.other.namespace.php', 'punctuation.separator.inheritance.php']
        expect(lines[1][5]).toEqual value: 'Two', scopes: ['source.php', 'meta.class.php', 'meta.class.body.php', 'meta.use.php', 'support.class.php']
        expect(lines[1][6]).toEqual value: ',', scopes: ['source.php', 'meta.class.php', 'meta.class.body.php', 'meta.use.php', 'punctuation.separator.delimiter.php']
        expect(lines[2][1]).toEqual value: 'Three', scopes: ['source.php', 'meta.class.php', 'meta.class.body.php', 'meta.use.php', 'support.other.namespace.php']
        expect(lines[2][2]).toEqual value: '\\', scopes: ['source.php', 'meta.class.php', 'meta.class.body.php', 'meta.use.php', 'support.other.namespace.php', 'punctuation.separator.inheritance.php']
        expect(lines[2][3]).toEqual value: 'Four', scopes: ['source.php', 'meta.class.php', 'meta.class.body.php', 'meta.use.php', 'support.class.php']
        expect(lines[2][4]).toEqual value: ';', scopes: ['source.php', 'meta.class.php', 'meta.class.body.php', 'punctuation.terminator.expression.php']

      it 'tokenizes complex use statements', ->
        lines = grammar.tokenizeLines '''
          class Test {
            use A, B {
              B::smallTalk insteadof A;
            }
            /* comment */
          }
        '''

        expect(lines[1][1]).toEqual value: 'use', scopes: ['source.php', 'meta.class.php', 'meta.class.body.php', 'meta.use.php', 'keyword.other.use.php']
        expect(lines[1][2]).toEqual value: ' ', scopes: ['source.php', 'meta.class.php', 'meta.class.body.php', 'meta.use.php']
        expect(lines[1][3]).toEqual value: 'A', scopes: ['source.php', 'meta.class.php', 'meta.class.body.php', 'meta.use.php', 'support.class.php']
        expect(lines[1][4]).toEqual value: ',', scopes: ['source.php', 'meta.class.php', 'meta.class.body.php', 'meta.use.php', 'punctuation.separator.delimiter.php']
        expect(lines[1][5]).toEqual value: ' ', scopes: ['source.php', 'meta.class.php', 'meta.class.body.php', 'meta.use.php']
        expect(lines[1][6]).toEqual value: 'B', scopes: ['source.php', 'meta.class.php', 'meta.class.body.php', 'meta.use.php', 'support.class.php']
        expect(lines[1][7]).toEqual value: ' ', scopes: ['source.php', 'meta.class.php', 'meta.class.body.php', 'meta.use.php']
        expect(lines[1][8]).toEqual value: '{', scopes: ['source.php', 'meta.class.php', 'meta.class.body.php', 'meta.use.php', 'punctuation.definition.use.begin.bracket.curly.php']
        expect(lines[2][1]).toEqual value: 'B', scopes: ['source.php', 'meta.class.php', 'meta.class.body.php', 'meta.use.php', 'support.class.php']
        expect(lines[2][2]).toEqual value: '::', scopes: ['source.php', 'meta.class.php', 'meta.class.body.php', 'meta.use.php', 'keyword.operator.class.php']
        expect(lines[2][3]).toEqual value: 'smallTalk', scopes: ['source.php', 'meta.class.php', 'meta.class.body.php', 'meta.use.php', 'constant.other.class.php']
        expect(lines[2][4]).toEqual value: ' ', scopes: ['source.php', 'meta.class.php', 'meta.class.body.php', 'meta.use.php']
        expect(lines[2][5]).toEqual value: 'insteadof', scopes: ['source.php', 'meta.class.php', 'meta.class.body.php', 'meta.use.php', 'keyword.other.use-insteadof.php']
        expect(lines[2][6]).toEqual value: ' ', scopes: ['source.php', 'meta.class.php', 'meta.class.body.php', 'meta.use.php']
        expect(lines[2][7]).toEqual value: 'A', scopes: ['source.php', 'meta.class.php', 'meta.class.body.php', 'meta.use.php', 'support.class.php']
        expect(lines[2][8]).toEqual value: ';', scopes: ['source.php', 'meta.class.php', 'meta.class.body.php', 'meta.use.php', 'punctuation.terminator.expression.php']
        expect(lines[3][1]).toEqual value: '}', scopes: ['source.php', 'meta.class.php', 'meta.class.body.php', 'meta.use.php', 'punctuation.definition.use.end.bracket.curly.php']
        expect(lines[4][1]).toEqual value: '/*', scopes: ['source.php', 'meta.class.php', 'meta.class.body.php', 'comment.block.php', 'punctuation.definition.comment.php']

      it 'tokenizes aliases', ->
        lines = grammar.tokenizeLines '''
          class Aliased_Talker {
              use A, B {
                  B::smallTalk as private talk;
              }
          }
        '''

        expect(lines[2][1]).toEqual value: 'B', scopes: ['source.php', 'meta.class.php', 'meta.class.body.php', 'meta.use.php', 'support.class.php']
        expect(lines[2][2]).toEqual value: '::', scopes: ['source.php', 'meta.class.php', 'meta.class.body.php', 'meta.use.php', 'keyword.operator.class.php']
        expect(lines[2][3]).toEqual value: 'smallTalk', scopes: ['source.php', 'meta.class.php', 'meta.class.body.php', 'meta.use.php', 'constant.other.class.php']
        expect(lines[2][4]).toEqual value: ' ', scopes: ['source.php', 'meta.class.php', 'meta.class.body.php', 'meta.use.php']
        expect(lines[2][5]).toEqual value: 'as', scopes: ['source.php', 'meta.class.php', 'meta.class.body.php', 'meta.use.php', 'keyword.other.use-as.php']
        expect(lines[2][6]).toEqual value: ' ', scopes: ['source.php', 'meta.class.php', 'meta.class.body.php', 'meta.use.php']
        expect(lines[2][7]).toEqual value: 'private', scopes: ['source.php', 'meta.class.php', 'meta.class.body.php', 'meta.use.php', 'storage.modifier.php']
        expect(lines[2][8]).toEqual value: ' ', scopes: ['source.php', 'meta.class.php', 'meta.class.body.php', 'meta.use.php']
        expect(lines[2][9]).toEqual value: 'talk', scopes: ['source.php', 'meta.class.php', 'meta.class.body.php', 'meta.use.php', 'entity.other.alias.php']
        expect(lines[2][10]).toEqual value: ';', scopes: ['source.php', 'meta.class.php', 'meta.class.body.php', 'meta.use.php', 'punctuation.terminator.expression.php']
        expect(lines[3][1]).toEqual value: '}', scopes: ['source.php', 'meta.class.php', 'meta.class.body.php', 'meta.use.php', 'punctuation.definition.use.end.bracket.curly.php']

      it 'tokenizes aliases', ->
        lines = grammar.tokenizeLines '''
          class Aliased_Talker {
              use A, B {
                  B::smallTalk as talk;
              }
          }
        '''

        expect(lines[2][1]).toEqual value: 'B', scopes: ['source.php', 'meta.class.php', 'meta.class.body.php', 'meta.use.php', 'support.class.php']
        expect(lines[2][2]).toEqual value: '::', scopes: ['source.php', 'meta.class.php', 'meta.class.body.php', 'meta.use.php', 'keyword.operator.class.php']
        expect(lines[2][3]).toEqual value: 'smallTalk', scopes: ['source.php', 'meta.class.php', 'meta.class.body.php', 'meta.use.php', 'constant.other.class.php']
        expect(lines[2][4]).toEqual value: ' ', scopes: ['source.php', 'meta.class.php', 'meta.class.body.php', 'meta.use.php']
        expect(lines[2][5]).toEqual value: 'as', scopes: ['source.php', 'meta.class.php', 'meta.class.body.php', 'meta.use.php', 'keyword.other.use-as.php']
        expect(lines[2][6]).toEqual value: ' ', scopes: ['source.php', 'meta.class.php', 'meta.class.body.php', 'meta.use.php']
        expect(lines[2][7]).toEqual value: 'talk', scopes: ['source.php', 'meta.class.php', 'meta.class.body.php', 'meta.use.php', 'entity.other.alias.php']
        expect(lines[2][8]).toEqual value: ';', scopes: ['source.php', 'meta.class.php', 'meta.class.body.php', 'meta.use.php', 'punctuation.terminator.expression.php']
        expect(lines[3][1]).toEqual value: '}', scopes: ['source.php', 'meta.class.php', 'meta.class.body.php', 'meta.use.php', 'punctuation.definition.use.end.bracket.curly.php']

    describe 'anonymous', ->

      it 'tokenizes anonymous class declarations', ->
        {tokens} = grammar.tokenizeLine '$a = new class{  /* stuff */ };'

        expect(tokens[5]).toEqual value: 'new', scopes: ["source.php", "meta.class.php", "keyword.other.new.php"]
        expect(tokens[6]).toEqual value: ' ', scopes: ["source.php", "meta.class.php"]
        expect(tokens[7]).toEqual value: 'class', scopes: ["source.php", "meta.class.php", "storage.type.class.php"]
        expect(tokens[8]).toEqual value: '{', scopes: ["source.php", "meta.class.php", "punctuation.definition.class.begin.bracket.curly.php"]
        expect(tokens[9]).toEqual value: '  ', scopes: ["source.php", "meta.class.php", "meta.class.body.php"]
        expect(tokens[10]).toEqual value: '/*', scopes: ["source.php", "meta.class.php", "meta.class.body.php", "comment.block.php", "punctuation.definition.comment.php"]
        expect(tokens[11]).toEqual value: ' stuff ', scopes: ["source.php", "meta.class.php", "meta.class.body.php", "comment.block.php"]
        expect(tokens[12]).toEqual value: '*/', scopes: ["source.php", "meta.class.php", "meta.class.body.php", "comment.block.php", "punctuation.definition.comment.php"]
        expect(tokens[13]).toEqual value: ' ', scopes: ["source.php", "meta.class.php", "meta.class.body.php"]
        expect(tokens[14]).toEqual value: '}', scopes: ["source.php", "meta.class.php", "punctuation.definition.class.end.bracket.curly.php"]
        expect(tokens[15]).toEqual value: ';', scopes: ["source.php", "punctuation.terminator.expression.php"]

      it 'tokenizes inheritance correctly', ->
        {tokens} = grammar.tokenizeLine '$a = new class extends Test implements ITest {  /* stuff */ };'

        expect(tokens[5]).toEqual value: 'new', scopes: ["source.php", "meta.class.php", "keyword.other.new.php"]
        expect(tokens[7]).toEqual value: 'class', scopes: ["source.php", "meta.class.php", "storage.type.class.php"]
        expect(tokens[9]).toEqual value: 'extends', scopes: ["source.php", "meta.class.php", "storage.modifier.extends.php"]
        expect(tokens[11]).toEqual value: 'Test', scopes: ["source.php", "meta.class.php", "meta.other.inherited-class.php", "entity.other.inherited-class.php"]
        expect(tokens[13]).toEqual value: 'implements', scopes: ["source.php", "meta.class.php", "storage.modifier.implements.php"]
        expect(tokens[15]).toEqual value: 'ITest', scopes: ["source.php", "meta.class.php", "meta.other.inherited-class.php", "entity.other.inherited-class.php"]

  describe 'functions', ->
    it 'tokenizes functions with no arguments', ->
      {tokens} = grammar.tokenizeLine 'function test() {}'

      expect(tokens[0]).toEqual value: 'function', scopes: ['source.php', 'meta.function.php', 'storage.type.function.php']
      expect(tokens[1]).toEqual value: ' ', scopes: ['source.php', 'meta.function.php']
      expect(tokens[2]).toEqual value: 'test', scopes: ['source.php', 'meta.function.php', 'entity.name.function.php']
      expect(tokens[3]).toEqual value: '(', scopes: ['source.php', 'meta.function.php', 'punctuation.definition.parameters.begin.bracket.round.php']
      expect(tokens[4]).toEqual value: ')', scopes: ['source.php', 'meta.function.php', 'punctuation.definition.parameters.end.bracket.round.php']

      # Should NOT be tokenized as an actual function
      {tokens} = grammar.tokenizeLine 'function_test() {}'

      expect(tokens[0]).toEqual value: 'function_test', scopes: ['source.php', 'meta.function-call.php', 'entity.name.function.php']

    it 'tokenizes default array type with old array value', ->
      {tokens} = grammar.tokenizeLine 'function array_test(array $value = array()) {}'

      expect(tokens[0]).toEqual value: 'function', scopes: ['source.php', 'meta.function.php', 'storage.type.function.php']
      expect(tokens[1]).toEqual value: ' ', scopes: ['source.php', 'meta.function.php']
      expect(tokens[2]).toEqual value: 'array_test', scopes: ['source.php', 'meta.function.php', 'entity.name.function.php']
      expect(tokens[3]).toEqual value: '(', scopes: ['source.php', 'meta.function.php', 'punctuation.definition.parameters.begin.bracket.round.php']
      expect(tokens[4]).toEqual value: 'array', scopes: ['source.php', 'meta.function.php', 'meta.function.parameters.php', 'meta.function.parameter.typehinted.php', 'storage.type.php']
      expect(tokens[5]).toEqual value: ' ', scopes: ['source.php', 'meta.function.php', 'meta.function.parameters.php', 'meta.function.parameter.typehinted.php']
      expect(tokens[6]).toEqual value: '$', scopes: ['source.php', 'meta.function.php', 'meta.function.parameters.php', 'meta.function.parameter.typehinted.php', 'variable.other.php', 'punctuation.definition.variable.php']
      expect(tokens[7]).toEqual value: 'value', scopes: ['source.php', 'meta.function.php', 'meta.function.parameters.php', 'meta.function.parameter.typehinted.php', 'variable.other.php']
      expect(tokens[8]).toEqual value: ' ', scopes: ['source.php', 'meta.function.php', 'meta.function.parameters.php', 'meta.function.parameter.typehinted.php']
      expect(tokens[9]).toEqual value: '=', scopes: ['source.php', 'meta.function.php', 'meta.function.parameters.php', 'meta.function.parameter.typehinted.php', 'keyword.operator.assignment.php']
      expect(tokens[10]).toEqual value: ' ', scopes: ['source.php', 'meta.function.php', 'meta.function.parameters.php', 'meta.function.parameter.typehinted.php']
      expect(tokens[11]).toEqual value: 'array', scopes: ['source.php', 'meta.function.php', 'meta.function.parameters.php', 'meta.function.parameter.typehinted.php', 'meta.array.php', 'support.function.construct.php']
      expect(tokens[12]).toEqual value: '(', scopes: ['source.php', 'meta.function.php', 'meta.function.parameters.php', 'meta.function.parameter.typehinted.php', 'meta.array.php', 'punctuation.definition.array.begin.bracket.round.php']
      expect(tokens[13]).toEqual value: ')', scopes: ['source.php', 'meta.function.php', 'meta.function.parameters.php', 'meta.function.parameter.typehinted.php', 'meta.array.php', 'punctuation.definition.array.end.bracket.round.php']
      expect(tokens[14]).toEqual value: ')', scopes: ['source.php', 'meta.function.php', 'punctuation.definition.parameters.end.bracket.round.php']
      expect(tokens[15]).toEqual value: ' ', scopes: ['source.php']
      expect(tokens[16]).toEqual value: '{', scopes: ['source.php', 'punctuation.definition.begin.bracket.curly.php']
      expect(tokens[17]).toEqual value: '}', scopes: ['source.php', 'punctuation.definition.end.bracket.curly.php']

    it 'tokenizes variadic arguments', ->
      {tokens} = grammar.tokenizeLine 'function test(...$value) {}'

      expect(tokens[4]).toEqual value: '...', scopes: ['source.php', 'meta.function.php', 'meta.function.parameters.php', 'meta.function.parameter.variadic.php', 'variable.other.php', 'keyword.operator.variadic.php']
      expect(tokens[5]).toEqual value: '$', scopes: ['source.php', 'meta.function.php', 'meta.function.parameters.php', 'meta.function.parameter.variadic.php', 'variable.other.php', 'punctuation.definition.variable.php']
      expect(tokens[6]).toEqual value: 'value', scopes: ['source.php', 'meta.function.php', 'meta.function.parameters.php', 'meta.function.parameter.variadic.php', 'variable.other.php']

    it 'tokenizes variadic arguments and typehinted class name', ->
      {tokens} = grammar.tokenizeLine 'function test(class_name ...$value) {}'

      expect(tokens[4]).toEqual value: 'class_name', scopes: ['source.php', 'meta.function.php', 'meta.function.parameters.php', 'meta.function.parameter.variadic.php', 'support.class.php']
      expect(tokens[6]).toEqual value: '...', scopes: ['source.php', 'meta.function.php', 'meta.function.parameters.php', 'meta.function.parameter.variadic.php', 'variable.other.php', 'keyword.operator.variadic.php']
      expect(tokens[7]).toEqual value: '$', scopes: ['source.php', 'meta.function.php', 'meta.function.parameters.php', 'meta.function.parameter.variadic.php', 'variable.other.php', 'punctuation.definition.variable.php']
      expect(tokens[8]).toEqual value: 'value', scopes: ['source.php', 'meta.function.php', 'meta.function.parameters.php', 'meta.function.parameter.variadic.php', 'variable.other.php']

    it 'tokenizes nullable typehints', ->
      {tokens} = grammar.tokenizeLine 'function test(?class_name $value) {}'

      expect(tokens[4]).toEqual value: '?', scopes: ['source.php', 'meta.function.php', 'meta.function.parameters.php', 'meta.function.parameter.typehinted.php', 'keyword.operator.nullable-type.php']
      expect(tokens[5]).toEqual value: 'class_name', scopes: ['source.php', 'meta.function.php', 'meta.function.parameters.php', 'meta.function.parameter.typehinted.php', 'support.class.php']
      expect(tokens[7]).toEqual value: '$', scopes: ['source.php', 'meta.function.php', 'meta.function.parameters.php', 'meta.function.parameter.typehinted.php', 'variable.other.php', 'punctuation.definition.variable.php']
      expect(tokens[8]).toEqual value: 'value', scopes: ['source.php', 'meta.function.php', 'meta.function.parameters.php', 'meta.function.parameter.typehinted.php', 'variable.other.php']

      {tokens} = grammar.tokenizeLine 'function test(?   class_name $value) {}'

      expect(tokens[4]).toEqual value: '?', scopes: ['source.php', 'meta.function.php', 'meta.function.parameters.php', 'meta.function.parameter.typehinted.php', 'keyword.operator.nullable-type.php']
      expect(tokens[5]).toEqual value: '   ', scopes: ['source.php', 'meta.function.php', 'meta.function.parameters.php', 'meta.function.parameter.typehinted.php']
      expect(tokens[6]).toEqual value: 'class_name', scopes: ['source.php', 'meta.function.php', 'meta.function.parameters.php', 'meta.function.parameter.typehinted.php', 'support.class.php']
      expect(tokens[8]).toEqual value: '$', scopes: ['source.php', 'meta.function.php', 'meta.function.parameters.php', 'meta.function.parameter.typehinted.php', 'variable.other.php', 'punctuation.definition.variable.php']
      expect(tokens[9]).toEqual value: 'value', scopes: ['source.php', 'meta.function.php', 'meta.function.parameters.php', 'meta.function.parameter.typehinted.php', 'variable.other.php']

    it 'tokenizes namespaced and typehinted class names', ->
      {tokens} = grammar.tokenizeLine 'function test(\\class_name $value) {}'

      expect(tokens[4]).toEqual value: '\\', scopes: ['source.php', 'meta.function.php', 'meta.function.parameters.php', 'meta.function.parameter.typehinted.php', 'support.other.namespace.php', 'punctuation.separator.inheritance.php']
      expect(tokens[5]).toEqual value: 'class_name', scopes: ['source.php', 'meta.function.php', 'meta.function.parameters.php', 'meta.function.parameter.typehinted.php', 'support.class.php']
      expect(tokens[7]).toEqual value: '$', scopes: ['source.php', 'meta.function.php', 'meta.function.parameters.php', 'meta.function.parameter.typehinted.php', 'variable.other.php', 'punctuation.definition.variable.php']

      {tokens} = grammar.tokenizeLine 'function test(a\\class_name $value) {}'

      expect(tokens[4]).toEqual value: 'a', scopes: ['source.php', 'meta.function.php', 'meta.function.parameters.php', 'meta.function.parameter.typehinted.php', 'support.other.namespace.php']
      expect(tokens[5]).toEqual value: '\\', scopes: ['source.php', 'meta.function.php', 'meta.function.parameters.php', 'meta.function.parameter.typehinted.php', 'support.other.namespace.php', 'punctuation.separator.inheritance.php']
      expect(tokens[6]).toEqual value: 'class_name', scopes: ['source.php', 'meta.function.php', 'meta.function.parameters.php', 'meta.function.parameter.typehinted.php', 'support.class.php']
      expect(tokens[8]).toEqual value: '$', scopes: ['source.php', 'meta.function.php', 'meta.function.parameters.php', 'meta.function.parameter.typehinted.php', 'variable.other.php', 'punctuation.definition.variable.php']

      {tokens} = grammar.tokenizeLine 'function test(a\\b\\class_name $value) {}'

      expect(tokens[4]).toEqual value: 'a', scopes: ['source.php', 'meta.function.php', 'meta.function.parameters.php', 'meta.function.parameter.typehinted.php', 'support.other.namespace.php']
      expect(tokens[5]).toEqual value: '\\', scopes: ['source.php', 'meta.function.php', 'meta.function.parameters.php', 'meta.function.parameter.typehinted.php', 'support.other.namespace.php', 'punctuation.separator.inheritance.php']
      expect(tokens[6]).toEqual value: 'b', scopes: ['source.php', 'meta.function.php', 'meta.function.parameters.php', 'meta.function.parameter.typehinted.php', 'support.other.namespace.php']
      expect(tokens[7]).toEqual value: '\\', scopes: ['source.php', 'meta.function.php', 'meta.function.parameters.php', 'meta.function.parameter.typehinted.php', 'support.other.namespace.php', 'punctuation.separator.inheritance.php']
      expect(tokens[8]).toEqual value: 'class_name', scopes: ['source.php', 'meta.function.php', 'meta.function.parameters.php', 'meta.function.parameter.typehinted.php', 'support.class.php']
      expect(tokens[10]).toEqual value: '$', scopes: ['source.php', 'meta.function.php', 'meta.function.parameters.php', 'meta.function.parameter.typehinted.php', 'variable.other.php', 'punctuation.definition.variable.php']

      {tokens} = grammar.tokenizeLine 'function test(\\a\\b\\class_name $value) {}'

      expect(tokens[4]).toEqual value: '\\', scopes: ['source.php', 'meta.function.php', 'meta.function.parameters.php', 'meta.function.parameter.typehinted.php', 'support.other.namespace.php', 'punctuation.separator.inheritance.php']
      expect(tokens[5]).toEqual value: 'a', scopes: ['source.php', 'meta.function.php', 'meta.function.parameters.php', 'meta.function.parameter.typehinted.php', 'support.other.namespace.php']
      expect(tokens[6]).toEqual value: '\\', scopes: ['source.php', 'meta.function.php', 'meta.function.parameters.php', 'meta.function.parameter.typehinted.php', 'support.other.namespace.php', 'punctuation.separator.inheritance.php']
      expect(tokens[7]).toEqual value: 'b', scopes: ['source.php', 'meta.function.php', 'meta.function.parameters.php', 'meta.function.parameter.typehinted.php', 'support.other.namespace.php']
      expect(tokens[8]).toEqual value: '\\', scopes: ['source.php', 'meta.function.php', 'meta.function.parameters.php', 'meta.function.parameter.typehinted.php', 'support.other.namespace.php', 'punctuation.separator.inheritance.php']
      expect(tokens[9]).toEqual value: 'class_name', scopes: ['source.php', 'meta.function.php', 'meta.function.parameters.php', 'meta.function.parameter.typehinted.php', 'support.class.php']
      expect(tokens[11]).toEqual value: '$', scopes: ['source.php', 'meta.function.php', 'meta.function.parameters.php', 'meta.function.parameter.typehinted.php', 'variable.other.php', 'punctuation.definition.variable.php']

    it 'tokenizes default array type with short array value', ->
      {tokens} = grammar.tokenizeLine 'function array_test(array $value = []) {}'

      expect(tokens[0]).toEqual value: 'function', scopes: ['source.php', 'meta.function.php', 'storage.type.function.php']
      expect(tokens[1]).toEqual value: ' ', scopes: ['source.php', 'meta.function.php']
      expect(tokens[2]).toEqual value: 'array_test', scopes: ['source.php', 'meta.function.php', 'entity.name.function.php']
      expect(tokens[3]).toEqual value: '(', scopes: ['source.php', 'meta.function.php', 'punctuation.definition.parameters.begin.bracket.round.php']
      expect(tokens[4]).toEqual value: 'array', scopes: ['source.php', 'meta.function.php', 'meta.function.parameters.php', 'meta.function.parameter.typehinted.php', 'storage.type.php']
      expect(tokens[5]).toEqual value: ' ', scopes: ['source.php', 'meta.function.php', 'meta.function.parameters.php', 'meta.function.parameter.typehinted.php']
      expect(tokens[6]).toEqual value: '$', scopes: ['source.php', 'meta.function.php', 'meta.function.parameters.php', 'meta.function.parameter.typehinted.php', 'variable.other.php', 'punctuation.definition.variable.php']
      expect(tokens[7]).toEqual value: 'value', scopes: ['source.php', 'meta.function.php', 'meta.function.parameters.php', 'meta.function.parameter.typehinted.php', 'variable.other.php']
      expect(tokens[8]).toEqual value: ' ', scopes: ['source.php', 'meta.function.php', 'meta.function.parameters.php', 'meta.function.parameter.typehinted.php']
      expect(tokens[9]).toEqual value: '=', scopes: ['source.php', 'meta.function.php', 'meta.function.parameters.php', 'meta.function.parameter.typehinted.php', 'keyword.operator.assignment.php']
      expect(tokens[10]).toEqual value: ' ', scopes: ['source.php', 'meta.function.php', 'meta.function.parameters.php', 'meta.function.parameter.typehinted.php']
      expect(tokens[11]).toEqual value: '[', scopes: ['source.php', 'meta.function.php', 'meta.function.parameters.php', 'meta.function.parameter.typehinted.php', 'punctuation.section.array.begin.php']
      expect(tokens[12]).toEqual value: ']', scopes: ['source.php', 'meta.function.php', 'meta.function.parameters.php', 'meta.function.parameter.typehinted.php', 'punctuation.section.array.end.php']
      expect(tokens[13]).toEqual value: ')', scopes: ['source.php', 'meta.function.php', 'punctuation.definition.parameters.end.bracket.round.php']
      expect(tokens[14]).toEqual value: ' ', scopes: ['source.php']
      expect(tokens[15]).toEqual value: '{', scopes: ['source.php', 'punctuation.definition.begin.bracket.curly.php']
      expect(tokens[16]).toEqual value: '}', scopes: ['source.php', 'punctuation.definition.end.bracket.curly.php']

    it 'tokenizes a non-empty array', ->
      {tokens} = grammar.tokenizeLine "function not_empty_array_test(array $value = [1,2,'3']) {}"

      expect(tokens[11]).toEqual value: '[', scopes: ['source.php', 'meta.function.php', 'meta.function.parameters.php', 'meta.function.parameter.typehinted.php', 'punctuation.section.array.begin.php']
      expect(tokens[12]).toEqual value: '1', scopes: ['source.php', 'meta.function.php', 'meta.function.parameters.php', 'meta.function.parameter.typehinted.php', 'constant.numeric.decimal.php']
      expect(tokens[13]).toEqual value: ',', scopes: ['source.php', 'meta.function.php', 'meta.function.parameters.php', 'meta.function.parameter.typehinted.php', 'punctuation.separator.delimiter.php']
      expect(tokens[14]).toEqual value: '2', scopes: ['source.php', 'meta.function.php', 'meta.function.parameters.php', 'meta.function.parameter.typehinted.php', 'constant.numeric.decimal.php']
      expect(tokens[15]).toEqual value: ',', scopes: ['source.php', 'meta.function.php', 'meta.function.parameters.php', 'meta.function.parameter.typehinted.php', 'punctuation.separator.delimiter.php']
      expect(tokens[16]).toEqual value: '\'', scopes: ['source.php', 'meta.function.php', 'meta.function.parameters.php', 'meta.function.parameter.typehinted.php', 'string.quoted.single.php', 'punctuation.definition.string.begin.php']
      expect(tokens[17]).toEqual value: '3', scopes: ['source.php', 'meta.function.php', 'meta.function.parameters.php', 'meta.function.parameter.typehinted.php', 'string.quoted.single.php']
      expect(tokens[18]).toEqual value: '\'', scopes: ['source.php', 'meta.function.php', 'meta.function.parameters.php', 'meta.function.parameter.typehinted.php', 'string.quoted.single.php', 'punctuation.definition.string.end.php']
      expect(tokens[19]).toEqual value: ']', scopes: ['source.php', 'meta.function.php', 'meta.function.parameters.php', 'meta.function.parameter.typehinted.php', 'punctuation.section.array.end.php']

    it 'tokenizes default value with non-lowercase array type hinting', ->
      {tokens} = grammar.tokenizeLine 'function array_test(Array $value = []) {}'

      expect(tokens[0]).toEqual value: 'function', scopes: ['source.php', 'meta.function.php', 'storage.type.function.php']
      expect(tokens[1]).toEqual value: ' ', scopes: ['source.php', 'meta.function.php']
      expect(tokens[2]).toEqual value: 'array_test', scopes: ['source.php', 'meta.function.php', 'entity.name.function.php']
      expect(tokens[3]).toEqual value: '(', scopes: ['source.php', 'meta.function.php', 'punctuation.definition.parameters.begin.bracket.round.php']
      expect(tokens[4]).toEqual value: 'Array', scopes: ['source.php', 'meta.function.php', 'meta.function.parameters.php', 'meta.function.parameter.typehinted.php', 'storage.type.php']
      expect(tokens[5]).toEqual value: ' ', scopes: ['source.php', 'meta.function.php', 'meta.function.parameters.php', 'meta.function.parameter.typehinted.php']
      expect(tokens[6]).toEqual value: '$', scopes: ['source.php', 'meta.function.php', 'meta.function.parameters.php', 'meta.function.parameter.typehinted.php', 'variable.other.php', 'punctuation.definition.variable.php']
      expect(tokens[7]).toEqual value: 'value', scopes: ['source.php', 'meta.function.php', 'meta.function.parameters.php', 'meta.function.parameter.typehinted.php', 'variable.other.php']
      expect(tokens[8]).toEqual value: ' ', scopes: ['source.php', 'meta.function.php', 'meta.function.parameters.php', 'meta.function.parameter.typehinted.php']
      expect(tokens[9]).toEqual value: '=', scopes: ['source.php', 'meta.function.php', 'meta.function.parameters.php', 'meta.function.parameter.typehinted.php', 'keyword.operator.assignment.php']
      expect(tokens[10]).toEqual value: ' ', scopes: ['source.php', 'meta.function.php', 'meta.function.parameters.php', 'meta.function.parameter.typehinted.php']
      expect(tokens[11]).toEqual value: '[', scopes: ['source.php', 'meta.function.php', 'meta.function.parameters.php', 'meta.function.parameter.typehinted.php', 'punctuation.section.array.begin.php']
      expect(tokens[12]).toEqual value: ']', scopes: ['source.php', 'meta.function.php', 'meta.function.parameters.php', 'meta.function.parameter.typehinted.php', 'punctuation.section.array.end.php']
      expect(tokens[13]).toEqual value: ')', scopes: ['source.php', 'meta.function.php', 'punctuation.definition.parameters.end.bracket.round.php']
      expect(tokens[14]).toEqual value: ' ', scopes: ['source.php']
      expect(tokens[15]).toEqual value: '{', scopes: ['source.php', 'punctuation.definition.begin.bracket.curly.php']
      expect(tokens[16]).toEqual value: '}', scopes: ['source.php', 'punctuation.definition.end.bracket.curly.php']

    it 'tokenizes multiple typehinted arguments with default values', ->
      {tokens} = grammar.tokenizeLine "function test(string $subject = 'no subject', string $body = null) {}"

      expect(tokens[0]).toEqual value: 'function', scopes: ['source.php', 'meta.function.php', 'storage.type.function.php']
      expect(tokens[1]).toEqual value: ' ', scopes: ['source.php', 'meta.function.php']
      expect(tokens[2]).toEqual value: 'test', scopes: ['source.php', 'meta.function.php', 'entity.name.function.php']
      expect(tokens[3]).toEqual value: '(', scopes: ['source.php', 'meta.function.php', 'punctuation.definition.parameters.begin.bracket.round.php']
      expect(tokens[4]).toEqual value: 'string', scopes: ['source.php', 'meta.function.php', 'meta.function.parameters.php', 'meta.function.parameter.typehinted.php', 'storage.type.php']
      expect(tokens[6]).toEqual value: '$', scopes: ['source.php', 'meta.function.php', 'meta.function.parameters.php', 'meta.function.parameter.typehinted.php', 'variable.other.php', 'punctuation.definition.variable.php']
      expect(tokens[7]).toEqual value: 'subject', scopes: ['source.php', 'meta.function.php', 'meta.function.parameters.php', 'meta.function.parameter.typehinted.php', 'variable.other.php']
      expect(tokens[8]).toEqual value: ' ', scopes: ['source.php', 'meta.function.php', 'meta.function.parameters.php', 'meta.function.parameter.typehinted.php']
      expect(tokens[9]).toEqual value: '=', scopes: ['source.php', 'meta.function.php', 'meta.function.parameters.php', 'meta.function.parameter.typehinted.php', 'keyword.operator.assignment.php']
      expect(tokens[10]).toEqual value: ' ', scopes: ['source.php', 'meta.function.php', 'meta.function.parameters.php', 'meta.function.parameter.typehinted.php']
      expect(tokens[11]).toEqual value: "'", scopes: ['source.php', 'meta.function.php', 'meta.function.parameters.php', 'meta.function.parameter.typehinted.php', 'string.quoted.single.php', 'punctuation.definition.string.begin.php']
      expect(tokens[12]).toEqual value: 'no subject', scopes: ['source.php', 'meta.function.php', 'meta.function.parameters.php', 'meta.function.parameter.typehinted.php', 'string.quoted.single.php']
      expect(tokens[13]).toEqual value: "'", scopes: ['source.php', 'meta.function.php', 'meta.function.parameters.php', 'meta.function.parameter.typehinted.php', 'string.quoted.single.php', 'punctuation.definition.string.end.php']
      expect(tokens[14]).toEqual value: ',', scopes: ['source.php', 'meta.function.php', 'meta.function.parameters.php', 'punctuation.separator.delimiter.php']
      expect(tokens[15]).toEqual value: ' ', scopes: ['source.php', 'meta.function.php', 'meta.function.parameters.php']
      expect(tokens[16]).toEqual value: 'string', scopes: ['source.php', 'meta.function.php', 'meta.function.parameters.php', 'meta.function.parameter.typehinted.php', 'storage.type.php']
      expect(tokens[18]).toEqual value: '$', scopes: ['source.php', 'meta.function.php', 'meta.function.parameters.php', 'meta.function.parameter.typehinted.php', 'variable.other.php', 'punctuation.definition.variable.php']
      expect(tokens[19]).toEqual value: 'body', scopes: ['source.php', 'meta.function.php', 'meta.function.parameters.php', 'meta.function.parameter.typehinted.php', 'variable.other.php']
      expect(tokens[21]).toEqual value: '=', scopes: ['source.php', 'meta.function.php', 'meta.function.parameters.php', 'meta.function.parameter.typehinted.php', 'keyword.operator.assignment.php']
      expect(tokens[22]).toEqual value: ' ', scopes: ['source.php', 'meta.function.php', 'meta.function.parameters.php', 'meta.function.parameter.typehinted.php']
      expect(tokens[23]).toEqual value: 'null', scopes: ['source.php', 'meta.function.php', 'meta.function.parameters.php', 'meta.function.parameter.typehinted.php', 'constant.language.php']
      expect(tokens[24]).toEqual value: ')', scopes: ['source.php', 'meta.function.php', 'punctuation.definition.parameters.end.bracket.round.php']

    it 'tokenizes union types in function parameters', ->
      {tokens} = grammar.tokenizeLine 'function test(int|false $a){}'

      expect(tokens[0]).toEqual value: 'function', scopes: ['source.php', 'meta.function.php', 'storage.type.function.php']
      expect(tokens[2]).toEqual value: 'test', scopes: ['source.php', 'meta.function.php', 'entity.name.function.php']
      expect(tokens[3]).toEqual value: '(', scopes: ['source.php', 'meta.function.php', 'punctuation.definition.parameters.begin.bracket.round.php']
      expect(tokens[4]).toEqual value: 'int', scopes: ['source.php', 'meta.function.php', 'meta.function.parameters.php', 'meta.function.parameter.typehinted.php', 'storage.type.php']
      expect(tokens[5]).toEqual value: '|', scopes: ['source.php', 'meta.function.php', 'meta.function.parameters.php', 'meta.function.parameter.typehinted.php', 'punctuation.separator.delimiter.php']
      expect(tokens[6]).toEqual value: 'false', scopes: ['source.php', 'meta.function.php', 'meta.function.parameters.php', 'meta.function.parameter.typehinted.php', 'storage.type.php']
      expect(tokens[7]).toEqual value: ' ', scopes: ['source.php', 'meta.function.php', 'meta.function.parameters.php', 'meta.function.parameter.typehinted.php']
      expect(tokens[8]).toEqual value: '$', scopes: ['source.php', 'meta.function.php', 'meta.function.parameters.php', 'meta.function.parameter.typehinted.php', 'variable.other.php', 'punctuation.definition.variable.php']
      expect(tokens[9]).toEqual value: 'a', scopes: ['source.php', 'meta.function.php', 'meta.function.parameters.php', 'meta.function.parameter.typehinted.php', 'variable.other.php']
      expect(tokens[10]).toEqual value: ')', scopes: ['source.php', 'meta.function.php', 'punctuation.definition.parameters.end.bracket.round.php']

      {tokens} = grammar.tokenizeLine 'function test(\\Abc\\ClassA | mixed $a){}'

      expect(tokens[0]).toEqual value: 'function', scopes: ['source.php', 'meta.function.php', 'storage.type.function.php']
      expect(tokens[2]).toEqual value: 'test', scopes: ['source.php', 'meta.function.php', 'entity.name.function.php']
      expect(tokens[3]).toEqual value: '(', scopes: ['source.php', 'meta.function.php', 'punctuation.definition.parameters.begin.bracket.round.php']
      expect(tokens[4]).toEqual value: '\\', scopes: ['source.php', 'meta.function.php', 'meta.function.parameters.php', 'meta.function.parameter.typehinted.php', 'support.other.namespace.php', 'punctuation.separator.inheritance.php']
      expect(tokens[5]).toEqual value: 'Abc', scopes: ['source.php', 'meta.function.php', 'meta.function.parameters.php', 'meta.function.parameter.typehinted.php', 'support.other.namespace.php']
      expect(tokens[6]).toEqual value: '\\', scopes: ['source.php', 'meta.function.php', 'meta.function.parameters.php', 'meta.function.parameter.typehinted.php', 'support.other.namespace.php', 'punctuation.separator.inheritance.php']
      expect(tokens[7]).toEqual value: 'ClassA', scopes: ['source.php', 'meta.function.php', 'meta.function.parameters.php', 'meta.function.parameter.typehinted.php', 'support.class.php']
      expect(tokens[8]).toEqual value: ' ', scopes: ['source.php', 'meta.function.php', 'meta.function.parameters.php', 'meta.function.parameter.typehinted.php']
      expect(tokens[9]).toEqual value: '|', scopes: ['source.php', 'meta.function.php', 'meta.function.parameters.php', 'meta.function.parameter.typehinted.php', 'punctuation.separator.delimiter.php']
      expect(tokens[10]).toEqual value: ' ', scopes: ['source.php', 'meta.function.php', 'meta.function.parameters.php', 'meta.function.parameter.typehinted.php']
      expect(tokens[11]).toEqual value: 'mixed', scopes: ['source.php', 'meta.function.php', 'meta.function.parameters.php', 'meta.function.parameter.typehinted.php', 'storage.type.php']
      expect(tokens[12]).toEqual value: ' ', scopes: ['source.php', 'meta.function.php', 'meta.function.parameters.php', 'meta.function.parameter.typehinted.php']
      expect(tokens[13]).toEqual value: '$', scopes: ['source.php', 'meta.function.php', 'meta.function.parameters.php', 'meta.function.parameter.typehinted.php', 'variable.other.php', 'punctuation.definition.variable.php']
      expect(tokens[14]).toEqual value: 'a', scopes: ['source.php', 'meta.function.php', 'meta.function.parameters.php', 'meta.function.parameter.typehinted.php', 'variable.other.php']
      expect(tokens[15]).toEqual value: ')', scopes: ['source.php', 'meta.function.php', 'punctuation.definition.parameters.end.bracket.round.php']

    it 'tokenizes trailing comma in function parameters', ->
      {tokens} = grammar.tokenizeLine 'function abc($a, $b,){}'

      expect(tokens[0]).toEqual value: 'function', scopes: ['source.php', 'meta.function.php', 'storage.type.function.php']
      expect(tokens[2]).toEqual value: 'abc', scopes: ['source.php', 'meta.function.php', 'entity.name.function.php']
      expect(tokens[3]).toEqual value: '(', scopes: ['source.php', 'meta.function.php', 'punctuation.definition.parameters.begin.bracket.round.php']
      expect(tokens[4]).toEqual value: '$', scopes: ['source.php', 'meta.function.php', 'meta.function.parameters.php', 'meta.function.parameter.no-default.php', 'variable.other.php', 'punctuation.definition.variable.php']
      expect(tokens[5]).toEqual value: 'a', scopes: ['source.php', 'meta.function.php', 'meta.function.parameters.php', 'meta.function.parameter.no-default.php', 'variable.other.php']
      expect(tokens[6]).toEqual value: ',', scopes: ['source.php', 'meta.function.php', 'meta.function.parameters.php', 'punctuation.separator.delimiter.php']
      expect(tokens[8]).toEqual value: '$', scopes: ['source.php', 'meta.function.php', 'meta.function.parameters.php', 'meta.function.parameter.no-default.php', 'variable.other.php', 'punctuation.definition.variable.php']
      expect(tokens[9]).toEqual value: 'b', scopes: ['source.php', 'meta.function.php', 'meta.function.parameters.php', 'meta.function.parameter.no-default.php', 'variable.other.php']
      expect(tokens[10]).toEqual value: ',', scopes: ['source.php', 'meta.function.php', 'meta.function.parameters.php', 'punctuation.separator.delimiter.php']
      expect(tokens[11]).toEqual value: ')', scopes: ['source.php', 'meta.function.php', 'punctuation.definition.parameters.end.bracket.round.php']

    it 'tokenizes return values', ->
      {tokens} = grammar.tokenizeLine 'function test() : Client {}'

      expect(tokens[0]).toEqual value: 'function', scopes: ['source.php', 'meta.function.php', 'storage.type.function.php']
      expect(tokens[1]).toEqual value: ' ', scopes: ['source.php', 'meta.function.php']
      expect(tokens[2]).toEqual value: 'test', scopes: ['source.php', 'meta.function.php', 'entity.name.function.php']
      expect(tokens[3]).toEqual value: '(', scopes: ['source.php', 'meta.function.php', 'punctuation.definition.parameters.begin.bracket.round.php']
      expect(tokens[4]).toEqual value: ')', scopes: ['source.php', 'meta.function.php', 'punctuation.definition.parameters.end.bracket.round.php']
      expect(tokens[5]).toEqual value: ' ', scopes: ['source.php', 'meta.function.php']
      expect(tokens[6]).toEqual value: ':', scopes: ['source.php', 'meta.function.php', 'keyword.operator.return-value.php']
      expect(tokens[7]).toEqual value: ' ', scopes: ['source.php', 'meta.function.php']
      expect(tokens[8]).toEqual value: 'Client', scopes: ['source.php', 'meta.function.php', 'support.class.php']
      expect(tokens[9]).toEqual value: ' ', scopes: ['source.php']

    it 'tokenizes nullable return values', ->
      {tokens} = grammar.tokenizeLine 'function test() : ?Client {}'

      expect(tokens[6]).toEqual value: ':', scopes: ['source.php', 'meta.function.php', 'keyword.operator.return-value.php']
      expect(tokens[7]).toEqual value: ' ', scopes: ['source.php', 'meta.function.php']
      expect(tokens[8]).toEqual value: '?', scopes: ['source.php', 'meta.function.php', 'keyword.operator.nullable-type.php']
      expect(tokens[9]).toEqual value: 'Client', scopes: ['source.php', 'meta.function.php', 'support.class.php']

      {tokens} = grammar.tokenizeLine 'function test() : ?   Client {}'

      expect(tokens[6]).toEqual value: ':', scopes: ['source.php', 'meta.function.php', 'keyword.operator.return-value.php']
      expect(tokens[7]).toEqual value: ' ', scopes: ['source.php', 'meta.function.php']
      expect(tokens[8]).toEqual value: '?', scopes: ['source.php', 'meta.function.php', 'keyword.operator.nullable-type.php']
      expect(tokens[9]).toEqual value: '   ', scopes: ['source.php', 'meta.function.php']
      expect(tokens[10]).toEqual value: 'Client', scopes: ['source.php', 'meta.function.php', 'support.class.php']

    it 'tokenizes union return types', ->
      {tokens} = grammar.tokenizeLine 'function test() : \\ClassB | null {}'

      expect(tokens[6]).toEqual value: ':', scopes: ['source.php', 'meta.function.php', 'keyword.operator.return-value.php']
      expect(tokens[8]).toEqual value: '\\', scopes: ['source.php', 'meta.function.php', 'support.other.namespace.php', 'punctuation.separator.inheritance.php']
      expect(tokens[9]).toEqual value: 'ClassB', scopes: ['source.php', 'meta.function.php', 'support.class.php']
      expect(tokens[10]).toEqual value: ' ', scopes: ['source.php', 'meta.function.php']
      expect(tokens[11]).toEqual value: '|', scopes: ['source.php', 'meta.function.php', 'punctuation.separator.delimiter.php']
      expect(tokens[12]).toEqual value: ' ', scopes: ['source.php', 'meta.function.php']
      expect(tokens[13]).toEqual value: 'null', scopes: ['source.php', 'meta.function.php', 'storage.type.php']

    it 'tokenizes function names with characters other than letters or numbers', ->
      # Char 160 is hex 0xA0, which is between 0x7F and 0xFF, making it a valid PHP identifier
      functionName = "foo#{String.fromCharCode(160)}bar"
      {tokens} = grammar.tokenizeLine "function #{functionName}() {}"

      expect(tokens[0]).toEqual value: 'function', scopes: ['source.php', 'meta.function.php', 'storage.type.function.php']
      expect(tokens[1]).toEqual value: ' ', scopes: ['source.php', 'meta.function.php']
      expect(tokens[2]).toEqual value: functionName, scopes: ['source.php', 'meta.function.php', 'entity.name.function.php']
      expect(tokens[3]).toEqual value: '(', scopes: ['source.php', 'meta.function.php', 'punctuation.definition.parameters.begin.bracket.round.php']
      expect(tokens[4]).toEqual value: ')', scopes: ['source.php', 'meta.function.php', 'punctuation.definition.parameters.end.bracket.round.php']
      expect(tokens[5]).toEqual value: ' ', scopes: ['source.php']
      expect(tokens[6]).toEqual value: '{', scopes: ['source.php', 'punctuation.definition.begin.bracket.curly.php']
      expect(tokens[7]).toEqual value: '}', scopes: ['source.php', 'punctuation.definition.end.bracket.curly.php']

    it 'tokenizes function returning reference', ->
      {tokens} = grammar.tokenizeLine 'function &test() {}'

      expect(tokens[0]).toEqual value: 'function', scopes: ["source.php", "meta.function.php", "storage.type.function.php"]
      expect(tokens[2]).toEqual value: '&', scopes: ["source.php", "meta.function.php", "storage.modifier.reference.php"]
      expect(tokens[3]).toEqual value: 'test', scopes: ["source.php", "meta.function.php", "entity.name.function.php"]
      expect(tokens[4]).toEqual value: '(', scopes: ["source.php", "meta.function.php", "punctuation.definition.parameters.begin.bracket.round.php"]
      expect(tokens[5]).toEqual value: ')', scopes: ["source.php", "meta.function.php", "punctuation.definition.parameters.end.bracket.round.php"]

  describe 'function calls', ->
    it 'tokenizes function calls with no arguments', ->
      {tokens} = grammar.tokenizeLine 'inverse()'

      expect(tokens[0]).toEqual value: 'inverse', scopes: ['source.php', 'meta.function-call.php', 'entity.name.function.php']
      expect(tokens[1]).toEqual value: '(', scopes: ['source.php', 'meta.function-call.php', 'punctuation.definition.arguments.begin.bracket.round.php']
      expect(tokens[2]).toEqual value: ')', scopes: ['source.php', 'meta.function-call.php', 'punctuation.definition.arguments.end.bracket.round.php']

      {tokens} = grammar.tokenizeLine 'inverse ()'

      expect(tokens[0]).toEqual value: 'inverse', scopes: ['source.php', 'meta.function-call.php', 'entity.name.function.php']
      expect(tokens[1]).toEqual value: ' ', scopes: ['source.php', 'meta.function-call.php']
      expect(tokens[2]).toEqual value: '(', scopes: ['source.php', 'meta.function-call.php', 'punctuation.definition.arguments.begin.bracket.round.php']
      expect(tokens[3]).toEqual value: ')', scopes: ['source.php', 'meta.function-call.php', 'punctuation.definition.arguments.end.bracket.round.php']

    it 'tokenizes function calls with arguments', ->
      {tokens} = grammar.tokenizeLine "inverse(5, 'b')"

      expect(tokens[0]).toEqual value: 'inverse', scopes: ['source.php', 'meta.function-call.php', 'entity.name.function.php']
      expect(tokens[1]).toEqual value: '(', scopes: ['source.php', 'meta.function-call.php', 'punctuation.definition.arguments.begin.bracket.round.php']
      expect(tokens[2]).toEqual value: '5', scopes: ['source.php', 'meta.function-call.php', 'constant.numeric.decimal.php']
      expect(tokens[3]).toEqual value: ',', scopes: ['source.php', 'meta.function-call.php', 'punctuation.separator.delimiter.php']
      expect(tokens[4]).toEqual value: ' ', scopes: ['source.php', 'meta.function-call.php']
      expect(tokens[5]).toEqual value: "'", scopes: ['source.php', 'meta.function-call.php', 'string.quoted.single.php', 'punctuation.definition.string.begin.php']
      expect(tokens[6]).toEqual value: 'b', scopes: ['source.php', 'meta.function-call.php', 'string.quoted.single.php']
      expect(tokens[7]).toEqual value: "'", scopes: ['source.php', 'meta.function-call.php', 'string.quoted.single.php', 'punctuation.definition.string.end.php']
      expect(tokens[8]).toEqual value: ')', scopes: ['source.php', 'meta.function-call.php', 'punctuation.definition.arguments.end.bracket.round.php']

      {tokens} = grammar.tokenizeLine "inverse (5, 'b')"

      expect(tokens[0]).toEqual value: 'inverse', scopes: ['source.php', 'meta.function-call.php', 'entity.name.function.php']
      expect(tokens[1]).toEqual value: ' ', scopes: ['source.php', 'meta.function-call.php']
      expect(tokens[2]).toEqual value: '(', scopes: ['source.php', 'meta.function-call.php', 'punctuation.definition.arguments.begin.bracket.round.php']
      expect(tokens[3]).toEqual value: '5', scopes: ['source.php', 'meta.function-call.php', 'constant.numeric.decimal.php']
      expect(tokens[4]).toEqual value: ',', scopes: ['source.php', 'meta.function-call.php', 'punctuation.separator.delimiter.php']
      expect(tokens[5]).toEqual value: ' ', scopes: ['source.php', 'meta.function-call.php']
      expect(tokens[6]).toEqual value: "'", scopes: ['source.php', 'meta.function-call.php', 'string.quoted.single.php', 'punctuation.definition.string.begin.php']
      expect(tokens[7]).toEqual value: 'b', scopes: ['source.php', 'meta.function-call.php', 'string.quoted.single.php']
      expect(tokens[8]).toEqual value: "'", scopes: ['source.php', 'meta.function-call.php', 'string.quoted.single.php', 'punctuation.definition.string.end.php']
      expect(tokens[9]).toEqual value: ')', scopes: ['source.php', 'meta.function-call.php', 'punctuation.definition.arguments.end.bracket.round.php']

<<<<<<< HEAD
    it 'tokenizes trailing comma in parameters of function call', ->
      {tokens} = grammar.tokenizeLine 'add(1,2,)'

      expect(tokens[0]).toEqual value: 'add', scopes: ['source.php', 'meta.function-call.php', 'entity.name.function.php']
      expect(tokens[2]).toEqual value: '1', scopes: ['source.php', 'meta.function-call.php', 'constant.numeric.decimal.php']
      expect(tokens[3]).toEqual value: ',', scopes: ['source.php', 'meta.function-call.php', 'punctuation.separator.delimiter.php']
      expect(tokens[4]).toEqual value: '2', scopes: ['source.php', 'meta.function-call.php', 'constant.numeric.decimal.php']
      expect(tokens[5]).toEqual value: ',', scopes: ['source.php', 'meta.function-call.php', 'punctuation.separator.delimiter.php']
=======
    it 'tokenizes function calls with named arguments', ->
      {tokens} = grammar.tokenizeLine 'doSomething($a ? null : true, b: $b);'

      expect(tokens[0]).toEqual value: 'doSomething', scopes: ['source.php', 'meta.function-call.php', 'entity.name.function.php']
      expect(tokens[14]).toEqual value: 'b', scopes: ['source.php', 'meta.function-call.php', 'entity.name.variable.parameter.php']
      expect(tokens[15]).toEqual value: ':', scopes: ['source.php', 'meta.function-call.php', 'punctuation.separator.colon.php']
      # ternary should be still tokenized
      expect(tokens[7]).toEqual value: 'null', scopes: ['source.php', 'meta.function-call.php', 'constant.language.php']
      expect(tokens[9]).toEqual value: ':', scopes: ['source.php', 'meta.function-call.php', 'keyword.operator.ternary.php']

    it 'tokenizes multiline function calls with named arguments', ->
      lines = grammar.tokenizeLines '''
        doSomething(
          x: $a ?
          null : true,
          a: $b);
      '''

      expect(lines[0][0]).toEqual value: 'doSomething', scopes: ['source.php', 'meta.function-call.php', 'entity.name.function.php']
      expect(lines[1][1]).toEqual value: 'x', scopes: ['source.php', 'meta.function-call.php', 'entity.name.variable.parameter.php']
      expect(lines[1][2]).toEqual value: ':', scopes: ['source.php', 'meta.function-call.php', 'punctuation.separator.colon.php']
      expect(lines[3][1]).toEqual value: 'a', scopes: ['source.php', 'meta.function-call.php', 'entity.name.variable.parameter.php']
      expect(lines[3][2]).toEqual value: ':', scopes: ['source.php', 'meta.function-call.php', 'punctuation.separator.colon.php']
      # ternary should be still tokenized
      expect(lines[2][1]).toEqual value: 'null', scopes: ['source.php', 'meta.function-call.php', 'constant.language.php']
      expect(lines[2][3]).toEqual value: ':', scopes: ['source.php', 'meta.function-call.php', 'keyword.operator.ternary.php']
>>>>>>> 6360b506

    it 'tokenizes builtin function calls', ->
      {tokens} = grammar.tokenizeLine "echo('Hi!')"

      expect(tokens[0]).toEqual value: 'echo', scopes: ['source.php', 'meta.function-call.php', 'support.function.construct.output.php']
      expect(tokens[1]).toEqual value: '(', scopes: ['source.php', 'meta.function-call.php', 'punctuation.definition.arguments.begin.bracket.round.php']
      expect(tokens[2]).toEqual value: "'", scopes: ['source.php', 'meta.function-call.php', 'string.quoted.single.php', 'punctuation.definition.string.begin.php']
      expect(tokens[3]).toEqual value: 'Hi!', scopes: ['source.php', 'meta.function-call.php', 'string.quoted.single.php']
      expect(tokens[4]).toEqual value: "'", scopes: ['source.php', 'meta.function-call.php', 'string.quoted.single.php', 'punctuation.definition.string.end.php']
      expect(tokens[5]).toEqual value: ')', scopes: ['source.php', 'meta.function-call.php', 'punctuation.definition.arguments.end.bracket.round.php']

      {tokens} = grammar.tokenizeLine "echo ('Hi!')"

      expect(tokens[0]).toEqual value: 'echo', scopes: ['source.php', 'meta.function-call.php', 'support.function.construct.output.php']
      expect(tokens[1]).toEqual value: ' ', scopes: ['source.php', 'meta.function-call.php']
      expect(tokens[2]).toEqual value: '(', scopes: ['source.php', 'meta.function-call.php', 'punctuation.definition.arguments.begin.bracket.round.php']
      expect(tokens[3]).toEqual value: "'", scopes: ['source.php', 'meta.function-call.php', 'string.quoted.single.php', 'punctuation.definition.string.begin.php']
      expect(tokens[4]).toEqual value: 'Hi!', scopes: ['source.php', 'meta.function-call.php', 'string.quoted.single.php']
      expect(tokens[5]).toEqual value: "'", scopes: ['source.php', 'meta.function-call.php', 'string.quoted.single.php', 'punctuation.definition.string.end.php']
      expect(tokens[6]).toEqual value: ')', scopes: ['source.php', 'meta.function-call.php', 'punctuation.definition.arguments.end.bracket.round.php']

    it 'tokenizes root-namespaced function calls', ->
      {tokens} = grammar.tokenizeLine '\\test()'

      expect(tokens[0]).toEqual value: '\\', scopes: ['source.php', 'meta.function-call.php', 'support.other.namespace.php', 'punctuation.separator.inheritance.php']
      expect(tokens[1]).toEqual value: 'test', scopes: ['source.php', 'meta.function-call.php', 'entity.name.function.php']

    it 'tokenizes user-namespaced function calls', ->
      {tokens} = grammar.tokenizeLine 'hello\\test()'

      expect(tokens[0]).toEqual value: 'hello', scopes: ['source.php', 'meta.function-call.php', 'support.other.namespace.php']
      expect(tokens[1]).toEqual value: '\\', scopes: ['source.php', 'meta.function-call.php', 'support.other.namespace.php', 'punctuation.separator.inheritance.php']
      expect(tokens[2]).toEqual value: 'test', scopes: ['source.php', 'meta.function-call.php', 'entity.name.function.php']

      {tokens} = grammar.tokenizeLine 'one\\two\\test()'

      expect(tokens[0]).toEqual value: 'one', scopes: ['source.php', 'meta.function-call.php', 'support.other.namespace.php']
      expect(tokens[1]).toEqual value: '\\', scopes: ['source.php', 'meta.function-call.php', 'support.other.namespace.php', 'punctuation.separator.inheritance.php']
      expect(tokens[2]).toEqual value: 'two', scopes: ['source.php', 'meta.function-call.php', 'support.other.namespace.php']
      expect(tokens[3]).toEqual value: '\\', scopes: ['source.php', 'meta.function-call.php', 'support.other.namespace.php', 'punctuation.separator.inheritance.php']
      expect(tokens[4]).toEqual value: 'test', scopes: ['source.php', 'meta.function-call.php', 'entity.name.function.php']

    it 'tokenizes absolutely-namespaced function calls', ->
      {tokens} = grammar.tokenizeLine '\\hello\\test()'

      expect(tokens[0]).toEqual value: '\\', scopes: ['source.php', 'meta.function-call.php', 'support.other.namespace.php', 'punctuation.separator.inheritance.php']
      expect(tokens[1]).toEqual value: 'hello', scopes: ['source.php', 'meta.function-call.php', 'support.other.namespace.php']
      expect(tokens[2]).toEqual value: '\\', scopes: ['source.php', 'meta.function-call.php', 'support.other.namespace.php', 'punctuation.separator.inheritance.php']
      expect(tokens[3]).toEqual value: 'test', scopes: ['source.php', 'meta.function-call.php', 'entity.name.function.php']

      {tokens} = grammar.tokenizeLine '\\one\\two\\test()'

      expect(tokens[0]).toEqual value: '\\', scopes: ['source.php', 'meta.function-call.php', 'support.other.namespace.php', 'punctuation.separator.inheritance.php']
      expect(tokens[1]).toEqual value: 'one', scopes: ['source.php', 'meta.function-call.php', 'support.other.namespace.php']
      expect(tokens[2]).toEqual value: '\\', scopes: ['source.php', 'meta.function-call.php', 'support.other.namespace.php', 'punctuation.separator.inheritance.php']
      expect(tokens[3]).toEqual value: 'two', scopes: ['source.php', 'meta.function-call.php', 'support.other.namespace.php']
      expect(tokens[4]).toEqual value: '\\', scopes: ['source.php', 'meta.function-call.php', 'support.other.namespace.php', 'punctuation.separator.inheritance.php']
      expect(tokens[5]).toEqual value: 'test', scopes: ['source.php', 'meta.function-call.php', 'entity.name.function.php']

    it 'does not treat user-namespaced functions as builtins', ->
      {tokens} = grammar.tokenizeLine 'hello\\apc_store()'

      expect(tokens[2]).toEqual value: 'apc_store', scopes: ['source.php', 'meta.function-call.php', 'entity.name.function.php']

      {tokens} = grammar.tokenizeLine '\\hello\\apc_store()'

      expect(tokens[3]).toEqual value: 'apc_store', scopes: ['source.php', 'meta.function-call.php', 'entity.name.function.php']

  describe 'method calls', ->
    it 'tokenizes method calls with no arguments', ->
      {tokens} = grammar.tokenizeLine 'obj->method()'

      expect(tokens[2]).toEqual value: 'method', scopes: ['source.php', 'meta.method-call.php', 'entity.name.function.php']
      expect(tokens[3]).toEqual value: '(', scopes: ['source.php', 'meta.method-call.php', 'punctuation.definition.arguments.begin.bracket.round.php']
      expect(tokens[4]).toEqual value: ')', scopes: ['source.php', 'meta.method-call.php', 'punctuation.definition.arguments.end.bracket.round.php']

      {tokens} = grammar.tokenizeLine 'obj->method ()'

      expect(tokens[2]).toEqual value: 'method', scopes: ['source.php', 'meta.method-call.php', 'entity.name.function.php']
      expect(tokens[3]).toEqual value: ' ', scopes: ['source.php', 'meta.method-call.php']
      expect(tokens[4]).toEqual value: '(', scopes: ['source.php', 'meta.method-call.php', 'punctuation.definition.arguments.begin.bracket.round.php']
      expect(tokens[5]).toEqual value: ')', scopes: ['source.php', 'meta.method-call.php', 'punctuation.definition.arguments.end.bracket.round.php']

    it 'tokenizes method calls with arguments', ->
      {tokens} = grammar.tokenizeLine "obj->method(5, 'b')"

      expect(tokens[2]).toEqual value: 'method', scopes: ['source.php', 'meta.method-call.php', 'entity.name.function.php']
      expect(tokens[3]).toEqual value: '(', scopes: ['source.php', 'meta.method-call.php', 'punctuation.definition.arguments.begin.bracket.round.php']
      expect(tokens[4]).toEqual value: '5', scopes: ['source.php', 'meta.method-call.php', 'constant.numeric.decimal.php']
      expect(tokens[5]).toEqual value: ',', scopes: ['source.php', 'meta.method-call.php', 'punctuation.separator.delimiter.php']
      expect(tokens[6]).toEqual value: ' ', scopes: ['source.php', 'meta.method-call.php']
      expect(tokens[7]).toEqual value: "'", scopes: ['source.php', 'meta.method-call.php', 'string.quoted.single.php', 'punctuation.definition.string.begin.php']
      expect(tokens[8]).toEqual value: 'b', scopes: ['source.php', 'meta.method-call.php', 'string.quoted.single.php']
      expect(tokens[9]).toEqual value: "'", scopes: ['source.php', 'meta.method-call.php', 'string.quoted.single.php', 'punctuation.definition.string.end.php']
      expect(tokens[10]).toEqual value: ')', scopes: ['source.php', 'meta.method-call.php', 'punctuation.definition.arguments.end.bracket.round.php']

      {tokens} = grammar.tokenizeLine "obj->method (5, 'b')"

      expect(tokens[2]).toEqual value: 'method', scopes: ['source.php', 'meta.method-call.php', 'entity.name.function.php']
      expect(tokens[3]).toEqual value: ' ', scopes: ['source.php', 'meta.method-call.php']
      expect(tokens[4]).toEqual value: '(', scopes: ['source.php', 'meta.method-call.php', 'punctuation.definition.arguments.begin.bracket.round.php']
      expect(tokens[5]).toEqual value: '5', scopes: ['source.php', 'meta.method-call.php', 'constant.numeric.decimal.php']
      expect(tokens[6]).toEqual value: ',', scopes: ['source.php', 'meta.method-call.php', 'punctuation.separator.delimiter.php']
      expect(tokens[7]).toEqual value: ' ', scopes: ['source.php', 'meta.method-call.php']
      expect(tokens[8]).toEqual value: "'", scopes: ['source.php', 'meta.method-call.php', 'string.quoted.single.php', 'punctuation.definition.string.begin.php']
      expect(tokens[9]).toEqual value: 'b', scopes: ['source.php', 'meta.method-call.php', 'string.quoted.single.php']
      expect(tokens[10]).toEqual value: "'", scopes: ['source.php', 'meta.method-call.php', 'string.quoted.single.php', 'punctuation.definition.string.end.php']
      expect(tokens[11]).toEqual value: ')', scopes: ['source.php', 'meta.method-call.php', 'punctuation.definition.arguments.end.bracket.round.php']

  describe 'closures', ->
    it 'tokenizes parameters', ->
      {tokens} = grammar.tokenizeLine 'function($a, string $b) {}'

      expect(tokens[0]).toEqual value: 'function', scopes: ["source.php", "meta.function.closure.php", "storage.type.function.php"]
      expect(tokens[1]).toEqual value: '(', scopes: ["source.php", "meta.function.closure.php", "punctuation.definition.parameters.begin.bracket.round.php"]
      expect(tokens[2]).toEqual value: '$', scopes: ["source.php", "meta.function.closure.php", "meta.function.parameters.php", "meta.function.parameter.no-default.php", "variable.other.php", "punctuation.definition.variable.php"]
      expect(tokens[3]).toEqual value: 'a', scopes: ["source.php", "meta.function.closure.php", "meta.function.parameters.php", "meta.function.parameter.no-default.php", "variable.other.php"]
      expect(tokens[4]).toEqual value: ',', scopes: ["source.php", "meta.function.closure.php", "meta.function.parameters.php", "punctuation.separator.delimiter.php"]
      expect(tokens[5]).toEqual value: ' ', scopes: ["source.php", "meta.function.closure.php", "meta.function.parameters.php"]
      expect(tokens[6]).toEqual value: 'string', scopes: ["source.php", "meta.function.closure.php", "meta.function.parameters.php", "meta.function.parameter.typehinted.php", "storage.type.php"]
      expect(tokens[7]).toEqual value: ' ', scopes: ["source.php", "meta.function.closure.php", "meta.function.parameters.php", "meta.function.parameter.typehinted.php"]
      expect(tokens[8]).toEqual value: '$', scopes: ["source.php", "meta.function.closure.php", "meta.function.parameters.php", "meta.function.parameter.typehinted.php", "variable.other.php", "punctuation.definition.variable.php"]
      expect(tokens[9]).toEqual value: 'b', scopes: ["source.php", "meta.function.closure.php", "meta.function.parameters.php", "meta.function.parameter.typehinted.php", "variable.other.php"]
      expect(tokens[10]).toEqual value: ')', scopes: ["source.php", "meta.function.closure.php", "punctuation.definition.parameters.end.bracket.round.php"]

    it 'tokenizes return values', ->
      {tokens} = grammar.tokenizeLine 'function() : string {}'

      expect(tokens[0]).toEqual value: 'function', scopes: ["source.php", "meta.function.closure.php", "storage.type.function.php"]
      expect(tokens[1]).toEqual value: '(', scopes: ["source.php", "meta.function.closure.php", "punctuation.definition.parameters.begin.bracket.round.php"]
      expect(tokens[2]).toEqual value: ')', scopes: ["source.php", "meta.function.closure.php", "punctuation.definition.parameters.end.bracket.round.php"]
      expect(tokens[3]).toEqual value: ' ', scopes: ["source.php", "meta.function.closure.php"]
      expect(tokens[4]).toEqual value: ':', scopes: ["source.php", "meta.function.closure.php", "keyword.operator.return-value.php"]
      expect(tokens[5]).toEqual value: ' ', scopes: ["source.php", "meta.function.closure.php"]
      expect(tokens[6]).toEqual value: 'string', scopes: ["source.php", "meta.function.closure.php", "storage.type.php"]
      expect(tokens[7]).toEqual value: ' ', scopes: ["source.php"]
      expect(tokens[8]).toEqual value: '{', scopes: ["source.php", "punctuation.definition.begin.bracket.curly.php"]
      expect(tokens[9]).toEqual value: '}', scopes: ["source.php", "punctuation.definition.end.bracket.curly.php"]

      {tokens} = grammar.tokenizeLine 'function() : \\Client {}'

      expect(tokens[0]).toEqual value: 'function', scopes: ["source.php", "meta.function.closure.php", "storage.type.function.php"]
      expect(tokens[4]).toEqual value: ':', scopes: ["source.php", "meta.function.closure.php", "keyword.operator.return-value.php"]
      expect(tokens[6]).toEqual value: '\\', scopes: ["source.php", "meta.function.closure.php", "support.other.namespace.php", "punctuation.separator.inheritance.php"]
      expect(tokens[7]).toEqual value: 'Client', scopes: ["source.php", "meta.function.closure.php", "support.class.php"]

    it 'tokenizes nullable return values', ->
      {tokens} = grammar.tokenizeLine 'function() :? Client {}'

      expect(tokens[0]).toEqual value: 'function', scopes: ["source.php", "meta.function.closure.php", "storage.type.function.php"]
      expect(tokens[4]).toEqual value: ':', scopes: ["source.php", "meta.function.closure.php", "keyword.operator.return-value.php"]
      expect(tokens[5]).toEqual value: '?', scopes: ["source.php", "meta.function.closure.php", "keyword.operator.nullable-type.php"]
      expect(tokens[7]).toEqual value: 'Client', scopes: ["source.php", "meta.function.closure.php", "support.class.php"]

      {tokens} = grammar.tokenizeLine 'function():  ?Client {}'

      expect(tokens[0]).toEqual value: 'function', scopes: ["source.php", "meta.function.closure.php", "storage.type.function.php"]
      expect(tokens[3]).toEqual value: ':', scopes: ["source.php", "meta.function.closure.php", "keyword.operator.return-value.php"]
      expect(tokens[5]).toEqual value: '?', scopes: ["source.php", "meta.function.closure.php", "keyword.operator.nullable-type.php"]
      expect(tokens[6]).toEqual value: 'Client', scopes: ["source.php", "meta.function.closure.php", "support.class.php"]

    it 'tokenizes closure returning reference', ->
      {tokens} = grammar.tokenizeLine 'function&() {}'

      expect(tokens[0]).toEqual value: 'function', scopes: ["source.php", "meta.function.closure.php", "storage.type.function.php"]
      expect(tokens[1]).toEqual value: '&', scopes: ["source.php", "meta.function.closure.php", "storage.modifier.reference.php"]
      expect(tokens[2]).toEqual value: '(', scopes: ["source.php", "meta.function.closure.php", "punctuation.definition.parameters.begin.bracket.round.php"]
      expect(tokens[3]).toEqual value: ')', scopes: ["source.php", "meta.function.closure.php", "punctuation.definition.parameters.end.bracket.round.php"]

      {tokens} = grammar.tokenizeLine 'function &() {}'

      expect(tokens[0]).toEqual value: 'function', scopes: ["source.php", "meta.function.closure.php", "storage.type.function.php"]
      expect(tokens[1]).toEqual value: ' ', scopes: ["source.php", "meta.function.closure.php"]
      expect(tokens[2]).toEqual value: '&', scopes: ["source.php", "meta.function.closure.php", "storage.modifier.reference.php"]
      expect(tokens[3]).toEqual value: '(', scopes: ["source.php", "meta.function.closure.php", "punctuation.definition.parameters.begin.bracket.round.php"]
      expect(tokens[4]).toEqual value: ')', scopes: ["source.php", "meta.function.closure.php", "punctuation.definition.parameters.end.bracket.round.php"]

    it 'tokenizes use inheritance', ->
      {tokens} = grammar.tokenizeLine 'function () use($a) {}'

      expect(tokens[0]).toEqual value: 'function', scopes: ["source.php", "meta.function.closure.php", "storage.type.function.php"]
      expect(tokens[5]).toEqual value: 'use', scopes: ["source.php", "meta.function.closure.php", "meta.function.closure.use.php", "keyword.other.function.use.php"]
      expect(tokens[6]).toEqual value: '(', scopes: ["source.php", "meta.function.closure.php", "meta.function.closure.use.php", "punctuation.definition.parameters.begin.bracket.round.php"]
      expect(tokens[7]).toEqual value: '$', scopes: ["source.php", "meta.function.closure.php", "meta.function.closure.use.php", "variable.other.php", "punctuation.definition.variable.php"]
      expect(tokens[8]).toEqual value: 'a', scopes: ["source.php", "meta.function.closure.php", "meta.function.closure.use.php", "variable.other.php"]
      expect(tokens[9]).toEqual value: ')', scopes: ["source.php", "meta.function.closure.php", "meta.function.closure.use.php", "punctuation.definition.parameters.end.bracket.round.php"]

      {tokens} = grammar.tokenizeLine 'function () use($a  ,$b) {}'

      expect(tokens[0]).toEqual value: 'function', scopes: ["source.php", "meta.function.closure.php", "storage.type.function.php"]
      expect(tokens[5]).toEqual value: 'use', scopes: ["source.php", "meta.function.closure.php", "meta.function.closure.use.php", "keyword.other.function.use.php"]
      expect(tokens[6]).toEqual value: '(', scopes: ["source.php", "meta.function.closure.php", "meta.function.closure.use.php", "punctuation.definition.parameters.begin.bracket.round.php"]
      expect(tokens[7]).toEqual value: '$', scopes: ["source.php", "meta.function.closure.php", "meta.function.closure.use.php", "variable.other.php", "punctuation.definition.variable.php"]
      expect(tokens[8]).toEqual value: 'a', scopes: ["source.php", "meta.function.closure.php", "meta.function.closure.use.php", "variable.other.php"]
      expect(tokens[10]).toEqual value: ',', scopes: ["source.php", "meta.function.closure.php", "meta.function.closure.use.php", "punctuation.separator.delimiter.php"]
      expect(tokens[11]).toEqual value: '$', scopes: ["source.php", "meta.function.closure.php", "meta.function.closure.use.php", "variable.other.php", "punctuation.definition.variable.php"]
      expect(tokens[12]).toEqual value: 'b', scopes: ["source.php", "meta.function.closure.php", "meta.function.closure.use.php", "variable.other.php"]
      expect(tokens[13]).toEqual value: ')', scopes: ["source.php", "meta.function.closure.php", "meta.function.closure.use.php", "punctuation.definition.parameters.end.bracket.round.php"]

    it 'tokenizes use inheritance by reference', ->
      {tokens} = grammar.tokenizeLine 'function () use( &$a ) {}'

      expect(tokens[0]).toEqual value: 'function', scopes: ["source.php", "meta.function.closure.php", "storage.type.function.php"]
      expect(tokens[5]).toEqual value: 'use', scopes: ["source.php", "meta.function.closure.php", "meta.function.closure.use.php", "keyword.other.function.use.php"]
      expect(tokens[8]).toEqual value: '&', scopes: ["source.php", "meta.function.closure.php", "meta.function.closure.use.php", "variable.other.php", "storage.modifier.reference.php"]
      expect(tokens[9]).toEqual value: '$', scopes: ["source.php", "meta.function.closure.php", "meta.function.closure.use.php", "variable.other.php", "punctuation.definition.variable.php"]
      expect(tokens[10]).toEqual value: 'a', scopes: ["source.php", "meta.function.closure.php", "meta.function.closure.use.php", "variable.other.php"]

    it 'tokenizes trailing comma in closure parameters and use inheritance', ->
      {tokens} = grammar.tokenizeLine 'function($a,)use($b,){}'

      expect(tokens[0]).toEqual value: 'function', scopes: ['source.php', 'meta.function.closure.php', 'storage.type.function.php']
      expect(tokens[2]).toEqual value: '$', scopes: ['source.php', 'meta.function.closure.php', 'meta.function.parameters.php', 'meta.function.parameter.no-default.php', 'variable.other.php', 'punctuation.definition.variable.php']
      expect(tokens[3]).toEqual value: 'a', scopes: ['source.php', 'meta.function.closure.php', 'meta.function.parameters.php', 'meta.function.parameter.no-default.php', 'variable.other.php']
      expect(tokens[4]).toEqual value: ',', scopes: ['source.php', 'meta.function.closure.php', 'meta.function.parameters.php', 'punctuation.separator.delimiter.php']
      expect(tokens[6]).toEqual value: 'use', scopes: ['source.php', 'meta.function.closure.php', 'meta.function.closure.use.php', 'keyword.other.function.use.php']
      expect(tokens[8]).toEqual value: '$', scopes: ['source.php', 'meta.function.closure.php', 'meta.function.closure.use.php', 'variable.other.php', 'punctuation.definition.variable.php']
      expect(tokens[9]).toEqual value: 'b', scopes: ['source.php', 'meta.function.closure.php', 'meta.function.closure.use.php', 'variable.other.php']
      expect(tokens[10]).toEqual value: ',', scopes: ['source.php', 'meta.function.closure.php', 'meta.function.closure.use.php', 'punctuation.separator.delimiter.php']

  describe 'arrow functions', ->
    it 'tokenizes arrow functions', ->
      {tokens} = grammar.tokenizeLine '$pow = fn($x) => $x * 2;'

      expect(tokens[5]).toEqual value: 'fn', scopes: ["source.php", "meta.function.closure.php", "storage.type.function.php"]
      expect(tokens[6]).toEqual value: '(', scopes: ["source.php", "meta.function.closure.php", "punctuation.definition.parameters.begin.bracket.round.php"]
      expect(tokens[7]).toEqual value: '$', scopes: ["source.php", "meta.function.closure.php", "meta.function.parameters.php", "meta.function.parameter.no-default.php", "variable.other.php", "punctuation.definition.variable.php"]
      expect(tokens[8]).toEqual value: 'x', scopes: ["source.php", "meta.function.closure.php", "meta.function.parameters.php", "meta.function.parameter.no-default.php", "variable.other.php"]
      expect(tokens[9]).toEqual value: ')', scopes: ["source.php", "meta.function.closure.php", "punctuation.definition.parameters.end.bracket.round.php"]
      expect(tokens[11]).toEqual value: '=>', scopes: ["source.php", "meta.function.closure.php", "punctuation.definition.arrow.php"]
      expect(tokens[13]).toEqual value: '$', scopes: ["source.php", "variable.other.php", "punctuation.definition.variable.php"]
      expect(tokens[14]).toEqual value: 'x', scopes: ["source.php", "variable.other.php"]
      expect(tokens[16]).toEqual value: '*', scopes: ["source.php", "keyword.operator.arithmetic.php"]
      expect(tokens[18]).toEqual value: '2', scopes: ["source.php", "constant.numeric.decimal.php"]
      expect(tokens[19]).toEqual value: ';', scopes: ["source.php", "punctuation.terminator.expression.php"]

    it 'tokenizes parameters', ->
      {tokens} = grammar.tokenizeLine '$pow = fn(int $x=0) => $x * 2;'

      expect(tokens[5]).toEqual value: 'fn', scopes: ["source.php", "meta.function.closure.php", "storage.type.function.php"]
      expect(tokens[7]).toEqual value: 'int', scopes: ["source.php", "meta.function.closure.php", "meta.function.parameters.php", "meta.function.parameter.typehinted.php", "storage.type.php"]
      expect(tokens[9]).toEqual value: '$', scopes: ["source.php", "meta.function.closure.php", "meta.function.parameters.php", "meta.function.parameter.typehinted.php", "variable.other.php", "punctuation.definition.variable.php"]
      expect(tokens[10]).toEqual value: 'x', scopes: ["source.php", "meta.function.closure.php", "meta.function.parameters.php", "meta.function.parameter.typehinted.php", "variable.other.php"]
      expect(tokens[11]).toEqual value: '=', scopes: ["source.php", "meta.function.closure.php", "meta.function.parameters.php", "meta.function.parameter.typehinted.php", "keyword.operator.assignment.php"]
      expect(tokens[12]).toEqual value: '0', scopes: ["source.php", "meta.function.closure.php", "meta.function.parameters.php", "meta.function.parameter.typehinted.php", "constant.numeric.decimal.php"]
      expect(tokens[13]).toEqual value: ')', scopes: ["source.php", "meta.function.closure.php", "punctuation.definition.parameters.end.bracket.round.php"]

    it 'tokenizes return types', ->
      {tokens} = grammar.tokenizeLine '$pow = fn($x) :? int => $x * 2;'

      expect(tokens[5]).toEqual value: 'fn', scopes: ["source.php", "meta.function.closure.php", "storage.type.function.php"]
      expect(tokens[11]).toEqual value: ':', scopes: ["source.php", "meta.function.closure.php", "keyword.operator.return-value.php"]
      expect(tokens[12]).toEqual value: '?', scopes: ["source.php", "meta.function.closure.php", "keyword.operator.nullable-type.php"]
      expect(tokens[14]).toEqual value: 'int', scopes: ["source.php", "meta.function.closure.php", "storage.type.php"]

  describe 'the scope resolution operator', ->
    it 'tokenizes static method calls with no arguments', ->
      {tokens} = grammar.tokenizeLine 'obj::method()'

      expect(tokens[0]).toEqual value: 'obj', scopes: ['source.php', 'support.class.php']
      expect(tokens[1]).toEqual value: '::', scopes: ['source.php', 'meta.method-call.static.php', 'keyword.operator.class.php']
      expect(tokens[2]).toEqual value: 'method', scopes: ['source.php', 'meta.method-call.static.php', 'entity.name.function.php']
      expect(tokens[3]).toEqual value: '(', scopes: ['source.php', 'meta.method-call.static.php', 'punctuation.definition.arguments.begin.bracket.round.php']
      expect(tokens[4]).toEqual value: ')', scopes: ['source.php', 'meta.method-call.static.php', 'punctuation.definition.arguments.end.bracket.round.php']

      {tokens} = grammar.tokenizeLine 'obj :: method ()'

      expect(tokens[0]).toEqual value: 'obj', scopes: ['source.php', 'support.class.php']
      expect(tokens[1]).toEqual value: ' ', scopes: ['source.php']
      expect(tokens[2]).toEqual value: '::', scopes: ['source.php', 'meta.method-call.static.php', 'keyword.operator.class.php']
      expect(tokens[3]).toEqual value: ' ', scopes: ['source.php', 'meta.method-call.static.php']
      expect(tokens[4]).toEqual value: 'method', scopes: ['source.php', 'meta.method-call.static.php', 'entity.name.function.php']
      expect(tokens[5]).toEqual value: ' ', scopes: ['source.php', 'meta.method-call.static.php']
      expect(tokens[6]).toEqual value: '(', scopes: ['source.php', 'meta.method-call.static.php', 'punctuation.definition.arguments.begin.bracket.round.php']
      expect(tokens[7]).toEqual value: ')', scopes: ['source.php', 'meta.method-call.static.php', 'punctuation.definition.arguments.end.bracket.round.php']

    it 'tokenizes static method calls with arguments', ->
      {tokens} = grammar.tokenizeLine "obj::method(5, 'b')"

      expect(tokens[0]).toEqual value: 'obj', scopes: ['source.php', 'support.class.php']
      expect(tokens[1]).toEqual value: '::', scopes: ['source.php', 'meta.method-call.static.php', 'keyword.operator.class.php']
      expect(tokens[2]).toEqual value: 'method', scopes: ['source.php', 'meta.method-call.static.php', 'entity.name.function.php']
      expect(tokens[3]).toEqual value: '(', scopes: ['source.php', 'meta.method-call.static.php', 'punctuation.definition.arguments.begin.bracket.round.php']
      expect(tokens[4]).toEqual value: '5', scopes: ['source.php', 'meta.method-call.static.php', 'constant.numeric.decimal.php']
      expect(tokens[5]).toEqual value: ',', scopes: ['source.php', 'meta.method-call.static.php', 'punctuation.separator.delimiter.php']
      expect(tokens[6]).toEqual value: ' ', scopes: ['source.php', 'meta.method-call.static.php']
      expect(tokens[7]).toEqual value: "'", scopes: ['source.php', 'meta.method-call.static.php', 'string.quoted.single.php', 'punctuation.definition.string.begin.php']
      expect(tokens[8]).toEqual value: 'b', scopes: ['source.php', 'meta.method-call.static.php', 'string.quoted.single.php']
      expect(tokens[9]).toEqual value: "'", scopes: ['source.php', 'meta.method-call.static.php', 'string.quoted.single.php', 'punctuation.definition.string.end.php']
      expect(tokens[10]).toEqual value: ')', scopes: ['source.php', 'meta.method-call.static.php', 'punctuation.definition.arguments.end.bracket.round.php']

      {tokens} = grammar.tokenizeLine "obj :: method (5, 'b')"

      expect(tokens[0]).toEqual value: 'obj', scopes: ['source.php', 'support.class.php']
      expect(tokens[1]).toEqual value: ' ', scopes: ['source.php']
      expect(tokens[2]).toEqual value: '::', scopes: ['source.php', 'meta.method-call.static.php', 'keyword.operator.class.php']
      expect(tokens[3]).toEqual value: ' ', scopes: ['source.php', 'meta.method-call.static.php']
      expect(tokens[4]).toEqual value: 'method', scopes: ['source.php', 'meta.method-call.static.php', 'entity.name.function.php']
      expect(tokens[5]).toEqual value: ' ', scopes: ['source.php', 'meta.method-call.static.php']
      expect(tokens[6]).toEqual value: '(', scopes: ['source.php', 'meta.method-call.static.php', 'punctuation.definition.arguments.begin.bracket.round.php']
      expect(tokens[7]).toEqual value: '5', scopes: ['source.php', 'meta.method-call.static.php', 'constant.numeric.decimal.php']
      expect(tokens[8]).toEqual value: ',', scopes: ['source.php', 'meta.method-call.static.php', 'punctuation.separator.delimiter.php']
      expect(tokens[9]).toEqual value: ' ', scopes: ['source.php', 'meta.method-call.static.php']
      expect(tokens[10]).toEqual value: "'", scopes: ['source.php', 'meta.method-call.static.php', 'string.quoted.single.php', 'punctuation.definition.string.begin.php']
      expect(tokens[11]).toEqual value: 'b', scopes: ['source.php', 'meta.method-call.static.php', 'string.quoted.single.php']
      expect(tokens[12]).toEqual value: "'", scopes: ['source.php', 'meta.method-call.static.php', 'string.quoted.single.php', 'punctuation.definition.string.end.php']
      expect(tokens[13]).toEqual value: ')', scopes: ['source.php', 'meta.method-call.static.php', 'punctuation.definition.arguments.end.bracket.round.php']

    it 'tokenizes class variables', ->
      {tokens} = grammar.tokenizeLine 'obj::$variable'

      expect(tokens[0]).toEqual value: 'obj', scopes: ['source.php', 'support.class.php']
      expect(tokens[1]).toEqual value: '::', scopes: ['source.php', 'keyword.operator.class.php']
      expect(tokens[2]).toEqual value: '$', scopes: ['source.php', 'variable.other.class.php', 'punctuation.definition.variable.php']
      expect(tokens[3]).toEqual value: 'variable', scopes: ['source.php', 'variable.other.class.php']

      {tokens} = grammar.tokenizeLine 'obj :: $variable'

      expect(tokens[0]).toEqual value: 'obj', scopes: ['source.php', 'support.class.php']
      expect(tokens[1]).toEqual value: ' ', scopes: ['source.php']
      expect(tokens[2]).toEqual value: '::', scopes: ['source.php', 'keyword.operator.class.php']
      expect(tokens[3]).toEqual value: ' ', scopes: ['source.php']
      expect(tokens[4]).toEqual value: '$', scopes: ['source.php', 'variable.other.class.php', 'punctuation.definition.variable.php']
      expect(tokens[5]).toEqual value: 'variable', scopes: ['source.php', 'variable.other.class.php']

    it 'tokenizes class constants', ->
      {tokens} = grammar.tokenizeLine 'obj::constant'

      expect(tokens[0]).toEqual value: 'obj', scopes: ['source.php', 'support.class.php']
      expect(tokens[1]).toEqual value: '::', scopes: ['source.php', 'keyword.operator.class.php']
      expect(tokens[2]).toEqual value: 'constant', scopes: ['source.php', 'constant.other.class.php']

      {tokens} = grammar.tokenizeLine 'obj :: constant'

      expect(tokens[0]).toEqual value: 'obj', scopes: ['source.php', 'support.class.php']
      expect(tokens[1]).toEqual value: ' ', scopes: ['source.php']
      expect(tokens[2]).toEqual value: '::', scopes: ['source.php', 'keyword.operator.class.php']
      expect(tokens[3]).toEqual value: ' ', scopes: ['source.php']
      expect(tokens[4]).toEqual value: 'constant', scopes: ['source.php', 'constant.other.class.php']

    it 'tokenizes namespaced classes', ->
      {tokens} = grammar.tokenizeLine '\\One\\Two\\Three::$var'

      expect(tokens[0]).toEqual value: '\\', scopes: ['source.php', 'support.other.namespace.php', 'punctuation.separator.inheritance.php']
      expect(tokens[1]).toEqual value: 'One', scopes: ['source.php', 'support.other.namespace.php']
      expect(tokens[2]).toEqual value: '\\', scopes: ['source.php', 'support.other.namespace.php', 'punctuation.separator.inheritance.php']
      expect(tokens[3]).toEqual value: 'Two', scopes: ['source.php', 'support.other.namespace.php']
      expect(tokens[4]).toEqual value: '\\', scopes: ['source.php', 'support.other.namespace.php', 'punctuation.separator.inheritance.php']
      expect(tokens[5]).toEqual value: 'Three', scopes: ['source.php', 'support.class.php']
      expect(tokens[6]).toEqual value: '::', scopes: ['source.php', 'keyword.operator.class.php']
      expect(tokens[7]).toEqual value: '$', scopes: ['source.php', 'variable.other.class.php', 'punctuation.definition.variable.php']
      expect(tokens[8]).toEqual value: 'var', scopes: ['source.php', 'variable.other.class.php']

    it 'tokenizes the special "class" keyword', ->
      {tokens} = grammar.tokenizeLine 'obj::class'

      expect(tokens[0]).toEqual value: 'obj', scopes: ['source.php', 'support.class.php']
      expect(tokens[1]).toEqual value: '::', scopes: ['source.php', 'keyword.operator.class.php']
      expect(tokens[2]).toEqual value: 'class', scopes: ['source.php', 'keyword.other.class.php']

      {tokens} = grammar.tokenizeLine 'obj :: class'

      expect(tokens[0]).toEqual value: 'obj', scopes: ['source.php', 'support.class.php']
      expect(tokens[1]).toEqual value: ' ', scopes: ['source.php']
      expect(tokens[2]).toEqual value: '::', scopes: ['source.php', 'keyword.operator.class.php']
      expect(tokens[3]).toEqual value: ' ', scopes: ['source.php']
      expect(tokens[4]).toEqual value: 'class', scopes: ['source.php', 'keyword.other.class.php']

      # Should NOT be tokenized as `keyword.other.class`
      {tokens} = grammar.tokenizeLine 'obj::classic'

      expect(tokens[0]).toEqual value: 'obj', scopes: ['source.php', 'support.class.php']
      expect(tokens[1]).toEqual value: '::', scopes: ['source.php', 'keyword.operator.class.php']
      expect(tokens[2]).toEqual value: 'classic', scopes: ['source.php', 'constant.other.class.php']

  describe 'try/catch', ->
    it 'tokenizes a basic try/catch block', ->
      {tokens} = grammar.tokenizeLine 'try {} catch(Exception $e) {}'

      expect(tokens[0]).toEqual value: 'try', scopes: ['source.php', 'keyword.control.exception.php']
      expect(tokens[2]).toEqual value: '{', scopes: ['source.php', 'punctuation.definition.begin.bracket.curly.php']
      expect(tokens[3]).toEqual value: '}', scopes: ['source.php', 'punctuation.definition.end.bracket.curly.php']
      expect(tokens[5]).toEqual value: 'catch', scopes: ['source.php', 'meta.catch.php', 'keyword.control.exception.catch.php']
      expect(tokens[6]).toEqual value: '(', scopes: ['source.php', 'meta.catch.php', 'punctuation.definition.parameters.begin.bracket.round.php']
      expect(tokens[7]).toEqual value: 'Exception', scopes: ['source.php', 'meta.catch.php', 'support.class.exception.php']
      expect(tokens[8]).toEqual value: ' ', scopes: ['source.php', 'meta.catch.php']
      expect(tokens[9]).toEqual value: '$', scopes: ['source.php', 'meta.catch.php', 'variable.other.php', 'punctuation.definition.variable.php']
      expect(tokens[10]).toEqual value: 'e', scopes: ['source.php', 'meta.catch.php', 'variable.other.php']
      expect(tokens[11]).toEqual value: ')', scopes: ['source.php', 'meta.catch.php', 'punctuation.definition.parameters.end.bracket.round.php']
      expect(tokens[13]).toEqual value: '{', scopes: ['source.php', 'punctuation.definition.begin.bracket.curly.php']
      expect(tokens[14]).toEqual value: '}', scopes: ['source.php', 'punctuation.definition.end.bracket.curly.php']

      {tokens} = grammar.tokenizeLine 'try {} catch (Exception $e) {}'

      expect(tokens[0]).toEqual value: 'try', scopes: ['source.php', 'keyword.control.exception.php']
      expect(tokens[2]).toEqual value: '{', scopes: ['source.php', 'punctuation.definition.begin.bracket.curly.php']
      expect(tokens[3]).toEqual value: '}', scopes: ['source.php', 'punctuation.definition.end.bracket.curly.php']
      expect(tokens[5]).toEqual value: 'catch', scopes: ['source.php', 'meta.catch.php', 'keyword.control.exception.catch.php']
      expect(tokens[6]).toEqual value: ' ', scopes: ['source.php', 'meta.catch.php']
      expect(tokens[7]).toEqual value: '(', scopes: ['source.php', 'meta.catch.php', 'punctuation.definition.parameters.begin.bracket.round.php']
      expect(tokens[8]).toEqual value: 'Exception', scopes: ['source.php', 'meta.catch.php', 'support.class.exception.php']
      expect(tokens[9]).toEqual value: ' ', scopes: ['source.php', 'meta.catch.php']
      expect(tokens[10]).toEqual value: '$', scopes: ['source.php', 'meta.catch.php', 'variable.other.php', 'punctuation.definition.variable.php']
      expect(tokens[11]).toEqual value: 'e', scopes: ['source.php', 'meta.catch.php', 'variable.other.php']
      expect(tokens[12]).toEqual value: ')', scopes: ['source.php', 'meta.catch.php', 'punctuation.definition.parameters.end.bracket.round.php']
      expect(tokens[14]).toEqual value: '{', scopes: ['source.php', 'punctuation.definition.begin.bracket.curly.php']
      expect(tokens[15]).toEqual value: '}', scopes: ['source.php', 'punctuation.definition.end.bracket.curly.php']

    it 'tokenizes a catch block containing multiple exceptions', ->
      {tokens} = grammar.tokenizeLine 'try {} catch(AException | BException | CException $e) {}'

      expect(tokens[5]).toEqual value: 'catch', scopes: ['source.php', 'meta.catch.php', 'keyword.control.exception.catch.php']
      expect(tokens[6]).toEqual value: '(', scopes: ['source.php', 'meta.catch.php', 'punctuation.definition.parameters.begin.bracket.round.php']
      expect(tokens[7]).toEqual value: 'AException', scopes: ['source.php', 'meta.catch.php', 'support.class.exception.php']
      expect(tokens[8]).toEqual value: ' ', scopes: ['source.php', 'meta.catch.php']
      expect(tokens[9]).toEqual value: '|', scopes: ['source.php', 'meta.catch.php', 'punctuation.separator.delimiter.php']
      expect(tokens[10]).toEqual value: ' ', scopes: ['source.php', 'meta.catch.php']
      expect(tokens[11]).toEqual value: 'BException', scopes: ['source.php', 'meta.catch.php', 'support.class.exception.php']
      expect(tokens[13]).toEqual value: '|', scopes: ['source.php', 'meta.catch.php', 'punctuation.separator.delimiter.php']
      expect(tokens[15]).toEqual value: 'CException', scopes: ['source.php', 'meta.catch.php', 'support.class.exception.php']
      expect(tokens[17]).toEqual value: '$', scopes: ['source.php', 'meta.catch.php', 'variable.other.php', 'punctuation.definition.variable.php']
      expect(tokens[18]).toEqual value: 'e', scopes: ['source.php', 'meta.catch.php', 'variable.other.php']
      expect(tokens[19]).toEqual value: ')', scopes: ['source.php', 'meta.catch.php', 'punctuation.definition.parameters.end.bracket.round.php']
      expect(tokens[21]).toEqual value: '{', scopes: ['source.php', 'punctuation.definition.begin.bracket.curly.php']
      expect(tokens[22]).toEqual value: '}', scopes: ['source.php', 'punctuation.definition.end.bracket.curly.php']

  describe 'numbers', ->
    it 'tokenizes hexadecimals', ->
      {tokens} = grammar.tokenizeLine '0x1D306'
      expect(tokens[0]).toEqual value: '0x1D306', scopes: ['source.php', 'constant.numeric.hex.php']

      {tokens} = grammar.tokenizeLine '0X1D306'
      expect(tokens[0]).toEqual value: '0X1D306', scopes: ['source.php', 'constant.numeric.hex.php']

    it 'tokenizes binary literals', ->
      {tokens} = grammar.tokenizeLine '0b011101110111010001100110'
      expect(tokens[0]).toEqual value: '0b011101110111010001100110', scopes: ['source.php', 'constant.numeric.binary.php']

      {tokens} = grammar.tokenizeLine '0B011101110111010001100110'
      expect(tokens[0]).toEqual value: '0B011101110111010001100110', scopes: ['source.php', 'constant.numeric.binary.php']

    it 'tokenizes octal literals', ->
      {tokens} = grammar.tokenizeLine '01411'
      expect(tokens[0]).toEqual value: '01411', scopes: ['source.php', 'constant.numeric.octal.php']

      {tokens} = grammar.tokenizeLine '0010'
      expect(tokens[0]).toEqual value: '0010', scopes: ['source.php', 'constant.numeric.octal.php']

    it 'tokenizes decimals', ->
      {tokens} = grammar.tokenizeLine '1234'
      expect(tokens[0]).toEqual value: '1234', scopes: ['source.php', 'constant.numeric.decimal.php']

      {tokens} = grammar.tokenizeLine '5e-10'
      expect(tokens[0]).toEqual value: '5e-10', scopes: ['source.php', 'constant.numeric.decimal.php']

      {tokens} = grammar.tokenizeLine '5E+5'
      expect(tokens[0]).toEqual value: '5E+5', scopes: ['source.php', 'constant.numeric.decimal.php']

      {tokens} = grammar.tokenizeLine '9.'
      expect(tokens[0]).toEqual value: '9', scopes: ['source.php', 'constant.numeric.decimal.php']
      expect(tokens[1]).toEqual value: '.', scopes: ['source.php', 'constant.numeric.decimal.php', 'punctuation.separator.decimal.period.php']

      {tokens} = grammar.tokenizeLine '.9'
      expect(tokens[0]).toEqual value: '.', scopes: ['source.php', 'constant.numeric.decimal.php', 'punctuation.separator.decimal.period.php']
      expect(tokens[1]).toEqual value: '9', scopes: ['source.php', 'constant.numeric.decimal.php']

      {tokens} = grammar.tokenizeLine '9.9'
      expect(tokens[0]).toEqual value: '9', scopes: ['source.php', 'constant.numeric.decimal.php']
      expect(tokens[1]).toEqual value: '.', scopes: ['source.php', 'constant.numeric.decimal.php', 'punctuation.separator.decimal.period.php']
      expect(tokens[2]).toEqual value: '9', scopes: ['source.php', 'constant.numeric.decimal.php']

      {tokens} = grammar.tokenizeLine '.1e-23'
      expect(tokens[0]).toEqual value: '.', scopes: ['source.php', 'constant.numeric.decimal.php', 'punctuation.separator.decimal.period.php']
      expect(tokens[1]).toEqual value: '1e-23', scopes: ['source.php', 'constant.numeric.decimal.php']

      {tokens} = grammar.tokenizeLine '1.E3'
      expect(tokens[0]).toEqual value: '1', scopes: ['source.php', 'constant.numeric.decimal.php']
      expect(tokens[1]).toEqual value: '.', scopes: ['source.php', 'constant.numeric.decimal.php', 'punctuation.separator.decimal.period.php']
      expect(tokens[2]).toEqual value: 'E3', scopes: ['source.php', 'constant.numeric.decimal.php']

  describe 'numeric literal separator', ->
    it 'tokenizes hexadecimals', ->
      {tokens} = grammar.tokenizeLine '0xCAFE_F00D'
      expect(tokens[0]).toEqual value: '0xCAFE_F00D', scopes: ['source.php', 'constant.numeric.hex.php']

      {tokens} = grammar.tokenizeLine '0XFEED_D06_BEEF'
      expect(tokens[0]).toEqual value: '0XFEED_D06_BEEF', scopes: ['source.php', 'constant.numeric.hex.php']

    it 'tokenizes binary literals', ->
      {tokens} = grammar.tokenizeLine '0b0111_0111_0111_0100_0110_0110'
      expect(tokens[0]).toEqual value: '0b0111_0111_0111_0100_0110_0110', scopes: ['source.php', 'constant.numeric.binary.php']

      {tokens} = grammar.tokenizeLine '0B0111_0111_0111_0100_0110_0110'
      expect(tokens[0]).toEqual value: '0B0111_0111_0111_0100_0110_0110', scopes: ['source.php', 'constant.numeric.binary.php']

    it 'tokenizes octal literals', ->
      {tokens} = grammar.tokenizeLine '017_17'
      expect(tokens[0]).toEqual value: '017_17', scopes: ['source.php', 'constant.numeric.octal.php']

      {tokens} = grammar.tokenizeLine '0_655'
      expect(tokens[0]).toEqual value: '0_655', scopes: ['source.php', 'constant.numeric.octal.php']

    it 'tokenizes decimals', ->
      {tokens} = grammar.tokenizeLine '1_234'
      expect(tokens[0]).toEqual value: '1_234', scopes: ['source.php', 'constant.numeric.decimal.php']

      {tokens} = grammar.tokenizeLine '1_5e-1_0'
      expect(tokens[0]).toEqual value: '1_5e-1_0', scopes: ['source.php', 'constant.numeric.decimal.php']

      {tokens} = grammar.tokenizeLine '1_5E+5'
      expect(tokens[0]).toEqual value: '1_5E+5', scopes: ['source.php', 'constant.numeric.decimal.php']

      {tokens} = grammar.tokenizeLine '9_5.'
      expect(tokens[0]).toEqual value: '9_5', scopes: ['source.php', 'constant.numeric.decimal.php']
      expect(tokens[1]).toEqual value: '.', scopes: ['source.php', 'constant.numeric.decimal.php', 'punctuation.separator.decimal.period.php']

      {tokens} = grammar.tokenizeLine '.1_5'
      expect(tokens[0]).toEqual value: '.', scopes: ['source.php', 'constant.numeric.decimal.php', 'punctuation.separator.decimal.period.php']
      expect(tokens[1]).toEqual value: '1_5', scopes: ['source.php', 'constant.numeric.decimal.php']

      {tokens} = grammar.tokenizeLine '3_6.4_4'
      expect(tokens[0]).toEqual value: '3_6', scopes: ['source.php', 'constant.numeric.decimal.php']
      expect(tokens[1]).toEqual value: '.', scopes: ['source.php', 'constant.numeric.decimal.php', 'punctuation.separator.decimal.period.php']
      expect(tokens[2]).toEqual value: '4_4', scopes: ['source.php', 'constant.numeric.decimal.php']

      {tokens} = grammar.tokenizeLine '.1e-2_3'
      expect(tokens[0]).toEqual value: '.', scopes: ['source.php', 'constant.numeric.decimal.php', 'punctuation.separator.decimal.period.php']
      expect(tokens[1]).toEqual value: '1e-2_3', scopes: ['source.php', 'constant.numeric.decimal.php']

      {tokens} = grammar.tokenizeLine '1.E7_3'
      expect(tokens[0]).toEqual value: '1', scopes: ['source.php', 'constant.numeric.decimal.php']
      expect(tokens[1]).toEqual value: '.', scopes: ['source.php', 'constant.numeric.decimal.php', 'punctuation.separator.decimal.period.php']
      expect(tokens[2]).toEqual value: 'E7_3', scopes: ['source.php', 'constant.numeric.decimal.php']

    it 'tokenizes expression', ->
      {tokens} = grammar.tokenizeLine '2_0*0_7/(3e-1_3-2_0.3_4)*0b0_1+0Xf*_22'

      expect(tokens[0]).toEqual value: '2_0', scopes: ["source.php", "constant.numeric.decimal.php"]
      expect(tokens[1]).toEqual value: '*', scopes: ["source.php", "keyword.operator.arithmetic.php"]
      expect(tokens[2]).toEqual value: '0_7', scopes: ["source.php", "constant.numeric.octal.php"]
      expect(tokens[3]).toEqual value: '/', scopes: ["source.php", "keyword.operator.arithmetic.php"]
      expect(tokens[4]).toEqual value: '(', scopes: ["source.php", "punctuation.definition.begin.bracket.round.php"]
      expect(tokens[5]).toEqual value: '3e-1_3', scopes: ["source.php", "constant.numeric.decimal.php"]
      expect(tokens[6]).toEqual value: '-', scopes: ["source.php", "keyword.operator.arithmetic.php"]
      expect(tokens[7]).toEqual value: '2_0', scopes: ["source.php", "constant.numeric.decimal.php"]
      expect(tokens[8]).toEqual value: '.', scopes: ["source.php", "constant.numeric.decimal.php", "punctuation.separator.decimal.period.php"]
      expect(tokens[9]).toEqual value: '3_4', scopes: ["source.php", "constant.numeric.decimal.php"]
      expect(tokens[10]).toEqual value: ')', scopes: ["source.php", "punctuation.definition.end.bracket.round.php"]
      expect(tokens[11]).toEqual value: '*', scopes: ["source.php", "keyword.operator.arithmetic.php"]
      expect(tokens[12]).toEqual value: '0b0_1', scopes: ["source.php", "constant.numeric.binary.php"]
      expect(tokens[13]).toEqual value: '+', scopes: ["source.php", "keyword.operator.arithmetic.php"]
      expect(tokens[14]).toEqual value: '0Xf', scopes: ["source.php", "constant.numeric.hex.php"]
      expect(tokens[15]).toEqual value: '*', scopes: ["source.php", "keyword.operator.arithmetic.php"]
      # invalid number treated as const
      expect(tokens[16]).toEqual value: '_22', scopes: ["source.php", "constant.other.php"]

      {tokens} = grammar.tokenizeLine '_23(1_2)+0_655-[0B0_0,0Xf_8,5.4_8][0b1_0]'

      # invalid number treated as function name
      expect(tokens[0]).toEqual value: '_23', scopes: ["source.php", "meta.function-call.php", "entity.name.function.php"]
      expect(tokens[1]).toEqual value: '(', scopes: ["source.php", "meta.function-call.php", "punctuation.definition.arguments.begin.bracket.round.php"]
      expect(tokens[2]).toEqual value: '1_2', scopes: ["source.php", "meta.function-call.php", "constant.numeric.decimal.php"]
      expect(tokens[3]).toEqual value: ')', scopes: ["source.php", "meta.function-call.php", "punctuation.definition.arguments.end.bracket.round.php"]
      expect(tokens[4]).toEqual value: '+', scopes: ["source.php", "keyword.operator.arithmetic.php"]
      expect(tokens[5]).toEqual value: '0_655', scopes: ["source.php", "constant.numeric.octal.php"]
      expect(tokens[6]).toEqual value: '-', scopes: ["source.php", "keyword.operator.arithmetic.php"]
      expect(tokens[7]).toEqual value: '[', scopes: ["source.php", "punctuation.section.array.begin.php"]
      expect(tokens[8]).toEqual value: '0B0_0', scopes: ["source.php", "constant.numeric.binary.php"]
      expect(tokens[9]).toEqual value: ',', scopes: ["source.php", "punctuation.separator.delimiter.php"]
      expect(tokens[10]).toEqual value: '0Xf_8', scopes: ["source.php", "constant.numeric.hex.php"]
      expect(tokens[11]).toEqual value: ',', scopes: ["source.php", "punctuation.separator.delimiter.php"]
      expect(tokens[12]).toEqual value: '5', scopes: ["source.php", "constant.numeric.decimal.php"]
      expect(tokens[13]).toEqual value: '.', scopes: ["source.php", "constant.numeric.decimal.php", "punctuation.separator.decimal.period.php"]
      expect(tokens[14]).toEqual value: '4_8', scopes: ["source.php", "constant.numeric.decimal.php"]
      expect(tokens[15]).toEqual value: ']', scopes: ["source.php", "punctuation.section.array.end.php"]
      expect(tokens[16]).toEqual value: '[', scopes: ["source.php", "punctuation.section.array.begin.php"]
      expect(tokens[17]).toEqual value: '0b1_0', scopes: ["source.php", "constant.numeric.binary.php"]
      expect(tokens[18]).toEqual value: ']', scopes: ["source.php", "punctuation.section.array.end.php"]

  it 'should tokenize switch statements correctly', ->
    lines = grammar.tokenizeLines '''
      switch($something)
      {
        case 'string':
          return 1;
        case 1:
          break;
        default:
          continue;
      }
    '''

    expect(lines[0][0]).toEqual value: 'switch', scopes: ['source.php', 'meta.switch-statement.php', 'keyword.control.switch.php']
    expect(lines[0][1]).toEqual value: '(', scopes: ['source.php', 'meta.switch-statement.php', 'punctuation.definition.switch-expression.begin.bracket.round.php']
    expect(lines[0][2]).toEqual value: '$', scopes: ['source.php', 'meta.switch-statement.php', 'variable.other.php', 'punctuation.definition.variable.php']
    expect(lines[0][3]).toEqual value: 'something', scopes: ['source.php', 'meta.switch-statement.php', 'variable.other.php']
    expect(lines[0][4]).toEqual value: ')', scopes: ['source.php', 'meta.switch-statement.php', 'punctuation.definition.switch-expression.end.bracket.round.php']
    expect(lines[1][0]).toEqual value: '{', scopes: ['source.php', 'meta.switch-statement.php', 'punctuation.definition.section.switch-block.begin.bracket.curly.php']
    expect(lines[2][1]).toEqual value: 'case', scopes: ['source.php', 'meta.switch-statement.php', 'keyword.control.case.php']
    expect(lines[2][2]).toEqual value: ' ', scopes: ['source.php', 'meta.switch-statement.php']
    expect(lines[2][3]).toEqual value: "'", scopes: ['source.php', 'meta.switch-statement.php', 'string.quoted.single.php', 'punctuation.definition.string.begin.php']
    expect(lines[2][6]).toEqual value: ':', scopes: ['source.php', 'meta.switch-statement.php', 'punctuation.terminator.statement.php']
    expect(lines[3][1]).toEqual value: 'return', scopes: ['source.php', 'meta.switch-statement.php', 'keyword.control.return.php']
    expect(lines[4][1]).toEqual value: 'case', scopes: ['source.php', 'meta.switch-statement.php', 'keyword.control.case.php']
    expect(lines[4][2]).toEqual value: ' ', scopes: ['source.php', 'meta.switch-statement.php']
    expect(lines[4][3]).toEqual value: '1', scopes: ['source.php', 'meta.switch-statement.php', 'constant.numeric.decimal.php']
    expect(lines[4][4]).toEqual value: ':', scopes: ['source.php', 'meta.switch-statement.php', 'punctuation.terminator.statement.php']
    expect(lines[5][1]).toEqual value: 'break', scopes: ['source.php', 'meta.switch-statement.php', 'keyword.control.break.php']
    expect(lines[6][1]).toEqual value: 'default', scopes: ['source.php', 'meta.switch-statement.php', 'keyword.control.default.php']
    expect(lines[6][2]).toEqual value: ':', scopes: ['source.php', 'meta.switch-statement.php', 'punctuation.terminator.statement.php']
    expect(lines[7][1]).toEqual value: 'continue', scopes: ['source.php', 'meta.switch-statement.php', 'keyword.control.continue.php']
    expect(lines[8][0]).toEqual value: '}', scopes: ['source.php', 'meta.switch-statement.php', 'punctuation.definition.section.switch-block.end.bracket.curly.php']

  it 'should tokenize storage types correctly', ->
    {tokens} = grammar.tokenizeLine '(int)'

    expect(tokens[0]).toEqual value: '(', scopes: ['source.php', 'punctuation.definition.storage-type.begin.bracket.round.php']
    expect(tokens[1]).toEqual value: 'int', scopes: ['source.php', 'storage.type.php']
    expect(tokens[2]).toEqual value: ')', scopes: ['source.php', 'punctuation.definition.storage-type.end.bracket.round.php']

    {tokens} = grammar.tokenizeLine '( int )'

    expect(tokens[0]).toEqual value: '(', scopes: ['source.php', 'punctuation.definition.storage-type.begin.bracket.round.php']
    expect(tokens[1]).toEqual value: ' ', scopes: ['source.php']
    expect(tokens[2]).toEqual value: 'int', scopes: ['source.php', 'storage.type.php']
    expect(tokens[3]).toEqual value: ' ', scopes: ['source.php']
    expect(tokens[4]).toEqual value: ')', scopes: ['source.php', 'punctuation.definition.storage-type.end.bracket.round.php']

  describe 'PHPDoc', ->
    it 'should tokenize @api tag correctly', ->
      lines = grammar.tokenizeLines '''
        /**
        *@api
        */
      '''

      expect(lines[0][0]).toEqual value: '/**', scopes: ['source.php', 'comment.block.documentation.phpdoc.php', 'punctuation.definition.comment.php']
      expect(lines[1][0]).toEqual value: '*', scopes: ['source.php', 'comment.block.documentation.phpdoc.php']
      expect(lines[1][1]).toEqual value: '@api', scopes: ['source.php', 'comment.block.documentation.phpdoc.php', 'keyword.other.phpdoc.php']
      expect(lines[2][0]).toEqual value: '*/', scopes: ['source.php', 'comment.block.documentation.phpdoc.php', 'punctuation.definition.comment.php']

    it 'should tokenize @method tag correctly', ->
      lines = grammar.tokenizeLines '''
        /**
        *@method
        */
      '''

      expect(lines[0][0]).toEqual value: '/**', scopes: ['source.php', 'comment.block.documentation.phpdoc.php', 'punctuation.definition.comment.php']
      expect(lines[1][0]).toEqual value: '*', scopes: ['source.php', 'comment.block.documentation.phpdoc.php']
      expect(lines[1][1]).toEqual value: '@method', scopes: ['source.php', 'comment.block.documentation.phpdoc.php', 'keyword.other.phpdoc.php']
      expect(lines[2][0]).toEqual value: '*/', scopes: ['source.php', 'comment.block.documentation.phpdoc.php', 'punctuation.definition.comment.php']

    it 'should tokenize @property tag correctly', ->
      lines = grammar.tokenizeLines '''
        /**
        *@property
        */
      '''

      expect(lines[0][0]).toEqual value: '/**', scopes: ['source.php', 'comment.block.documentation.phpdoc.php', 'punctuation.definition.comment.php']
      expect(lines[1][0]).toEqual value: '*', scopes: ['source.php', 'comment.block.documentation.phpdoc.php']
      expect(lines[1][1]).toEqual value: '@property', scopes: ['source.php', 'comment.block.documentation.phpdoc.php', 'keyword.other.phpdoc.php']
      expect(lines[2][0]).toEqual value: '*/', scopes: ['source.php', 'comment.block.documentation.phpdoc.php', 'punctuation.definition.comment.php']

    it 'should tokenize @property-read tag correctly', ->
      lines = grammar.tokenizeLines '''
        /**
        *@property-read
        */
      '''

      expect(lines[0][0]).toEqual value: '/**', scopes: ['source.php', 'comment.block.documentation.phpdoc.php', 'punctuation.definition.comment.php']
      expect(lines[1][0]).toEqual value: '*', scopes: ['source.php', 'comment.block.documentation.phpdoc.php']
      expect(lines[1][1]).toEqual value: '@property-read', scopes: ['source.php', 'comment.block.documentation.phpdoc.php', 'keyword.other.phpdoc.php']
      expect(lines[2][0]).toEqual value: '*/', scopes: ['source.php', 'comment.block.documentation.phpdoc.php', 'punctuation.definition.comment.php']

    it 'should tokenize @property-write tag correctly', ->
      lines = grammar.tokenizeLines '''
        /**
        *@property-write
        */
      '''

      expect(lines[0][0]).toEqual value: '/**', scopes: ['source.php', 'comment.block.documentation.phpdoc.php', 'punctuation.definition.comment.php']
      expect(lines[1][0]).toEqual value: '*', scopes: ['source.php', 'comment.block.documentation.phpdoc.php']
      expect(lines[1][1]).toEqual value: '@property-write', scopes: ['source.php', 'comment.block.documentation.phpdoc.php', 'keyword.other.phpdoc.php']
      expect(lines[2][0]).toEqual value: '*/', scopes: ['source.php', 'comment.block.documentation.phpdoc.php', 'punctuation.definition.comment.php']

    it 'should tokenize @source tag correctly', ->
      lines = grammar.tokenizeLines '''
        /**
        *@source
        */
      '''

      expect(lines[0][0]).toEqual value: '/**', scopes: ['source.php', 'comment.block.documentation.phpdoc.php', 'punctuation.definition.comment.php']
      expect(lines[1][0]).toEqual value: '*', scopes: ['source.php', 'comment.block.documentation.phpdoc.php']
      expect(lines[1][1]).toEqual value: '@source', scopes: ['source.php', 'comment.block.documentation.phpdoc.php', 'keyword.other.phpdoc.php']
      expect(lines[2][0]).toEqual value: '*/', scopes: ['source.php', 'comment.block.documentation.phpdoc.php', 'punctuation.definition.comment.php']

    it 'should tokenize an inline phpdoc correctly', ->
      {tokens} = grammar.tokenizeLine '/** @var */'

      expect(tokens[0]).toEqual value: '/**', scopes: ['source.php', 'comment.block.documentation.phpdoc.php', 'punctuation.definition.comment.php']
      expect(tokens[1]).toEqual value: ' ', scopes: ['source.php', 'comment.block.documentation.phpdoc.php']
      expect(tokens[2]).toEqual value: '@var', scopes: ['source.php', 'comment.block.documentation.phpdoc.php', 'keyword.other.phpdoc.php']
      expect(tokens[3]).toEqual value: ' ', scopes: ['source.php', 'comment.block.documentation.phpdoc.php']
      expect(tokens[4]).toEqual value: '*/', scopes: ['source.php', 'comment.block.documentation.phpdoc.php', 'punctuation.definition.comment.php']

    describe 'types', ->
      it 'should tokenize a single type', ->
        lines = grammar.tokenizeLines '''
          /**
          *@param int description
        '''

        expect(lines[1][1]).toEqual value: '@param', scopes: ['source.php', 'comment.block.documentation.phpdoc.php', 'keyword.other.phpdoc.php']
        expect(lines[1][2]).toEqual value: ' ', scopes: ['source.php', 'comment.block.documentation.phpdoc.php']
        expect(lines[1][3]).toEqual value: 'int', scopes: ['source.php', 'comment.block.documentation.phpdoc.php', 'meta.other.type.phpdoc.php', 'keyword.other.type.php']
        expect(lines[1][4]).toEqual value: ' description', scopes: ['source.php', 'comment.block.documentation.phpdoc.php']

        lines = grammar.tokenizeLines '''
          /**
          *@param Test description
        '''

        expect(lines[1][1]).toEqual value: '@param', scopes: ['source.php', 'comment.block.documentation.phpdoc.php', 'keyword.other.phpdoc.php']
        expect(lines[1][2]).toEqual value: ' ', scopes: ['source.php', 'comment.block.documentation.phpdoc.php']
        expect(lines[1][3]).toEqual value: 'Test', scopes: ['source.php', 'comment.block.documentation.phpdoc.php', 'meta.other.type.phpdoc.php', 'support.class.php']
        expect(lines[1][4]).toEqual value: ' description', scopes: ['source.php', 'comment.block.documentation.phpdoc.php']

      it 'should tokenize a single namespaced type', ->
        lines = grammar.tokenizeLines '''
          /**
          *@param \\Test\\Type description
        '''

        expect(lines[1][1]).toEqual value: '@param', scopes: ['source.php', 'comment.block.documentation.phpdoc.php', 'keyword.other.phpdoc.php']
        expect(lines[1][2]).toEqual value: ' ', scopes: ['source.php', 'comment.block.documentation.phpdoc.php']
        expect(lines[1][3]).toEqual value: '\\', scopes: ['source.php', 'comment.block.documentation.phpdoc.php', 'meta.other.type.phpdoc.php', 'support.other.namespace.php', 'punctuation.separator.inheritance.php']
        expect(lines[1][4]).toEqual value: 'Test', scopes: ['source.php', 'comment.block.documentation.phpdoc.php', 'meta.other.type.phpdoc.php', 'support.other.namespace.php']
        expect(lines[1][5]).toEqual value: '\\', scopes: ['source.php', 'comment.block.documentation.phpdoc.php', 'meta.other.type.phpdoc.php', 'support.other.namespace.php', 'punctuation.separator.inheritance.php']
        expect(lines[1][6]).toEqual value: 'Type', scopes: ['source.php', 'comment.block.documentation.phpdoc.php', 'meta.other.type.phpdoc.php', 'support.class.php']
        expect(lines[1][7]).toEqual value: ' description', scopes: ['source.php', 'comment.block.documentation.phpdoc.php']

      it 'should tokenize multiple types', ->
        lines = grammar.tokenizeLines '''
          /**
          *@param int|Class description
        '''

        expect(lines[1][1]).toEqual value: '@param', scopes: ['source.php', 'comment.block.documentation.phpdoc.php', 'keyword.other.phpdoc.php']
        expect(lines[1][2]).toEqual value: ' ', scopes: ['source.php', 'comment.block.documentation.phpdoc.php']
        expect(lines[1][3]).toEqual value: 'int', scopes: ['source.php', 'comment.block.documentation.phpdoc.php', 'meta.other.type.phpdoc.php', 'keyword.other.type.php']
        expect(lines[1][4]).toEqual value: '|', scopes: ['source.php', 'comment.block.documentation.phpdoc.php', 'meta.other.type.phpdoc.php', 'punctuation.separator.delimiter.php']
        expect(lines[1][5]).toEqual value: 'Class', scopes: ['source.php', 'comment.block.documentation.phpdoc.php', 'meta.other.type.phpdoc.php', 'support.class.php']
        expect(lines[1][6]).toEqual value: ' description', scopes: ['source.php', 'comment.block.documentation.phpdoc.php']

      it 'should tokenize multiple namespaced types', ->
        lines = grammar.tokenizeLines '''
          /**
          *@param Test\\One|\\Another\\Root description
        '''

        expect(lines[1][1]).toEqual value: '@param', scopes: ['source.php', 'comment.block.documentation.phpdoc.php', 'keyword.other.phpdoc.php']
        expect(lines[1][2]).toEqual value: ' ', scopes: ['source.php', 'comment.block.documentation.phpdoc.php']
        expect(lines[1][3]).toEqual value: 'Test', scopes: ['source.php', 'comment.block.documentation.phpdoc.php', 'meta.other.type.phpdoc.php', 'support.other.namespace.php']
        expect(lines[1][4]).toEqual value: '\\', scopes: ['source.php', 'comment.block.documentation.phpdoc.php', 'meta.other.type.phpdoc.php', 'support.other.namespace.php', 'punctuation.separator.inheritance.php']
        expect(lines[1][5]).toEqual value: 'One', scopes: ['source.php', 'comment.block.documentation.phpdoc.php', 'meta.other.type.phpdoc.php', 'support.class.php']
        expect(lines[1][6]).toEqual value: '|', scopes: ['source.php', 'comment.block.documentation.phpdoc.php', 'meta.other.type.phpdoc.php', 'punctuation.separator.delimiter.php']
        expect(lines[1][7]).toEqual value: '\\', scopes: ['source.php', 'comment.block.documentation.phpdoc.php', 'meta.other.type.phpdoc.php', 'support.other.namespace.php', 'punctuation.separator.inheritance.php']
        expect(lines[1][8]).toEqual value: 'Another', scopes: ['source.php', 'comment.block.documentation.phpdoc.php', 'meta.other.type.phpdoc.php', 'support.other.namespace.php']
        expect(lines[1][9]).toEqual value: '\\', scopes: ['source.php', 'comment.block.documentation.phpdoc.php', 'meta.other.type.phpdoc.php', 'support.other.namespace.php', 'punctuation.separator.inheritance.php']
        expect(lines[1][10]).toEqual value: 'Root', scopes: ['source.php', 'comment.block.documentation.phpdoc.php', 'meta.other.type.phpdoc.php', 'support.class.php']
        expect(lines[1][11]).toEqual value: ' description', scopes: ['source.php', 'comment.block.documentation.phpdoc.php']

      it 'should tokenize a single array type', ->
        lines = grammar.tokenizeLines '''
          /**
          *@param int[] description
        '''

        expect(lines[1][1]).toEqual value: '@param', scopes: ['source.php', 'comment.block.documentation.phpdoc.php', 'keyword.other.phpdoc.php']
        expect(lines[1][2]).toEqual value: ' ', scopes: ['source.php', 'comment.block.documentation.phpdoc.php']
        expect(lines[1][3]).toEqual value: 'int', scopes: ['source.php', 'comment.block.documentation.phpdoc.php', 'meta.other.type.phpdoc.php', 'keyword.other.type.php']
        expect(lines[1][4]).toEqual value: '[]', scopes: ['source.php', 'comment.block.documentation.phpdoc.php', 'meta.other.type.phpdoc.php', 'keyword.other.array.phpdoc.php']
        expect(lines[1][5]).toEqual value: ' description', scopes: ['source.php', 'comment.block.documentation.phpdoc.php']

        lines = grammar.tokenizeLines '''
          /**
          *@param Test[] description
        '''

        expect(lines[1][1]).toEqual value: '@param', scopes: ['source.php', 'comment.block.documentation.phpdoc.php', 'keyword.other.phpdoc.php']
        expect(lines[1][2]).toEqual value: ' ', scopes: ['source.php', 'comment.block.documentation.phpdoc.php']
        expect(lines[1][3]).toEqual value: 'Test', scopes: ['source.php', 'comment.block.documentation.phpdoc.php', 'meta.other.type.phpdoc.php', 'support.class.php']
        expect(lines[1][4]).toEqual value: '[]', scopes: ['source.php', 'comment.block.documentation.phpdoc.php', 'meta.other.type.phpdoc.php', 'keyword.other.array.phpdoc.php']
        expect(lines[1][5]).toEqual value: ' description', scopes: ['source.php', 'comment.block.documentation.phpdoc.php']

      it 'should tokenize a single namespaced array type', ->
        lines = grammar.tokenizeLines '''
          /**
          *@param Test\\Type[] description
        '''

        expect(lines[1][1]).toEqual value: '@param', scopes: ['source.php', 'comment.block.documentation.phpdoc.php', 'keyword.other.phpdoc.php']
        expect(lines[1][2]).toEqual value: ' ', scopes: ['source.php', 'comment.block.documentation.phpdoc.php']
        expect(lines[1][3]).toEqual value: 'Test', scopes: ['source.php', 'comment.block.documentation.phpdoc.php', 'meta.other.type.phpdoc.php', 'support.other.namespace.php']
        expect(lines[1][4]).toEqual value: '\\', scopes: ['source.php', 'comment.block.documentation.phpdoc.php', 'meta.other.type.phpdoc.php', 'support.other.namespace.php', 'punctuation.separator.inheritance.php']
        expect(lines[1][5]).toEqual value: 'Type', scopes: ['source.php', 'comment.block.documentation.phpdoc.php', 'meta.other.type.phpdoc.php', 'support.class.php']
        expect(lines[1][6]).toEqual value: '[]', scopes: ['source.php', 'comment.block.documentation.phpdoc.php', 'meta.other.type.phpdoc.php', 'keyword.other.array.phpdoc.php']
        expect(lines[1][7]).toEqual value: ' description', scopes: ['source.php', 'comment.block.documentation.phpdoc.php']

      it 'should tokenize multiple array types', ->
        lines = grammar.tokenizeLines '''
          /**
          *@param (int|Class)[] description
        '''

        expect(lines[1][1]).toEqual value: '@param', scopes: ['source.php', 'comment.block.documentation.phpdoc.php', 'keyword.other.phpdoc.php']
        expect(lines[1][2]).toEqual value: ' ', scopes: ['source.php', 'comment.block.documentation.phpdoc.php']
        expect(lines[1][3]).toEqual value: '(', scopes: ['source.php', 'comment.block.documentation.phpdoc.php', 'meta.other.type.phpdoc.php', 'punctuation.definition.type.begin.bracket.round.phpdoc.php']
        expect(lines[1][4]).toEqual value: 'int', scopes: ['source.php', 'comment.block.documentation.phpdoc.php', 'meta.other.type.phpdoc.php', 'keyword.other.type.php']
        expect(lines[1][5]).toEqual value: '|', scopes: ['source.php', 'comment.block.documentation.phpdoc.php', 'meta.other.type.phpdoc.php', 'punctuation.separator.delimiter.php']
        expect(lines[1][6]).toEqual value: 'Class', scopes: ['source.php', 'comment.block.documentation.phpdoc.php', 'meta.other.type.phpdoc.php', 'support.class.php']
        expect(lines[1][7]).toEqual value: ')', scopes: ['source.php', 'comment.block.documentation.phpdoc.php', 'meta.other.type.phpdoc.php', 'punctuation.definition.type.end.bracket.round.phpdoc.php']
        expect(lines[1][8]).toEqual value: '[]', scopes: ['source.php', 'comment.block.documentation.phpdoc.php', 'meta.other.type.phpdoc.php', 'keyword.other.array.phpdoc.php']

        lines = grammar.tokenizeLines '''
          /**
          *@param ((Test|int)[]|Test\\Type[]|string[]|resource)[] description
        '''

        expect(lines[1][1]).toEqual value: '@param', scopes: ['source.php', 'comment.block.documentation.phpdoc.php', 'keyword.other.phpdoc.php']
        expect(lines[1][2]).toEqual value: ' ', scopes: ['source.php', 'comment.block.documentation.phpdoc.php']
        expect(lines[1][3]).toEqual value: '(', scopes: ['source.php', 'comment.block.documentation.phpdoc.php', 'meta.other.type.phpdoc.php', 'punctuation.definition.type.begin.bracket.round.phpdoc.php']
        expect(lines[1][4]).toEqual value: '(', scopes: ['source.php', 'comment.block.documentation.phpdoc.php', 'meta.other.type.phpdoc.php', 'punctuation.definition.type.begin.bracket.round.phpdoc.php']
        expect(lines[1][5]).toEqual value: 'Test', scopes: ['source.php', 'comment.block.documentation.phpdoc.php', 'meta.other.type.phpdoc.php', 'support.class.php']
        expect(lines[1][6]).toEqual value: '|', scopes: ['source.php', 'comment.block.documentation.phpdoc.php', 'meta.other.type.phpdoc.php', 'punctuation.separator.delimiter.php']
        expect(lines[1][7]).toEqual value: 'int', scopes: ['source.php', 'comment.block.documentation.phpdoc.php', 'meta.other.type.phpdoc.php', 'keyword.other.type.php']
        expect(lines[1][8]).toEqual value: ')', scopes: ['source.php', 'comment.block.documentation.phpdoc.php', 'meta.other.type.phpdoc.php', 'punctuation.definition.type.end.bracket.round.phpdoc.php']
        expect(lines[1][9]).toEqual value: '[]', scopes: ['source.php', 'comment.block.documentation.phpdoc.php', 'meta.other.type.phpdoc.php', 'keyword.other.array.phpdoc.php']
        expect(lines[1][10]).toEqual value: '|', scopes: ['source.php', 'comment.block.documentation.phpdoc.php', 'meta.other.type.phpdoc.php', 'punctuation.separator.delimiter.php']
        expect(lines[1][11]).toEqual value: 'Test', scopes: ['source.php', 'comment.block.documentation.phpdoc.php', 'meta.other.type.phpdoc.php', 'support.other.namespace.php']
        expect(lines[1][12]).toEqual value: '\\', scopes: ['source.php', 'comment.block.documentation.phpdoc.php', 'meta.other.type.phpdoc.php', 'support.other.namespace.php', 'punctuation.separator.inheritance.php']
        expect(lines[1][13]).toEqual value: 'Type', scopes: ['source.php', 'comment.block.documentation.phpdoc.php', 'meta.other.type.phpdoc.php', 'support.class.php']
        expect(lines[1][14]).toEqual value: '[]', scopes: ['source.php', 'comment.block.documentation.phpdoc.php', 'meta.other.type.phpdoc.php', 'keyword.other.array.phpdoc.php']
        expect(lines[1][15]).toEqual value: '|', scopes: ['source.php', 'comment.block.documentation.phpdoc.php', 'meta.other.type.phpdoc.php', 'punctuation.separator.delimiter.php']
        expect(lines[1][16]).toEqual value: 'string', scopes: ['source.php', 'comment.block.documentation.phpdoc.php', 'meta.other.type.phpdoc.php', 'keyword.other.type.php']
        expect(lines[1][17]).toEqual value: '[]', scopes: ['source.php', 'comment.block.documentation.phpdoc.php', 'meta.other.type.phpdoc.php', 'keyword.other.array.phpdoc.php']
        expect(lines[1][18]).toEqual value: '|', scopes: ['source.php', 'comment.block.documentation.phpdoc.php', 'meta.other.type.phpdoc.php', 'punctuation.separator.delimiter.php']
        expect(lines[1][19]).toEqual value: 'resource', scopes: ['source.php', 'comment.block.documentation.phpdoc.php', 'meta.other.type.phpdoc.php', 'keyword.other.type.php']
        expect(lines[1][20]).toEqual value: ')', scopes: ['source.php', 'comment.block.documentation.phpdoc.php', 'meta.other.type.phpdoc.php', 'punctuation.definition.type.end.bracket.round.phpdoc.php']
        expect(lines[1][21]).toEqual value: '[]', scopes: ['source.php', 'comment.block.documentation.phpdoc.php', 'meta.other.type.phpdoc.php', 'keyword.other.array.phpdoc.php']
        expect(lines[1][22]).toEqual value: ' description', scopes: ['source.php', 'comment.block.documentation.phpdoc.php']

      it 'should end the PHPDoc at the ending comment even if there are malformed types', ->
        {tokens} = grammar.tokenizeLine '/** @var array(string) */'

        expect(tokens[8]).toEqual value: '*/', scopes: ['source.php', 'comment.block.documentation.phpdoc.php', 'punctuation.definition.comment.php']

    it 'should not tokenize /*** as phpdoc', ->
      {tokens} = grammar.tokenizeLine '/*** @var */'

      expect(tokens[0].scopes).not.toContain 'comment.block.documentation.phpdoc.php'

    it 'should tokenize malformed phpDocumentor DocBlock line that contains closing tag correctly', ->
      lines = grammar.tokenizeLines '''
        /**
        invalid*/$a=1;
      '''

      expect(lines[0][0]).toEqual value: '/**', scopes: ['source.php', 'comment.block.documentation.phpdoc.php', 'punctuation.definition.comment.php']
      expect(lines[1][0]).toEqual value: 'invalid', scopes: ['source.php', 'comment.block.documentation.phpdoc.php', 'invalid.illegal.missing-asterisk.phpdoc.php']
      expect(lines[1][1]).toEqual value: '*/', scopes: ['source.php', 'comment.block.documentation.phpdoc.php', 'punctuation.definition.comment.php']
      expect(lines[1][2]).toEqual value: '$', scopes: ['source.php', 'variable.other.php', 'punctuation.definition.variable.php']

  describe 'string escape sequences', ->
    it 'tokenizes escaped octal sequences', ->
      {tokens} = grammar.tokenizeLine '"test \\007 test";'

      expect(tokens[0]).toEqual value: '"', scopes: ['source.php', 'string.quoted.double.php', 'punctuation.definition.string.begin.php']
      expect(tokens[1]).toEqual value: 'test ', scopes: ['source.php', 'string.quoted.double.php']
      expect(tokens[2]).toEqual value: '\\007', scopes: ['source.php', 'string.quoted.double.php', 'constant.character.escape.octal.php']
      expect(tokens[3]).toEqual value: ' test', scopes: ['source.php', 'string.quoted.double.php']
      expect(tokens[4]).toEqual value: '"', scopes: ['source.php', 'string.quoted.double.php', 'punctuation.definition.string.end.php']
      expect(tokens[5]).toEqual value: ';', scopes: ['source.php', 'punctuation.terminator.expression.php']

    it 'tokenizes escaped hex sequences', ->
      {tokens} = grammar.tokenizeLine '"test \\x0f test";'

      expect(tokens[0]).toEqual value: '"', scopes: ['source.php', 'string.quoted.double.php', 'punctuation.definition.string.begin.php']
      expect(tokens[1]).toEqual value: 'test ', scopes: ['source.php', 'string.quoted.double.php']
      expect(tokens[2]).toEqual value: '\\x0f', scopes: ['source.php', 'string.quoted.double.php', 'constant.character.escape.hex.php']
      expect(tokens[3]).toEqual value: ' test', scopes: ['source.php', 'string.quoted.double.php']
      expect(tokens[4]).toEqual value: '"', scopes: ['source.php', 'string.quoted.double.php', 'punctuation.definition.string.end.php']
      expect(tokens[5]).toEqual value: ';', scopes: ['source.php', 'punctuation.terminator.expression.php']

    it 'tokenizes escaped unicode sequences', ->
      {tokens} = grammar.tokenizeLine '"test \\u{00A0} test";'

      expect(tokens[0]).toEqual value: '"', scopes: ['source.php', 'string.quoted.double.php', 'punctuation.definition.string.begin.php']
      expect(tokens[1]).toEqual value: 'test ', scopes: ['source.php', 'string.quoted.double.php']
      expect(tokens[2]).toEqual value: '\\u{00A0}', scopes: ['source.php', 'string.quoted.double.php', 'constant.character.escape.unicode.php']
      expect(tokens[3]).toEqual value: ' test', scopes: ['source.php', 'string.quoted.double.php']
      expect(tokens[4]).toEqual value: '"', scopes: ['source.php', 'string.quoted.double.php', 'punctuation.definition.string.end.php']
      expect(tokens[5]).toEqual value: ';', scopes: ['source.php', 'punctuation.terminator.expression.php']

    for escapeCharacter in ['n', 'r', 't', 'v', 'e', 'f', '$', '"', '\\']
      it "tokenizes #{escapeCharacter} as an escape character", ->
        {tokens} = grammar.tokenizeLine "\"test \\#{escapeCharacter} test\";"

        expect(tokens[0]).toEqual value: '"', scopes: ['source.php', 'string.quoted.double.php', 'punctuation.definition.string.begin.php']
        expect(tokens[1]).toEqual value: 'test ', scopes: ['source.php', 'string.quoted.double.php']
        expect(tokens[2]).toEqual value: "\\#{escapeCharacter}", scopes: ['source.php', 'string.quoted.double.php', 'constant.character.escape.php']
        expect(tokens[3]).toEqual value: ' test', scopes: ['source.php', 'string.quoted.double.php']
        expect(tokens[4]).toEqual value: '"', scopes: ['source.php', 'string.quoted.double.php', 'punctuation.definition.string.end.php']
        expect(tokens[5]).toEqual value: ';', scopes: ['source.php', 'punctuation.terminator.expression.php']

  it 'should tokenize multiple inherited interfaces correctly', ->
    {tokens} = grammar.tokenizeLine 'interface Superman extends Bird, Plane {}'

    expect(tokens[0]).toEqual value: 'interface', scopes: ['source.php', 'meta.interface.php', 'storage.type.interface.php']
    expect(tokens[1]).toEqual value: ' ', scopes: ['source.php', 'meta.interface.php']
    expect(tokens[2]).toEqual value: 'Superman', scopes: ['source.php', 'meta.interface.php', 'entity.name.type.interface.php']
    expect(tokens[3]).toEqual value: ' ', scopes: ['source.php', 'meta.interface.php']
    expect(tokens[4]).toEqual value: 'extends', scopes: ['source.php', 'meta.interface.php', 'storage.modifier.extends.php']
    expect(tokens[5]).toEqual value: ' ', scopes: ['source.php', 'meta.interface.php']
    expect(tokens[6]).toEqual value: 'Bird', scopes: ['source.php', 'meta.interface.php', 'entity.other.inherited-class.php']
    expect(tokens[7]).toEqual value: ',', scopes: ['source.php', 'meta.interface.php', 'punctuation.separator.classes.php']
    expect(tokens[8]).toEqual value: ' ', scopes: ['source.php', 'meta.interface.php']
    expect(tokens[9]).toEqual value: 'Plane', scopes: ['source.php', 'meta.interface.php', 'entity.other.inherited-class.php']
    expect(tokens[10]).toEqual value: ' ', scopes: ['source.php', 'meta.interface.php']
    expect(tokens[11]).toEqual value: '{', scopes: ['source.php', 'punctuation.definition.begin.bracket.curly.php']
    expect(tokens[12]).toEqual value: '}', scopes: ['source.php', 'punctuation.definition.end.bracket.curly.php']

  it 'should tokenize trait correctly', ->
    {tokens} = grammar.tokenizeLine 'trait Test {}'

    expect(tokens[0]).toEqual value: 'trait', scopes: ['source.php', 'meta.trait.php', 'storage.type.trait.php']
    expect(tokens[1]).toEqual value: ' ', scopes: ['source.php', 'meta.trait.php']
    expect(tokens[2]).toEqual value: 'Test', scopes: ['source.php', 'meta.trait.php', 'entity.name.type.trait.php']
    expect(tokens[3]).toEqual value: ' ', scopes: ['source.php', 'meta.trait.php']
    expect(tokens[4]).toEqual value: '{', scopes: ['source.php', 'punctuation.definition.begin.bracket.curly.php']
    expect(tokens[5]).toEqual value: '}', scopes: ['source.php', 'punctuation.definition.end.bracket.curly.php']

  it 'should tokenize use const correctly', ->
    {tokens} = grammar.tokenizeLine 'use const Test\\Test\\CONSTANT;'

    expect(tokens[0]).toEqual value: 'use', scopes: ['source.php', 'meta.use.php', 'keyword.other.use.php']
    expect(tokens[1]).toEqual value: ' ', scopes: ['source.php', 'meta.use.php']
    expect(tokens[2]).toEqual value: 'const', scopes: ['source.php', 'meta.use.php', 'storage.type.const.php']
    expect(tokens[3]).toEqual value: ' ', scopes: ['source.php', 'meta.use.php']
    expect(tokens[4]).toEqual value: 'Test', scopes: ['source.php', 'meta.use.php', 'support.other.namespace.php']
    expect(tokens[5]).toEqual value: '\\', scopes: ['source.php', 'meta.use.php', 'support.other.namespace.php', 'punctuation.separator.inheritance.php']
    expect(tokens[6]).toEqual value: 'Test', scopes: ['source.php', 'meta.use.php', 'support.other.namespace.php']
    expect(tokens[7]).toEqual value: '\\', scopes: ['source.php', 'meta.use.php', 'support.other.namespace.php', 'punctuation.separator.inheritance.php']
    expect(tokens[8]).toEqual value: 'CONSTANT', scopes: ['source.php', 'meta.use.php', 'support.class.php']
    expect(tokens[9]).toEqual value: ';', scopes: ['source.php', 'punctuation.terminator.expression.php']

  it 'should tokenize use function correctly', ->
    {tokens} = grammar.tokenizeLine 'use function A\\B\\fun as func;'

    expect(tokens[0]).toEqual value: 'use', scopes: ['source.php', 'meta.use.php', 'keyword.other.use.php']
    expect(tokens[1]).toEqual value: ' ', scopes: ['source.php', 'meta.use.php']
    expect(tokens[2]).toEqual value: 'function', scopes: ['source.php', 'meta.use.php', 'storage.type.function.php']
    expect(tokens[3]).toEqual value: ' ', scopes: ['source.php', 'meta.use.php']
    expect(tokens[4]).toEqual value: 'A', scopes: ['source.php', 'meta.use.php', 'support.other.namespace.php']
    expect(tokens[5]).toEqual value: '\\', scopes: ['source.php', 'meta.use.php', 'support.other.namespace.php', 'punctuation.separator.inheritance.php']
    expect(tokens[6]).toEqual value: 'B', scopes: ['source.php', 'meta.use.php', 'support.other.namespace.php']
    expect(tokens[7]).toEqual value: '\\', scopes: ['source.php', 'meta.use.php', 'support.other.namespace.php', 'punctuation.separator.inheritance.php']
    expect(tokens[8]).toEqual value: 'fun', scopes: ['source.php', 'meta.use.php', 'support.class.php']
    expect(tokens[9]).toEqual value: ' ', scopes: ['source.php', 'meta.use.php']
    expect(tokens[10]).toEqual value: 'as', scopes: ['source.php', 'meta.use.php', 'keyword.other.use-as.php']
    expect(tokens[11]).toEqual value: ' ', scopes: ['source.php', 'meta.use.php']
    expect(tokens[12]).toEqual value: 'func', scopes: ['source.php', 'meta.use.php', 'entity.other.alias.php']
    expect(tokens[13]).toEqual value: ';', scopes: ['source.php', 'punctuation.terminator.expression.php']

  it 'tokenizes yield', ->
    {tokens} = grammar.tokenizeLine 'function test() { yield $a; }'

    expect(tokens[0]).toEqual value: 'function', scopes: ['source.php', 'meta.function.php', 'storage.type.function.php']
    expect(tokens[1]).toEqual value: ' ', scopes: ['source.php', 'meta.function.php']
    expect(tokens[2]).toEqual value: 'test', scopes: ['source.php', 'meta.function.php', 'entity.name.function.php']
    expect(tokens[3]).toEqual value: '(', scopes: ['source.php', 'meta.function.php', 'punctuation.definition.parameters.begin.bracket.round.php']
    expect(tokens[4]).toEqual value: ')', scopes: ['source.php', 'meta.function.php', 'punctuation.definition.parameters.end.bracket.round.php']
    expect(tokens[5]).toEqual value: ' ', scopes: ['source.php']
    expect(tokens[6]).toEqual value: '{', scopes: ['source.php', 'punctuation.definition.begin.bracket.curly.php']
    expect(tokens[7]).toEqual value: ' ', scopes: ['source.php']
    expect(tokens[8]).toEqual value: 'yield', scopes: ['source.php', 'keyword.control.yield.php']
    expect(tokens[9]).toEqual value: ' ', scopes: ['source.php']
    expect(tokens[10]).toEqual value: '$', scopes: ['source.php', 'variable.other.php', 'punctuation.definition.variable.php']
    expect(tokens[11]).toEqual value: 'a', scopes: ['source.php', 'variable.other.php']
    expect(tokens[12]).toEqual value: ';', scopes: ['source.php', 'punctuation.terminator.expression.php']
    expect(tokens[13]).toEqual value: ' ', scopes: ['source.php']
    expect(tokens[14]).toEqual value: '}', scopes: ['source.php', 'punctuation.definition.end.bracket.curly.php']

  it 'tokenizes `yield from`', ->
    {tokens} = grammar.tokenizeLine 'function test() { yield from $a; }'

    expect(tokens[8]).toEqual value: 'yield from', scopes: ['source.php', 'keyword.control.yield-from.php']
    expect(tokens[9]).toEqual value: ' ', scopes: ['source.php']
    expect(tokens[10]).toEqual value: '$', scopes: ['source.php', 'variable.other.php', 'punctuation.definition.variable.php']
    expect(tokens[11]).toEqual value: 'a', scopes: ['source.php', 'variable.other.php']
    expect(tokens[12]).toEqual value: ';', scopes: ['source.php', 'punctuation.terminator.expression.php']

    {tokens} = grammar.tokenizeLine 'function test() { yield      from $a; }'

    expect(tokens[8]).toEqual value: 'yield      from', scopes: ['source.php', 'keyword.control.yield-from.php']
    expect(tokens[9]).toEqual value: ' ', scopes: ['source.php']
    expect(tokens[10]).toEqual value: '$', scopes: ['source.php', 'variable.other.php', 'punctuation.definition.variable.php']
    expect(tokens[11]).toEqual value: 'a', scopes: ['source.php', 'variable.other.php']
    expect(tokens[12]).toEqual value: ';', scopes: ['source.php', 'punctuation.terminator.expression.php']

  describe 'embedded SQL', ->
    delimsByScope =
      'string.quoted.double.sql.php': '"'
      'string.quoted.single.sql.php': "'"

    beforeEach ->
      waitsForPromise ->
        atom.packages.activatePackage('language-sql')

      # Use the HTML wrapper as that's where the SQL injections are
      runs ->
        grammar = atom.grammars.grammarForScopeName 'text.html.php'

    it 'tokenizes SQL statements in strings', ->
      for scope, delim of delimsByScope
        {tokens} = grammar.tokenizeLine "<?php #{delim}SELECT something#{delim}"

        expect(tokens[2]).toEqual value: delim, scopes: ['text.html.php', 'meta.embedded.block.php', 'source.php', scope, 'punctuation.definition.string.begin.php']
        expect(tokens[3]).toEqual value: 'SELECT', scopes: ['text.html.php', 'meta.embedded.block.php', 'source.php', scope, 'source.sql.embedded.php', 'keyword.other.DML.sql']
        expect(tokens[4]).toEqual value: ' something', scopes: ['text.html.php', 'meta.embedded.block.php', 'source.php', scope, 'source.sql.embedded.php']
        expect(tokens[5]).toEqual value: delim, scopes: ['text.html.php', 'meta.embedded.block.php', 'source.php', scope, 'punctuation.definition.string.end.php']

    it 'stops line comments when a quote is reached', ->
      for scope, delim of delimsByScope
        lines = grammar.tokenizeLines """
          <?php
          #{delim}SELECT something
          -- uh oh a comment SELECT#{delim}
        """
        expect(lines[2][0]).toEqual value: '--', scopes: ['text.html.php', 'meta.embedded.block.php', 'source.php', scope, 'source.sql.embedded.php', 'comment.line.double-dash.sql', 'punctuation.definition.comment.sql']
        expect(lines[2][1]).toEqual value: ' uh oh a comment SELECT', scopes: ['text.html.php', 'meta.embedded.block.php', 'source.php', scope, 'source.sql.embedded.php', 'comment.line.double-dash.sql']
        expect(lines[2][2]).toEqual value: delim, scopes: ['text.html.php', 'meta.embedded.block.php', 'source.php', scope, 'punctuation.definition.string.end.php']

    it 'matches escape sequences in parentheses', ->
      {tokens} = grammar.tokenizeLine "<?php 'SELECT CONCAT(\\'\"\\', TRIM(cr.code)) as code'"

      expect(tokens[2]).toEqual value: "'", scopes: ['text.html.php', 'meta.embedded.block.php', 'source.php', 'string.quoted.single.sql.php', 'punctuation.definition.string.begin.php']
      expect(tokens[5]).toEqual value: '(', scopes: ['text.html.php', 'meta.embedded.block.php', 'source.php', 'string.quoted.single.sql.php', 'source.sql.embedded.php', 'punctuation.definition.section.bracket.round.begin.sql']
      expect(tokens[6]).toEqual value: "\\'", scopes: ['text.html.php', 'meta.embedded.block.php', 'source.php', 'string.quoted.single.sql.php', 'source.sql.embedded.php', 'constant.character.escape.php']
      expect(tokens[7]).toEqual value: '"', scopes: ['text.html.php', 'meta.embedded.block.php', 'source.php', 'string.quoted.single.sql.php', 'source.sql.embedded.php', 'string.quoted.double.unclosed.sql']
      expect(tokens[8]).toEqual value: "\\'", scopes: ['text.html.php', 'meta.embedded.block.php', 'source.php', 'string.quoted.single.sql.php', 'source.sql.embedded.php', 'constant.character.escape.php']
      expect(tokens[9]).toEqual value: ',', scopes: ['text.html.php', 'meta.embedded.block.php', 'source.php', 'string.quoted.single.sql.php', 'source.sql.embedded.php', 'punctuation.separator.comma.sql']
      expect(tokens[10]).toEqual value: ' ', scopes: ['text.html.php', 'meta.embedded.block.php', 'source.php', 'string.quoted.single.sql.php', 'source.sql.embedded.php']
      expect(tokens[11]).toEqual value: 'TRIM', scopes: ['text.html.php', 'meta.embedded.block.php', 'source.php', 'string.quoted.single.sql.php', 'source.sql.embedded.php', 'support.function.string.sql']
      expect(tokens[17]).toEqual value: ')', scopes: ['text.html.php', 'meta.embedded.block.php', 'source.php', 'string.quoted.single.sql.php', 'source.sql.embedded.php', 'punctuation.definition.section.bracket.round.end.sql']
      expect(tokens[19]).toEqual value: 'as', scopes: ['text.html.php', 'meta.embedded.block.php', 'source.php', 'string.quoted.single.sql.php', 'source.sql.embedded.php', 'keyword.other.alias.sql']
      expect(tokens[21]).toEqual value: "'", scopes: ['text.html.php', 'meta.embedded.block.php', 'source.php', 'string.quoted.single.sql.php', 'punctuation.definition.string.end.php']

      {tokens} = grammar.tokenizeLine '<?php "SELECT CONCAT(\\"\'\\", TRIM(cr.code)) as code"'

      expect(tokens[2]).toEqual value: '"', scopes: ['text.html.php', 'meta.embedded.block.php', 'source.php', 'string.quoted.double.sql.php', 'punctuation.definition.string.begin.php']
      expect(tokens[5]).toEqual value: '(', scopes: ['text.html.php', 'meta.embedded.block.php', 'source.php', 'string.quoted.double.sql.php', 'source.sql.embedded.php', 'punctuation.definition.section.bracket.round.begin.sql']
      expect(tokens[6]).toEqual value: '\\"', scopes: ['text.html.php', 'meta.embedded.block.php', 'source.php', 'string.quoted.double.sql.php', 'source.sql.embedded.php', 'constant.character.escape.php']
      expect(tokens[7]).toEqual value: "'", scopes: ['text.html.php', 'meta.embedded.block.php', 'source.php', 'string.quoted.double.sql.php', 'source.sql.embedded.php', 'string.quoted.single.unclosed.sql']
      expect(tokens[8]).toEqual value: '\\"', scopes: ['text.html.php', 'meta.embedded.block.php', 'source.php', 'string.quoted.double.sql.php', 'source.sql.embedded.php', 'constant.character.escape.php']
      expect(tokens[9]).toEqual value: ',', scopes: ['text.html.php', 'meta.embedded.block.php', 'source.php', 'string.quoted.double.sql.php', 'source.sql.embedded.php', 'punctuation.separator.comma.sql']
      expect(tokens[10]).toEqual value: ' ', scopes: ['text.html.php', 'meta.embedded.block.php', 'source.php', 'string.quoted.double.sql.php', 'source.sql.embedded.php']
      expect(tokens[11]).toEqual value: 'TRIM', scopes: ['text.html.php', 'meta.embedded.block.php', 'source.php', 'string.quoted.double.sql.php', 'source.sql.embedded.php', 'support.function.string.sql']
      expect(tokens[17]).toEqual value: ')', scopes: ['text.html.php', 'meta.embedded.block.php', 'source.php', 'string.quoted.double.sql.php', 'source.sql.embedded.php', 'punctuation.definition.section.bracket.round.end.sql']
      expect(tokens[19]).toEqual value: 'as', scopes: ['text.html.php', 'meta.embedded.block.php', 'source.php', 'string.quoted.double.sql.php', 'source.sql.embedded.php', 'keyword.other.alias.sql']
      expect(tokens[21]).toEqual value: '"', scopes: ['text.html.php', 'meta.embedded.block.php', 'source.php', 'string.quoted.double.sql.php', 'punctuation.definition.string.end.php']

    # TODO: Remove version guard when Atom 1.29 reaches stable
    if parseFloat(atom.getVersion()) >= 1.29
      it 'tokenizes interpolation', ->
        {tokens} = grammar.tokenizeLine '<?php "SELECT \\007 {$bond}"'

        expect(tokens[2]).toEqual value: '"', scopes: ['text.html.php', 'meta.embedded.block.php', 'source.php', 'string.quoted.double.sql.php', 'punctuation.definition.string.begin.php']
        expect(tokens[5]).toEqual value: '\\007', scopes: ['text.html.php', 'meta.embedded.block.php', 'source.php', 'string.quoted.double.sql.php', 'source.sql.embedded.php', 'constant.character.escape.octal.php']
        expect(tokens[7]).toEqual value: '{', scopes: ['text.html.php', 'meta.embedded.block.php', 'source.php', 'string.quoted.double.sql.php', 'source.sql.embedded.php', 'punctuation.definition.variable.php']
        expect(tokens[8]).toEqual value: '$', scopes: ['text.html.php', 'meta.embedded.block.php', 'source.php', 'string.quoted.double.sql.php', 'source.sql.embedded.php', 'variable.other.php', 'punctuation.definition.variable.php']
        expect(tokens[9]).toEqual value: 'bond', scopes: ['text.html.php', 'meta.embedded.block.php', 'source.php', 'string.quoted.double.sql.php', 'source.sql.embedded.php', 'variable.other.php']
        expect(tokens[10]).toEqual value: '}', scopes: ['text.html.php', 'meta.embedded.block.php', 'source.php', 'string.quoted.double.sql.php', 'source.sql.embedded.php', 'punctuation.definition.variable.php']
        expect(tokens[11]).toEqual value: '"', scopes: ['text.html.php', 'meta.embedded.block.php', 'source.php', 'string.quoted.double.sql.php', 'punctuation.definition.string.end.php']

      it 'tokenizes interpolation in SQL strings', ->
        {tokens} = grammar.tokenizeLine '<?php "INSERT INTO mytable(field1, field2) VALUES (\'".$val1."\', `".$val2."`)"'

        expect(tokens[2]).toEqual value: '"', scopes: ['text.html.php', 'meta.embedded.block.php', 'source.php', 'string.quoted.double.sql.php', 'punctuation.definition.string.begin.php']
        expect(tokens[13]).toEqual value: '(', scopes: ['text.html.php', 'meta.embedded.block.php', 'source.php', 'string.quoted.double.sql.php', 'source.sql.embedded.php', 'punctuation.definition.section.bracket.round.begin.sql']
        expect(tokens[14]).toEqual value: "'", scopes: ['text.html.php', 'meta.embedded.block.php', 'source.php', 'string.quoted.double.sql.php', 'source.sql.embedded.php', 'string.quoted.single.sql', 'punctuation.definition.string.begin.sql']
        expect(tokens[15]).toEqual value: '".', scopes: ['text.html.php', 'meta.embedded.block.php', 'source.php', 'string.quoted.double.sql.php', 'source.sql.embedded.php', 'string.quoted.single.sql']
        expect(tokens[16]).toEqual value: '$', scopes: ['text.html.php', 'meta.embedded.block.php', 'source.php', 'string.quoted.double.sql.php', 'source.sql.embedded.php', 'string.quoted.single.sql', 'variable.other.php', 'punctuation.definition.variable.php']
        expect(tokens[17]).toEqual value: 'val1', scopes: ['text.html.php', 'meta.embedded.block.php', 'source.php', 'string.quoted.double.sql.php', 'source.sql.embedded.php', 'string.quoted.single.sql', 'variable.other.php']
        expect(tokens[18]).toEqual value: '."', scopes: ['text.html.php', 'meta.embedded.block.php', 'source.php', 'string.quoted.double.sql.php', 'source.sql.embedded.php', 'string.quoted.single.sql']
        expect(tokens[19]).toEqual value: "'", scopes: ['text.html.php', 'meta.embedded.block.php', 'source.php', 'string.quoted.double.sql.php', 'source.sql.embedded.php', 'string.quoted.single.sql', 'punctuation.definition.string.end.sql']
        expect(tokens[20]).toEqual value: ',', scopes: ['text.html.php', 'meta.embedded.block.php', 'source.php', 'string.quoted.double.sql.php', 'source.sql.embedded.php', 'punctuation.separator.comma.sql']
        expect(tokens[21]).toEqual value: ' ', scopes: ['text.html.php', 'meta.embedded.block.php', 'source.php', 'string.quoted.double.sql.php', 'source.sql.embedded.php']
        expect(tokens[22]).toEqual value: '`', scopes: ['text.html.php', 'meta.embedded.block.php', 'source.php', 'string.quoted.double.sql.php', 'source.sql.embedded.php', 'string.quoted.other.backtick.sql', 'punctuation.definition.string.begin.sql']
        expect(tokens[23]).toEqual value: '".', scopes: ['text.html.php', 'meta.embedded.block.php', 'source.php', 'string.quoted.double.sql.php', 'source.sql.embedded.php', 'string.quoted.other.backtick.sql']
        expect(tokens[24]).toEqual value: '$', scopes: ['text.html.php', 'meta.embedded.block.php', 'source.php', 'string.quoted.double.sql.php', 'source.sql.embedded.php', 'string.quoted.other.backtick.sql', 'variable.other.php', 'punctuation.definition.variable.php']
        expect(tokens[25]).toEqual value: 'val2', scopes: ['text.html.php', 'meta.embedded.block.php', 'source.php', 'string.quoted.double.sql.php', 'source.sql.embedded.php', 'string.quoted.other.backtick.sql', 'variable.other.php']
        expect(tokens[26]).toEqual value: '."', scopes: ['text.html.php', 'meta.embedded.block.php', 'source.php', 'string.quoted.double.sql.php', 'source.sql.embedded.php', 'string.quoted.other.backtick.sql']
        expect(tokens[27]).toEqual value: '`', scopes: ['text.html.php', 'meta.embedded.block.php', 'source.php', 'string.quoted.double.sql.php', 'source.sql.embedded.php', 'string.quoted.other.backtick.sql', 'punctuation.definition.string.end.sql']
        expect(tokens[28]).toEqual value: ')', scopes: ['text.html.php', 'meta.embedded.block.php', 'source.php', 'string.quoted.double.sql.php', 'source.sql.embedded.php', 'punctuation.definition.section.bracket.round.end.sql']
        expect(tokens[29]).toEqual value: '"', scopes: ['text.html.php', 'meta.embedded.block.php', 'source.php', 'string.quoted.double.sql.php', 'punctuation.definition.string.end.php']

  it 'should tokenize single quoted string regex escape characters correctly', ->
    {tokens} = grammar.tokenizeLine "'/[\\\\\\\\]/';"

    expect(tokens[0]).toEqual value: '\'/', scopes: ['source.php', 'string.regexp.single-quoted.php', 'punctuation.definition.string.begin.php']
    expect(tokens[1]).toEqual value: '[', scopes: ['source.php', 'string.regexp.single-quoted.php', 'string.regexp.character-class.php', 'punctuation.definition.character-class.php']
    expect(tokens[2]).toEqual value: '\\\\\\\\', scopes: ['source.php', 'string.regexp.single-quoted.php', 'string.regexp.character-class.php']
    expect(tokens[3]).toEqual value: ']', scopes: ['source.php', 'string.regexp.single-quoted.php', 'string.regexp.character-class.php', 'punctuation.definition.character-class.php']
    expect(tokens[4]).toEqual value: '/\'', scopes: ['source.php', 'string.regexp.single-quoted.php', 'punctuation.definition.string.end.php']
    expect(tokens[5]).toEqual value: ';', scopes: ['source.php', 'punctuation.terminator.expression.php']

  it 'should tokenize single quoted string regex with escaped bracket', ->
    {tokens} = grammar.tokenizeLine "'/\\[/'"

    expect(tokens[0]).toEqual value: '\'/', scopes: ['source.php', 'string.regexp.single-quoted.php', 'punctuation.definition.string.begin.php']
    expect(tokens[1]).toEqual value: '\\[', scopes: ['source.php', 'string.regexp.single-quoted.php', 'constant.character.escape.php']
    expect(tokens[2]).toEqual value: '/\'', scopes: ['source.php', 'string.regexp.single-quoted.php', 'punctuation.definition.string.end.php']

  it 'should tokenize opening scope of a closure correctly', ->
    {tokens} = grammar.tokenizeLine '$a = function() {};'

    expect(tokens[0]).toEqual value: '$', scopes: ['source.php', 'variable.other.php', 'punctuation.definition.variable.php']
    expect(tokens[1]).toEqual value: 'a', scopes: ['source.php', 'variable.other.php']
    expect(tokens[2]).toEqual value: ' ', scopes: ['source.php']
    expect(tokens[3]).toEqual value: '=', scopes: ['source.php', 'keyword.operator.assignment.php']
    expect(tokens[4]).toEqual value: ' ', scopes: ['source.php']
    expect(tokens[5]).toEqual value: 'function', scopes: ['source.php', 'meta.function.closure.php', 'storage.type.function.php']
    expect(tokens[6]).toEqual value: '(', scopes: ['source.php', 'meta.function.closure.php', 'punctuation.definition.parameters.begin.bracket.round.php']
    expect(tokens[7]).toEqual value: ')', scopes: ['source.php', 'meta.function.closure.php', 'punctuation.definition.parameters.end.bracket.round.php']
    expect(tokens[8]).toEqual value: ' ', scopes: ['source.php']
    expect(tokens[9]).toEqual value: '{', scopes: ['source.php', 'punctuation.definition.begin.bracket.curly.php']
    expect(tokens[10]).toEqual value: '}', scopes: ['source.php', 'punctuation.definition.end.bracket.curly.php']
    expect(tokens[11]).toEqual value: ';', scopes: ['source.php', 'punctuation.terminator.expression.php']

  it 'should tokenize comments in closures correctly', ->
    {tokens} = grammar.tokenizeLine '$a = function() /* use($b) */ {};'

    expect(tokens[5]).toEqual value: 'function', scopes: ["source.php", "meta.function.closure.php", "storage.type.function.php"]
    expect(tokens[6]).toEqual value: '(', scopes: ["source.php", "meta.function.closure.php", "punctuation.definition.parameters.begin.bracket.round.php"]
    expect(tokens[7]).toEqual value: ')', scopes: ["source.php", "meta.function.closure.php", "punctuation.definition.parameters.end.bracket.round.php"]
    expect(tokens[9]).toEqual value: '/*', scopes: ["source.php", "meta.function.closure.php", "comment.block.php", "punctuation.definition.comment.php"]
    expect(tokens[11]).toEqual value: '*/', scopes: ["source.php", "meta.function.closure.php", "comment.block.php", "punctuation.definition.comment.php"]

  it 'should tokenize non-function-non-control operations correctly', ->
    {tokens} = grammar.tokenizeLine "echo 'test';"

    expect(tokens[0]).toEqual value: 'echo', scopes: ['source.php', 'support.function.construct.output.php']
    expect(tokens[1]).toEqual value: ' ', scopes: ['source.php']
    expect(tokens[2]).toEqual value: '\'', scopes: ['source.php', 'string.quoted.single.php', 'punctuation.definition.string.begin.php']
    expect(tokens[3]).toEqual value: 'test', scopes: ['source.php', 'string.quoted.single.php']
    expect(tokens[4]).toEqual value: '\'', scopes: ['source.php', 'string.quoted.single.php', 'punctuation.definition.string.end.php']
    expect(tokens[5]).toEqual value: ';', scopes: ['source.php', 'punctuation.terminator.expression.php']

  it 'should tokenize heredoc in a function call correctly', ->
    lines = grammar.tokenizeLines  '''
    foo(
      <<<HEREDOC
      This is just a cool test.
      HEREDOC,
      $bar
    );
    '''

    expect(lines[0][0]).toEqual value: 'foo', scopes: ['source.php', 'meta.function-call.php', 'entity.name.function.php']
    expect(lines[0][1]).toEqual value: '(', scopes: ['source.php', 'meta.function-call.php', 'punctuation.definition.arguments.begin.bracket.round.php']
    expect(lines[1][1]).toEqual value: '<<<', scopes: ['source.php', 'meta.function-call.php', 'string.unquoted.heredoc.php', 'punctuation.definition.string.php']
    expect(lines[1][2]).toEqual value: 'HEREDOC', scopes: ['source.php', 'meta.function-call.php', 'string.unquoted.heredoc.php', 'keyword.operator.heredoc.php']
    expect(lines[2][0]).toEqual value: '  This is just a cool test.', scopes: ['source.php', 'meta.function-call.php', 'string.unquoted.heredoc.php']
    expect(lines[3][1]).toEqual value: 'HEREDOC', scopes: ['source.php', 'meta.function-call.php', 'string.unquoted.heredoc.php', 'keyword.operator.heredoc.php']
    expect(lines[3][2]).toEqual value: ',', scopes: ['source.php', 'meta.function-call.php', 'punctuation.separator.delimiter.php']
    expect(lines[4][1]).toEqual value: '$', scopes: ['source.php', 'meta.function-call.php', 'variable.other.php', 'punctuation.definition.variable.php']
    expect(lines[4][2]).toEqual value: 'bar', scopes: ['source.php', 'meta.function-call.php', 'variable.other.php']
    expect(lines[5][0]).toEqual value: ')', scopes: ['source.php', 'meta.function-call.php', 'punctuation.definition.arguments.end.bracket.round.php']
    expect(lines[5][1]).toEqual value: ';', scopes: ['source.php', 'punctuation.terminator.expression.php']

  it 'should tokenize a simple heredoc correctly', ->
    lines = grammar.tokenizeLines '''
      $a = <<<HEREDOC
      I am a heredoc
      HEREDOC;
    '''

    expect(lines[0][0]).toEqual value: '$', scopes: ['source.php', 'variable.other.php', 'punctuation.definition.variable.php']
    expect(lines[0][1]).toEqual value: 'a', scopes: ['source.php', 'variable.other.php']
    expect(lines[0][2]).toEqual value: ' ', scopes: ['source.php']
    expect(lines[0][3]).toEqual value: '=', scopes: ['source.php', 'keyword.operator.assignment.php']
    expect(lines[0][4]).toEqual value: ' ', scopes: ['source.php']
    expect(lines[0][5]).toEqual value: '<<<', scopes: ['source.php', 'string.unquoted.heredoc.php', 'punctuation.definition.string.php']
    expect(lines[0][6]).toEqual value: 'HEREDOC', scopes: ['source.php', 'string.unquoted.heredoc.php', 'keyword.operator.heredoc.php']
    expect(lines[1][0]).toEqual value: 'I am a heredoc', scopes: ['source.php', 'string.unquoted.heredoc.php']
    expect(lines[2][0]).toEqual value: 'HEREDOC', scopes: ['source.php', 'string.unquoted.heredoc.php', 'keyword.operator.heredoc.php']
    expect(lines[2][1]).toEqual value: ';', scopes: ['source.php', 'punctuation.terminator.expression.php']

    lines = grammar.tokenizeLines '''
      $a = <<<HEREDOC
      I am a heredoc
      HEREDOC
      ;
    '''

    expect(lines[0][0]).toEqual value: '$', scopes: ['source.php', 'variable.other.php', 'punctuation.definition.variable.php']
    expect(lines[0][1]).toEqual value: 'a', scopes: ['source.php', 'variable.other.php']
    expect(lines[0][2]).toEqual value: ' ', scopes: ['source.php']
    expect(lines[0][3]).toEqual value: '=', scopes: ['source.php', 'keyword.operator.assignment.php']
    expect(lines[0][4]).toEqual value: ' ', scopes: ['source.php']
    expect(lines[0][5]).toEqual value: '<<<', scopes: ['source.php', 'string.unquoted.heredoc.php', 'punctuation.definition.string.php']
    expect(lines[0][6]).toEqual value: 'HEREDOC', scopes: ['source.php', 'string.unquoted.heredoc.php', 'keyword.operator.heredoc.php']
    expect(lines[1][0]).toEqual value: 'I am a heredoc', scopes: ['source.php', 'string.unquoted.heredoc.php']
    expect(lines[2][0]).toEqual value: 'HEREDOC', scopes: ['source.php', 'string.unquoted.heredoc.php', 'keyword.operator.heredoc.php']
    expect(lines[3][0]).toEqual value: ';', scopes: ['source.php', 'punctuation.terminator.expression.php']

    lines = grammar.tokenizeLines '''
      $a = <<<HEREDOC
      I am a heredoc
      HEREDOC ;
    '''

    expect(lines[0][0]).toEqual value: '$', scopes: ['source.php', 'variable.other.php', 'punctuation.definition.variable.php']
    expect(lines[0][1]).toEqual value: 'a', scopes: ['source.php', 'variable.other.php']
    expect(lines[0][2]).toEqual value: ' ', scopes: ['source.php']
    expect(lines[0][3]).toEqual value: '=', scopes: ['source.php', 'keyword.operator.assignment.php']
    expect(lines[0][4]).toEqual value: ' ', scopes: ['source.php']
    expect(lines[0][5]).toEqual value: '<<<', scopes: ['source.php', 'string.unquoted.heredoc.php', 'punctuation.definition.string.php']
    expect(lines[0][6]).toEqual value: 'HEREDOC', scopes: ['source.php', 'string.unquoted.heredoc.php', 'keyword.operator.heredoc.php']
    expect(lines[1][0]).toEqual value: 'I am a heredoc', scopes: ['source.php', 'string.unquoted.heredoc.php']
    expect(lines[2][0]).toEqual value: 'HEREDOC', scopes: ['source.php', 'string.unquoted.heredoc.php', 'keyword.operator.heredoc.php']
    expect(lines[2][1]).toEqual value: ' ', scopes: ['source.php']
    expect(lines[2][2]).toEqual value: ';', scopes: ['source.php', 'punctuation.terminator.expression.php']

    lines = grammar.tokenizeLines '''
      $a = <<<HEREDOC
      I am a heredoc
      HEREDOC; // comment
    '''

    expect(lines[0][0]).toEqual value: '$', scopes: ['source.php', 'variable.other.php', 'punctuation.definition.variable.php']
    expect(lines[0][1]).toEqual value: 'a', scopes: ['source.php', 'variable.other.php']
    expect(lines[0][2]).toEqual value: ' ', scopes: ['source.php']
    expect(lines[0][3]).toEqual value: '=', scopes: ['source.php', 'keyword.operator.assignment.php']
    expect(lines[0][4]).toEqual value: ' ', scopes: ['source.php']
    expect(lines[0][5]).toEqual value: '<<<', scopes: ['source.php', 'string.unquoted.heredoc.php', 'punctuation.definition.string.php']
    expect(lines[0][6]).toEqual value: 'HEREDOC', scopes: ['source.php', 'string.unquoted.heredoc.php', 'keyword.operator.heredoc.php']
    expect(lines[1][0]).toEqual value: 'I am a heredoc', scopes: ['source.php', 'string.unquoted.heredoc.php']
    expect(lines[2][0]).toEqual value: 'HEREDOC', scopes: ['source.php', 'string.unquoted.heredoc.php', 'keyword.operator.heredoc.php']
    expect(lines[2][1]).toEqual value: ';', scopes: ['source.php', 'punctuation.terminator.expression.php']
    expect(lines[2][2]).toEqual value: ' ', scopes: ['source.php']
    expect(lines[2][3]).toEqual value: '//', scopes: ['source.php', 'comment.line.double-slash.php', 'punctuation.definition.comment.php']

  it 'should tokenize a longer heredoc correctly', ->
    lines = grammar.tokenizeLines '''
      $a = <<<GITHUB
      This is a plain string.
      SELECT * FROM github WHERE octocat = 'awesome' and ID = 1;
      <strong>rainbows</strong>

      if(awesome) {
        doSomething(10, function(x){
          console.log(x*x);
        });
      }
      GITHUB;
    '''

    expect(lines[0][0]).toEqual value: '$', scopes: ['source.php', 'variable.other.php', 'punctuation.definition.variable.php']
    expect(lines[0][1]).toEqual value: 'a', scopes: ['source.php', 'variable.other.php']
    expect(lines[0][2]).toEqual value: ' ', scopes: ['source.php']
    expect(lines[0][3]).toEqual value: '=', scopes: ['source.php', 'keyword.operator.assignment.php']
    expect(lines[0][4]).toEqual value: ' ', scopes: ['source.php']
    expect(lines[0][5]).toEqual value: '<<<', scopes: ['source.php', 'string.unquoted.heredoc.php', 'punctuation.definition.string.php']
    expect(lines[0][6]).toEqual value: 'GITHUB', scopes: ['source.php', 'string.unquoted.heredoc.php', 'keyword.operator.heredoc.php']
    expect(lines[1][0]).toEqual value: 'This is a plain string.', scopes: ['source.php', 'string.unquoted.heredoc.php']
    expect(lines[2][0]).toEqual value: 'SELECT * FROM github WHERE octocat = \'awesome\' and ID = 1;', scopes: ['source.php', 'string.unquoted.heredoc.php']
    expect(lines[3][0]).toEqual value: '<strong>rainbows</strong>', scopes: ['source.php', 'string.unquoted.heredoc.php']
    expect(lines[4][0]).toEqual value: '', scopes: ['source.php', 'string.unquoted.heredoc.php']
    expect(lines[5][0]).toEqual value: 'if(awesome) {', scopes: ['source.php', 'string.unquoted.heredoc.php']
    expect(lines[6][0]).toEqual value: '  doSomething(10, function(x){', scopes: ['source.php', 'string.unquoted.heredoc.php']
    expect(lines[7][0]).toEqual value: '    console.log(x*x);', scopes: ['source.php', 'string.unquoted.heredoc.php']
    expect(lines[8][0]).toEqual value: '  });', scopes: ['source.php', 'string.unquoted.heredoc.php']
    expect(lines[9][0]).toEqual value: '}', scopes: ['source.php', 'string.unquoted.heredoc.php']
    expect(lines[10][0]).toEqual value: 'GITHUB', scopes: ['source.php', 'string.unquoted.heredoc.php', 'keyword.operator.heredoc.php']
    expect(lines[10][1]).toEqual value: ';', scopes: ['source.php', 'punctuation.terminator.expression.php']

  it 'should tokenize a longer heredoc with interpolated values and escaped characters correctly', ->
    lines = grammar.tokenizeLines '''
      $a = <<<GITHUB
      This is a plain string.
      Jumpin' Juniper is \\"The $thing\\"
      SELECT * FROM github WHERE octocat = 'awesome' and ID = 1;
      <strong>rainbows</strong>

      if(awesome) {
        doSomething(10, function(x){
          console.log(x*x);
        });
      }
      C:\\\\no\\\\turning\\back.exe
      GITHUB;
    '''

    expect(lines[0][0]).toEqual value: '$', scopes: ['source.php', 'variable.other.php', 'punctuation.definition.variable.php']
    expect(lines[0][1]).toEqual value: 'a', scopes: ['source.php', 'variable.other.php']
    expect(lines[0][2]).toEqual value: ' ', scopes: ['source.php']
    expect(lines[0][3]).toEqual value: '=', scopes: ['source.php', 'keyword.operator.assignment.php']
    expect(lines[0][4]).toEqual value: ' ', scopes: ['source.php']
    expect(lines[0][5]).toEqual value: '<<<', scopes: ['source.php', 'string.unquoted.heredoc.php', 'punctuation.definition.string.php']
    expect(lines[0][6]).toEqual value: 'GITHUB', scopes: ['source.php', 'string.unquoted.heredoc.php', 'keyword.operator.heredoc.php']
    expect(lines[1][0]).toEqual value: 'This is a plain string.', scopes: ['source.php', 'string.unquoted.heredoc.php']
    expect(lines[2][0]).toEqual value: 'Jumpin\' Juniper is \\"The ', scopes: ['source.php', 'string.unquoted.heredoc.php']
    expect(lines[2][1]).toEqual value: '$', scopes: ['source.php', 'string.unquoted.heredoc.php', 'variable.other.php', 'punctuation.definition.variable.php']
    expect(lines[2][2]).toEqual value: 'thing', scopes: ['source.php', 'string.unquoted.heredoc.php', 'variable.other.php']
    expect(lines[2][3]).toEqual value: '\\"', scopes: ['source.php', 'string.unquoted.heredoc.php']
    expect(lines[3][0]).toEqual value: 'SELECT * FROM github WHERE octocat = \'awesome\' and ID = 1;', scopes: ['source.php', 'string.unquoted.heredoc.php']
    expect(lines[4][0]).toEqual value: '<strong>rainbows</strong>', scopes: ['source.php', 'string.unquoted.heredoc.php']
    expect(lines[5][0]).toEqual value: '', scopes: ['source.php', 'string.unquoted.heredoc.php']
    expect(lines[6][0]).toEqual value: 'if(awesome) {', scopes: ['source.php', 'string.unquoted.heredoc.php']
    expect(lines[7][0]).toEqual value: '  doSomething(10, function(x){', scopes: ['source.php', 'string.unquoted.heredoc.php']
    expect(lines[8][0]).toEqual value: '    console.log(x*x);', scopes: ['source.php', 'string.unquoted.heredoc.php']
    expect(lines[9][0]).toEqual value: '  });', scopes: ['source.php', 'string.unquoted.heredoc.php']
    expect(lines[10][0]).toEqual value: '}', scopes: ['source.php', 'string.unquoted.heredoc.php']
    expect(lines[11][0]).toEqual value: 'C:', scopes: ['source.php', 'string.unquoted.heredoc.php']
    expect(lines[11][1]).toEqual value: '\\\\', scopes: ['source.php', 'string.unquoted.heredoc.php', 'constant.character.escape.php']
    expect(lines[11][2]).toEqual value: 'no', scopes: ['source.php', 'string.unquoted.heredoc.php']
    expect(lines[11][3]).toEqual value: '\\\\', scopes: ['source.php', 'string.unquoted.heredoc.php', 'constant.character.escape.php']
    expect(lines[11][4]).toEqual value: 'turning\\back.exe', scopes: ['source.php', 'string.unquoted.heredoc.php']
    expect(lines[12][0]).toEqual value: 'GITHUB', scopes: ['source.php', 'string.unquoted.heredoc.php', 'keyword.operator.heredoc.php']
    expect(lines[12][1]).toEqual value: ';', scopes: ['source.php', 'punctuation.terminator.expression.php']

  it 'should tokenize a nowdoc with interpolated values correctly', ->
    lines = grammar.tokenizeLines '''
      $a = <<<'GITHUB'
      This is a plain string.
      Jumpin' Juniper is \\"The $thing\\"
      SELECT * FROM github WHERE octocat = 'awesome' and ID = 1;
      <strong>rainbows</strong>

      if(awesome) {
        doSomething(10, function(x){
          console.log(x*x);
        });
      }
      C:\\\\no\\\\turning\\back.exe
      GITHUB;
    '''

    expect(lines[0][0]).toEqual value: '$', scopes: ['source.php', 'variable.other.php', 'punctuation.definition.variable.php']
    expect(lines[0][1]).toEqual value: 'a', scopes: ['source.php', 'variable.other.php']
    expect(lines[0][2]).toEqual value: ' ', scopes: ['source.php']
    expect(lines[0][3]).toEqual value: '=', scopes: ['source.php', 'keyword.operator.assignment.php']
    expect(lines[0][4]).toEqual value: ' ', scopes: ['source.php']
    expect(lines[0][5]).toEqual value: '<<<', scopes: ['source.php', 'string.unquoted.nowdoc.php', 'punctuation.definition.string.php']
    expect(lines[0][6]).toEqual value: '\'', scopes: ['source.php', 'string.unquoted.nowdoc.php']
    expect(lines[0][7]).toEqual value: 'GITHUB', scopes: ['source.php', 'string.unquoted.nowdoc.php', 'keyword.operator.nowdoc.php']
    expect(lines[0][8]).toEqual value: '\'', scopes: ['source.php', 'string.unquoted.nowdoc.php']
    expect(lines[1][0]).toEqual value: 'This is a plain string.', scopes: ['source.php', 'string.unquoted.nowdoc.php']
    expect(lines[2][0]).toEqual value: 'Jumpin\' Juniper is \\"The $thing\\"', scopes: ['source.php', 'string.unquoted.nowdoc.php']
    expect(lines[3][0]).toEqual value: 'SELECT * FROM github WHERE octocat = \'awesome\' and ID = 1;', scopes: ['source.php', 'string.unquoted.nowdoc.php']
    expect(lines[4][0]).toEqual value: '<strong>rainbows</strong>', scopes: ['source.php', 'string.unquoted.nowdoc.php']
    expect(lines[5][0]).toEqual value: '', scopes: ['source.php', 'string.unquoted.nowdoc.php']
    expect(lines[6][0]).toEqual value: 'if(awesome) {', scopes: ['source.php', 'string.unquoted.nowdoc.php']
    expect(lines[7][0]).toEqual value: '  doSomething(10, function(x){', scopes: ['source.php', 'string.unquoted.nowdoc.php']
    expect(lines[8][0]).toEqual value: '    console.log(x*x);', scopes: ['source.php', 'string.unquoted.nowdoc.php']
    expect(lines[9][0]).toEqual value: '  });', scopes: ['source.php', 'string.unquoted.nowdoc.php']
    expect(lines[10][0]).toEqual value: '}', scopes: ['source.php', 'string.unquoted.nowdoc.php']
    expect(lines[11][0]).toEqual value: 'C:\\\\no\\\\turning\\back.exe', scopes: ['source.php', 'string.unquoted.nowdoc.php']
    expect(lines[12][0]).toEqual value: 'GITHUB', scopes: ['source.php', 'string.unquoted.nowdoc.php', 'keyword.operator.nowdoc.php']
    expect(lines[12][1]).toEqual value: ';', scopes: ['source.php', 'punctuation.terminator.expression.php']

  it 'should tokenize a heredoc with embedded HTML and interpolation correctly', ->
    waitsForPromise ->
      atom.packages.activatePackage('language-html')

    runs ->
      lines = grammar.tokenizeLines '''
        $a = <<<HTML
        <strong>rainbows</strong>
        Jumpin' Juniper is \\"The $thing\\"
        C:\\\\no\\\\turning\\back.exe
        HTML;
      '''

      expect(lines[0][0]).toEqual value: '$', scopes: ['source.php', 'variable.other.php', 'punctuation.definition.variable.php']
      expect(lines[0][1]).toEqual value: 'a', scopes: ['source.php', 'variable.other.php']
      expect(lines[0][2]).toEqual value: ' ', scopes: ['source.php']
      expect(lines[0][3]).toEqual value: '=', scopes: ['source.php', 'keyword.operator.assignment.php']
      expect(lines[0][4]).toEqual value: ' ', scopes: ['source.php']
      expect(lines[0][5]).toEqual value: '<<<', scopes: ['source.php', 'string.unquoted.heredoc.php', 'meta.embedded.html', 'punctuation.section.embedded.begin.php', 'punctuation.definition.string.php']
      expect(lines[0][6]).toEqual value: 'HTML', scopes: ['source.php', 'string.unquoted.heredoc.php', 'meta.embedded.html', 'punctuation.section.embedded.begin.php', 'keyword.operator.heredoc.php']
      expect(lines[1][0].value).toEqual '<'
      expect(lines[1][0].scopes).toContainAll ['source.php', 'string.unquoted.heredoc.php', 'meta.embedded.html', 'text.html']
      expect(lines[1][1].value).toEqual 'strong'
      expect(lines[1][1].scopes).toContainAll ['source.php', 'string.unquoted.heredoc.php', 'meta.embedded.html', 'text.html']
      expect(lines[1][2].value).toEqual '>'
      expect(lines[1][2].scopes).toContainAll ['source.php', 'string.unquoted.heredoc.php', 'meta.embedded.html', 'text.html']
      expect(lines[1][3].value).toEqual 'rainbows'
      expect(lines[1][3].scopes).toContainAll ['source.php', 'string.unquoted.heredoc.php', 'meta.embedded.html', 'text.html']
      expect(lines[1][4].value).toEqual '</'
      expect(lines[1][4].scopes).toContainAll ['source.php', 'string.unquoted.heredoc.php', 'meta.embedded.html', 'text.html']
      expect(lines[1][5].value).toEqual 'strong'
      expect(lines[1][5].scopes).toContainAll ['source.php', 'string.unquoted.heredoc.php', 'meta.embedded.html', 'text.html']
      expect(lines[1][6].value).toEqual '>'
      expect(lines[1][6].scopes).toContainAll ['source.php', 'string.unquoted.heredoc.php', 'meta.embedded.html', 'text.html']
      expect(lines[2][0]).toEqual value: 'Jumpin\' Juniper is \\"The ', scopes: ['source.php', 'string.unquoted.heredoc.php', 'meta.embedded.html', 'text.html']
      expect(lines[2][1]).toEqual value: '$', scopes: ['source.php', 'string.unquoted.heredoc.php', 'meta.embedded.html', 'text.html', 'variable.other.php', 'punctuation.definition.variable.php']
      expect(lines[2][2]).toEqual value: 'thing', scopes: ['source.php', 'string.unquoted.heredoc.php', 'meta.embedded.html', 'text.html', 'variable.other.php']
      expect(lines[2][3]).toEqual value: '\\"', scopes: ['source.php', 'string.unquoted.heredoc.php', 'meta.embedded.html', 'text.html']
      expect(lines[3][0]).toEqual value: 'C:', scopes: ['source.php', 'string.unquoted.heredoc.php', 'meta.embedded.html', 'text.html']
      expect(lines[3][1]).toEqual value: '\\\\', scopes: ['source.php', 'string.unquoted.heredoc.php', 'meta.embedded.html', 'text.html', 'constant.character.escape.php']
      expect(lines[3][2]).toEqual value: 'no', scopes: ['source.php', 'string.unquoted.heredoc.php', 'meta.embedded.html', 'text.html']
      expect(lines[3][3]).toEqual value: '\\\\', scopes: ['source.php', 'string.unquoted.heredoc.php', 'meta.embedded.html', 'text.html', 'constant.character.escape.php']
      expect(lines[3][4]).toEqual value: 'turning\\back.exe', scopes: ['source.php', 'string.unquoted.heredoc.php', 'meta.embedded.html', 'text.html']
      expect(lines[4][0]).toEqual value: 'HTML', scopes: ['source.php', 'string.unquoted.heredoc.php', 'meta.embedded.html', 'punctuation.section.embedded.end.php', 'keyword.operator.heredoc.php']
      expect(lines[4][1]).toEqual value: ';', scopes: ['source.php', 'punctuation.terminator.expression.php']

  it 'should tokenize a nowdoc with embedded HTML and interpolation correctly', ->
    waitsForPromise ->
      atom.packages.activatePackage('language-html')

    runs ->
      lines = grammar.tokenizeLines '''
        $a = <<<'HTML'
        <strong>rainbows</strong>
        Jumpin' Juniper is \\"The $thing\\"
        HTML;
      '''

      expect(lines[0][0]).toEqual value: '$', scopes: ['source.php', 'variable.other.php', 'punctuation.definition.variable.php']
      expect(lines[0][1]).toEqual value: 'a', scopes: ['source.php', 'variable.other.php']
      expect(lines[0][2]).toEqual value: ' ', scopes: ['source.php']
      expect(lines[0][3]).toEqual value: '=', scopes: ['source.php', 'keyword.operator.assignment.php']
      expect(lines[0][4]).toEqual value: ' ', scopes: ['source.php']
      expect(lines[0][5]).toEqual value: '<<<', scopes: ['source.php', 'string.unquoted.nowdoc.php', 'meta.embedded.html', 'punctuation.section.embedded.begin.php', 'punctuation.definition.string.php']
      expect(lines[0][6]).toEqual value: '\'', scopes: ['source.php', 'string.unquoted.nowdoc.php', 'meta.embedded.html', 'punctuation.section.embedded.begin.php']
      expect(lines[0][7]).toEqual value: 'HTML', scopes: ['source.php', 'string.unquoted.nowdoc.php', 'meta.embedded.html', 'punctuation.section.embedded.begin.php', 'keyword.operator.nowdoc.php']
      expect(lines[0][8]).toEqual value: '\'', scopes: ['source.php', 'string.unquoted.nowdoc.php', 'meta.embedded.html', 'punctuation.section.embedded.begin.php']
      expect(lines[1][0].value).toEqual '<'
      expect(lines[1][0].scopes).toContainAll ['source.php', 'string.unquoted.nowdoc.php', 'meta.embedded.html', 'text.html']
      expect(lines[1][1].value).toEqual 'strong'
      expect(lines[1][1].scopes).toContainAll ['source.php', 'string.unquoted.nowdoc.php', 'meta.embedded.html', 'text.html']
      expect(lines[1][2].value).toEqual '>'
      expect(lines[1][2].scopes).toContainAll ['source.php', 'string.unquoted.nowdoc.php', 'meta.embedded.html', 'text.html']
      expect(lines[1][3].value).toEqual 'rainbows'
      expect(lines[1][3].scopes).toContainAll ['source.php', 'string.unquoted.nowdoc.php', 'meta.embedded.html', 'text.html']
      expect(lines[1][4].value).toEqual '</'
      expect(lines[1][4].scopes).toContainAll ['source.php', 'string.unquoted.nowdoc.php', 'meta.embedded.html', 'text.html']
      expect(lines[1][5].value).toEqual 'strong'
      expect(lines[1][5].scopes).toContainAll ['source.php', 'string.unquoted.nowdoc.php', 'meta.embedded.html', 'text.html']
      expect(lines[1][6].value).toEqual '>'
      expect(lines[1][6].scopes).toContainAll ['source.php', 'string.unquoted.nowdoc.php', 'meta.embedded.html', 'text.html']
      expect(lines[2][0]).toEqual value: 'Jumpin\' Juniper is \\"The $thing\\"', scopes: ['source.php', 'string.unquoted.nowdoc.php', 'meta.embedded.html', 'text.html']
      expect(lines[3][0]).toEqual value: 'HTML', scopes: ['source.php', 'string.unquoted.nowdoc.php', 'meta.embedded.html', 'punctuation.section.embedded.end.php', 'keyword.operator.nowdoc.php']
      expect(lines[3][1]).toEqual value: ';', scopes: ['source.php', 'punctuation.terminator.expression.php']

  it 'should tokenize a heredoc with illegal whitespace at the end of the line correctly', ->
    lines = grammar.tokenizeLines '''
      $a = <<<GITHUB\t
      This is a plain string.
      GITHUB;
    '''

    expect(lines[0][0]).toEqual value: '$', scopes: ['source.php', 'variable.other.php', 'punctuation.definition.variable.php']
    expect(lines[0][1]).toEqual value: 'a', scopes: ['source.php', 'variable.other.php']
    expect(lines[0][2]).toEqual value: ' ', scopes: ['source.php']
    expect(lines[0][3]).toEqual value: '=', scopes: ['source.php', 'keyword.operator.assignment.php']
    expect(lines[0][4]).toEqual value: ' ', scopes: ['source.php']
    expect(lines[0][5]).toEqual value: '<<<', scopes: ['source.php', 'string.unquoted.heredoc.php', 'punctuation.definition.string.php']
    expect(lines[0][6]).toEqual value: 'GITHUB', scopes: ['source.php', 'string.unquoted.heredoc.php', 'keyword.operator.heredoc.php']
    expect(lines[0][7]).toEqual value: '\t', scopes: ['source.php', 'string.unquoted.heredoc.php', 'invalid.illegal.trailing-whitespace.php']
    expect(lines[1][0]).toEqual value: 'This is a plain string.', scopes: ['source.php', 'string.unquoted.heredoc.php']
    expect(lines[2][0]).toEqual value: 'GITHUB', scopes: ['source.php', 'string.unquoted.heredoc.php', 'keyword.operator.heredoc.php']
    expect(lines[2][1]).toEqual value: ';', scopes: ['source.php', 'punctuation.terminator.expression.php']

  it 'should tokenize a heredoc with embedded XML correctly', ->
    waitsForPromise ->
      atom.packages.activatePackage('language-xml')

    runs ->
      lines = grammar.tokenizeLines '''
        $a = <<<XML
        <root/>
        XML;
      '''

      expect(lines[0][0]).toEqual value: '$', scopes: ['source.php', 'variable.other.php', 'punctuation.definition.variable.php']
      expect(lines[0][1]).toEqual value: 'a', scopes: ['source.php', 'variable.other.php']
      expect(lines[0][2]).toEqual value: ' ', scopes: ['source.php']
      expect(lines[0][3]).toEqual value: '=', scopes: ['source.php', 'keyword.operator.assignment.php']
      expect(lines[0][4]).toEqual value: ' ', scopes: ['source.php']
      expect(lines[0][5]).toEqual value: '<<<', scopes: ['source.php', 'string.unquoted.heredoc.php', 'meta.embedded.xml', 'punctuation.section.embedded.begin.php', 'punctuation.definition.string.php']
      expect(lines[0][6]).toEqual value: 'XML', scopes: ['source.php', 'string.unquoted.heredoc.php', 'meta.embedded.xml', 'punctuation.section.embedded.begin.php', 'keyword.operator.heredoc.php']
      expect(lines[1][0].value).toEqual '<'
      expect(lines[1][0].scopes).toContainAll ['source.php', 'string.unquoted.heredoc.php', 'meta.embedded.xml', 'text.xml']
      expect(lines[1][1].value).toEqual 'root'
      expect(lines[1][1].scopes).toContainAll ['source.php', 'string.unquoted.heredoc.php', 'meta.embedded.xml', 'text.xml']
      expect(lines[1][2].value).toEqual '/>'
      expect(lines[1][2].scopes).toContainAll ['source.php', 'string.unquoted.heredoc.php', 'meta.embedded.xml', 'text.xml']
      expect(lines[2][0]).toEqual value: 'XML', scopes: ['source.php', 'string.unquoted.heredoc.php', 'meta.embedded.xml', 'punctuation.section.embedded.end.php', 'keyword.operator.heredoc.php']
      expect(lines[2][1]).toEqual value: ';', scopes: ['source.php', 'punctuation.terminator.expression.php']

  it 'should tokenize a nowdoc with embedded XML correctly', ->
    waitsForPromise ->
      atom.packages.activatePackage('language-xml')

    runs ->
      lines = grammar.tokenizeLines '''
        $a = <<<'XML'
        <root/>
        XML;
      '''

      expect(lines[0][0]).toEqual value: '$', scopes: ['source.php', 'variable.other.php', 'punctuation.definition.variable.php']
      expect(lines[0][1]).toEqual value: 'a', scopes: ['source.php', 'variable.other.php']
      expect(lines[0][2]).toEqual value: ' ', scopes: ['source.php']
      expect(lines[0][3]).toEqual value: '=', scopes: ['source.php', 'keyword.operator.assignment.php']
      expect(lines[0][4]).toEqual value: ' ', scopes: ['source.php']
      expect(lines[0][5]).toEqual value: '<<<', scopes: ['source.php', 'string.unquoted.nowdoc.php', 'meta.embedded.xml', 'punctuation.section.embedded.begin.php', 'punctuation.definition.string.php']
      expect(lines[0][6]).toEqual value: '\'', scopes: ['source.php', 'string.unquoted.nowdoc.php', 'meta.embedded.xml', 'punctuation.section.embedded.begin.php']
      expect(lines[0][7]).toEqual value: 'XML', scopes: ['source.php', 'string.unquoted.nowdoc.php', 'meta.embedded.xml', 'punctuation.section.embedded.begin.php', 'keyword.operator.nowdoc.php']
      expect(lines[0][8]).toEqual value: '\'', scopes: ['source.php', 'string.unquoted.nowdoc.php', 'meta.embedded.xml', 'punctuation.section.embedded.begin.php']
      expect(lines[1][0].value).toEqual '<'
      expect(lines[1][0].scopes).toContainAll ['source.php', 'string.unquoted.nowdoc.php', 'meta.embedded.xml', 'text.xml']
      expect(lines[1][1].value).toEqual 'root'
      expect(lines[1][1].scopes).toContainAll ['source.php', 'string.unquoted.nowdoc.php', 'meta.embedded.xml', 'text.xml']
      expect(lines[1][2].value).toEqual '/>'
      expect(lines[1][2].scopes).toContainAll ['source.php', 'string.unquoted.nowdoc.php', 'meta.embedded.xml', 'text.xml']
      expect(lines[2][0]).toEqual value: 'XML', scopes: ['source.php', 'string.unquoted.nowdoc.php', 'meta.embedded.xml', 'punctuation.section.embedded.end.php', 'keyword.operator.nowdoc.php']
      expect(lines[2][1]).toEqual value: ';', scopes: ['source.php', 'punctuation.terminator.expression.php']

  it 'should tokenize a heredoc with embedded SQL correctly', ->
    waitsForPromise ->
      atom.packages.activatePackage('language-sql')

    runs ->
      lines = grammar.tokenizeLines '''
        $a = <<<SQL
        SELECT * FROM table
        SQL;
      '''

      expect(lines[0][0]).toEqual value: '$', scopes: ['source.php', 'variable.other.php', 'punctuation.definition.variable.php']
      expect(lines[0][1]).toEqual value: 'a', scopes: ['source.php', 'variable.other.php']
      expect(lines[0][2]).toEqual value: ' ', scopes: ['source.php']
      expect(lines[0][3]).toEqual value: '=', scopes: ['source.php', 'keyword.operator.assignment.php']
      expect(lines[0][4]).toEqual value: ' ', scopes: ['source.php']
      expect(lines[0][5]).toEqual value: '<<<', scopes: ['source.php', 'string.unquoted.heredoc.php', 'meta.embedded.sql', 'punctuation.section.embedded.begin.php', 'punctuation.definition.string.php']
      expect(lines[0][6]).toEqual value: 'SQL', scopes: ['source.php', 'string.unquoted.heredoc.php', 'meta.embedded.sql', 'punctuation.section.embedded.begin.php', 'keyword.operator.heredoc.php']
      expect(lines[1][0].value).toEqual 'SELECT'
      expect(lines[1][0].scopes).toContainAll ['source.php', 'string.unquoted.heredoc.php', 'meta.embedded.sql', 'source.sql']
      expect(lines[1][1].value).toEqual ' '
      expect(lines[1][1].scopes).toContainAll ['source.php', 'string.unquoted.heredoc.php', 'meta.embedded.sql', 'source.sql']
      expect(lines[1][2].value).toEqual '*'
      expect(lines[1][2].scopes).toContainAll ['source.php', 'string.unquoted.heredoc.php', 'meta.embedded.sql', 'source.sql']
      expect(lines[1][3].value).toEqual ' '
      expect(lines[1][3].scopes).toContainAll ['source.php', 'string.unquoted.heredoc.php', 'meta.embedded.sql', 'source.sql']
      expect(lines[1][4].value).toEqual 'FROM'
      expect(lines[1][4].scopes).toContainAll ['source.php', 'string.unquoted.heredoc.php', 'meta.embedded.sql', 'source.sql']
      expect(lines[1][5].value).toEqual ' table'
      expect(lines[1][5].scopes).toContainAll ['source.php', 'string.unquoted.heredoc.php', 'meta.embedded.sql', 'source.sql']
      expect(lines[2][0]).toEqual value: 'SQL', scopes: ['source.php', 'string.unquoted.heredoc.php', 'meta.embedded.sql', 'punctuation.section.embedded.end.php', 'keyword.operator.heredoc.php']
      expect(lines[2][1]).toEqual value: ';', scopes: ['source.php', 'punctuation.terminator.expression.php']

  it 'should tokenize a nowdoc with embedded SQL correctly', ->
    waitsForPromise ->
      atom.packages.activatePackage('language-sql')

    runs ->
      lines = grammar.tokenizeLines '''
        $a = <<<'SQL'
        SELECT * FROM table
        SQL;
      '''

      expect(lines[0][0]).toEqual value: '$', scopes: ['source.php', 'variable.other.php', 'punctuation.definition.variable.php']
      expect(lines[0][1]).toEqual value: 'a', scopes: ['source.php', 'variable.other.php']
      expect(lines[0][2]).toEqual value: ' ', scopes: ['source.php']
      expect(lines[0][3]).toEqual value: '=', scopes: ['source.php', 'keyword.operator.assignment.php']
      expect(lines[0][4]).toEqual value: ' ', scopes: ['source.php']
      expect(lines[0][5]).toEqual value: '<<<', scopes: ['source.php', 'string.unquoted.nowdoc.php', 'meta.embedded.sql', 'punctuation.section.embedded.begin.php', 'punctuation.definition.string.php']
      expect(lines[0][6]).toEqual value: '\'', scopes: ['source.php', 'string.unquoted.nowdoc.php', 'meta.embedded.sql', 'punctuation.section.embedded.begin.php']
      expect(lines[0][7]).toEqual value: 'SQL', scopes: ['source.php', 'string.unquoted.nowdoc.php', 'meta.embedded.sql', 'punctuation.section.embedded.begin.php', 'keyword.operator.nowdoc.php']
      expect(lines[0][8]).toEqual value: '\'', scopes: ['source.php', 'string.unquoted.nowdoc.php', 'meta.embedded.sql', 'punctuation.section.embedded.begin.php']
      expect(lines[1][0].value).toEqual 'SELECT'
      expect(lines[1][0].scopes).toContainAll ['source.php', 'string.unquoted.nowdoc.php', 'meta.embedded.sql', 'source.sql']
      expect(lines[1][1].value).toEqual ' '
      expect(lines[1][1].scopes).toContainAll ['source.php', 'string.unquoted.nowdoc.php', 'meta.embedded.sql', 'source.sql']
      expect(lines[1][2].value).toEqual '*'
      expect(lines[1][2].scopes).toContainAll ['source.php', 'string.unquoted.nowdoc.php', 'meta.embedded.sql', 'source.sql']
      expect(lines[1][3].value).toEqual ' '
      expect(lines[1][3].scopes).toContainAll ['source.php', 'string.unquoted.nowdoc.php', 'meta.embedded.sql', 'source.sql']
      expect(lines[1][4].value).toEqual 'FROM'
      expect(lines[1][4].scopes).toContainAll ['source.php', 'string.unquoted.nowdoc.php', 'meta.embedded.sql', 'source.sql']
      expect(lines[1][5].value).toEqual ' table'
      expect(lines[1][5].scopes).toContainAll ['source.php', 'string.unquoted.nowdoc.php', 'meta.embedded.sql', 'source.sql']
      expect(lines[2][0]).toEqual value: 'SQL', scopes: ['source.php', 'string.unquoted.nowdoc.php', 'meta.embedded.sql', 'punctuation.section.embedded.end.php', 'keyword.operator.nowdoc.php']
      expect(lines[2][1]).toEqual value: ';', scopes: ['source.php', 'punctuation.terminator.expression.php']

  it 'should tokenize a heredoc with embedded javascript correctly', ->
    waitsForPromise ->
      atom.packages.activatePackage('language-javascript')

    runs ->
      lines = grammar.tokenizeLines '''
        $a = <<<JAVASCRIPT
        var a = 1;
        JAVASCRIPT;

        $a = <<<JS
        var a = 1;
        JS;
      '''

      expect(lines[0][0]).toEqual value: '$', scopes: ['source.php', 'variable.other.php', 'punctuation.definition.variable.php']
      expect(lines[0][1]).toEqual value: 'a', scopes: ['source.php', 'variable.other.php']
      expect(lines[0][2]).toEqual value: ' ', scopes: ['source.php']
      expect(lines[0][3]).toEqual value: '=', scopes: ['source.php', 'keyword.operator.assignment.php']
      expect(lines[0][4]).toEqual value: ' ', scopes: ['source.php']
      expect(lines[0][5]).toEqual value: '<<<', scopes: ['source.php', 'string.unquoted.heredoc.php', 'meta.embedded.js', 'punctuation.section.embedded.begin.php', 'punctuation.definition.string.php']
      expect(lines[0][6]).toEqual value: 'JAVASCRIPT', scopes: ['source.php', 'string.unquoted.heredoc.php', 'meta.embedded.js', 'punctuation.section.embedded.begin.php', 'keyword.operator.heredoc.php']
      expect(lines[1][0].value).toEqual 'var'
      expect(lines[1][0].scopes).toContainAll ['source.php', 'string.unquoted.heredoc.php', 'meta.embedded.js', 'source.js']
      expect(lines[1][1].value).toEqual ' a '
      expect(lines[1][1].scopes).toContainAll ['source.php', 'string.unquoted.heredoc.php', 'meta.embedded.js', 'source.js']
      expect(lines[1][2].value).toEqual '='
      expect(lines[1][2].scopes).toContainAll ['source.php', 'string.unquoted.heredoc.php', 'meta.embedded.js', 'source.js']
      expect(lines[1][3].value).toEqual ' '
      expect(lines[1][3].scopes).toContainAll ['source.php', 'string.unquoted.heredoc.php', 'meta.embedded.js', 'source.js']
      expect(lines[1][4].value).toEqual '1'
      expect(lines[1][4].scopes).toContainAll ['source.php', 'string.unquoted.heredoc.php', 'meta.embedded.js', 'source.js']
      expect(lines[1][5].value).toEqual ';'
      expect(lines[1][5].scopes).toContainAll ['source.php', 'string.unquoted.heredoc.php', 'meta.embedded.js', 'source.js']
      expect(lines[2][0]).toEqual value: 'JAVASCRIPT', scopes: ['source.php', 'string.unquoted.heredoc.php', 'meta.embedded.js', 'punctuation.section.embedded.end.php', 'keyword.operator.heredoc.php']
      expect(lines[2][1]).toEqual value: ';', scopes: ['source.php', 'punctuation.terminator.expression.php']

      expect(lines[4][0]).toEqual value: '$', scopes: ['source.php', 'variable.other.php', 'punctuation.definition.variable.php']
      expect(lines[4][1]).toEqual value: 'a', scopes: ['source.php', 'variable.other.php']
      expect(lines[4][2]).toEqual value: ' ', scopes: ['source.php']
      expect(lines[4][3]).toEqual value: '=', scopes: ['source.php', 'keyword.operator.assignment.php']
      expect(lines[4][4]).toEqual value: ' ', scopes: ['source.php']
      expect(lines[4][5]).toEqual value: '<<<', scopes: ['source.php', 'string.unquoted.heredoc.php', 'meta.embedded.js', 'punctuation.section.embedded.begin.php', 'punctuation.definition.string.php']
      expect(lines[4][6]).toEqual value: 'JS', scopes: ['source.php', 'string.unquoted.heredoc.php', 'meta.embedded.js', 'punctuation.section.embedded.begin.php', 'keyword.operator.heredoc.php']
      expect(lines[5][0].value).toEqual 'var'
      expect(lines[5][0].scopes).toContainAll ['source.php', 'string.unquoted.heredoc.php', 'meta.embedded.js', 'source.js']
      expect(lines[5][1].value).toEqual ' a '
      expect(lines[5][1].scopes).toContainAll ['source.php', 'string.unquoted.heredoc.php', 'meta.embedded.js', 'source.js']
      expect(lines[5][2].value).toEqual '='
      expect(lines[5][2].scopes).toContainAll ['source.php', 'string.unquoted.heredoc.php', 'meta.embedded.js', 'source.js']
      expect(lines[5][3].value).toEqual ' '
      expect(lines[5][3].scopes).toContainAll ['source.php', 'string.unquoted.heredoc.php', 'meta.embedded.js', 'source.js']
      expect(lines[5][4].value).toEqual '1'
      expect(lines[5][4].scopes).toContainAll ['source.php', 'string.unquoted.heredoc.php', 'meta.embedded.js', 'source.js']
      expect(lines[5][5].value).toEqual ';'
      expect(lines[5][5].scopes).toContainAll ['source.php', 'string.unquoted.heredoc.php', 'meta.embedded.js', 'source.js']
      expect(lines[6][0]).toEqual value: 'JS', scopes: ['source.php', 'string.unquoted.heredoc.php', 'meta.embedded.js', 'punctuation.section.embedded.end.php', 'keyword.operator.heredoc.php']
      expect(lines[6][1]).toEqual value: ';', scopes: ['source.php', 'punctuation.terminator.expression.php']

  it 'should tokenize a nowdoc with embedded javascript correctly', ->
    waitsForPromise ->
      atom.packages.activatePackage('language-javascript')

    runs ->
      lines = grammar.tokenizeLines '''
        $a = <<<'JAVASCRIPT'
        var a = 1;
        JAVASCRIPT;

        $a = <<<'JS'
        var a = 1;
        JS;
      '''

      expect(lines[0][0]).toEqual value: '$', scopes: ['source.php', 'variable.other.php', 'punctuation.definition.variable.php']
      expect(lines[0][1]).toEqual value: 'a', scopes: ['source.php', 'variable.other.php']
      expect(lines[0][2]).toEqual value: ' ', scopes: ['source.php']
      expect(lines[0][3]).toEqual value: '=', scopes: ['source.php', 'keyword.operator.assignment.php']
      expect(lines[0][4]).toEqual value: ' ', scopes: ['source.php']
      expect(lines[0][5]).toEqual value: '<<<', scopes: ['source.php', 'string.unquoted.nowdoc.php', 'meta.embedded.js', 'punctuation.section.embedded.begin.php', 'punctuation.definition.string.php']
      expect(lines[0][6]).toEqual value: '\'', scopes: ['source.php', 'string.unquoted.nowdoc.php', 'meta.embedded.js', 'punctuation.section.embedded.begin.php']
      expect(lines[0][7]).toEqual value: 'JAVASCRIPT', scopes: ['source.php', 'string.unquoted.nowdoc.php', 'meta.embedded.js', 'punctuation.section.embedded.begin.php', 'keyword.operator.nowdoc.php']
      expect(lines[0][8]).toEqual value: '\'', scopes: ['source.php', 'string.unquoted.nowdoc.php', 'meta.embedded.js', 'punctuation.section.embedded.begin.php']
      expect(lines[1][0].value).toEqual 'var'
      expect(lines[1][0].scopes).toContainAll ['source.php', 'string.unquoted.nowdoc.php', 'meta.embedded.js', 'source.js']
      expect(lines[1][1].value).toEqual ' a '
      expect(lines[1][1].scopes).toContainAll ['source.php', 'string.unquoted.nowdoc.php', 'meta.embedded.js', 'source.js']
      expect(lines[1][2].value).toEqual '='
      expect(lines[1][2].scopes).toContainAll ['source.php', 'string.unquoted.nowdoc.php', 'meta.embedded.js', 'source.js']
      expect(lines[1][3].value).toEqual ' '
      expect(lines[1][3].scopes).toContainAll ['source.php', 'string.unquoted.nowdoc.php', 'meta.embedded.js', 'source.js']
      expect(lines[1][4].value).toEqual '1'
      expect(lines[1][4].scopes).toContainAll ['source.php', 'string.unquoted.nowdoc.php', 'meta.embedded.js', 'source.js']
      expect(lines[1][5].value).toEqual ';'
      expect(lines[1][5].scopes).toContainAll ['source.php', 'string.unquoted.nowdoc.php', 'meta.embedded.js', 'source.js']
      expect(lines[2][0]).toEqual value: 'JAVASCRIPT', scopes: ['source.php', 'string.unquoted.nowdoc.php', 'meta.embedded.js', 'punctuation.section.embedded.end.php', 'keyword.operator.nowdoc.php']
      expect(lines[2][1]).toEqual value: ';', scopes: ['source.php', 'punctuation.terminator.expression.php']

      expect(lines[4][0]).toEqual value: '$', scopes: ['source.php', 'variable.other.php', 'punctuation.definition.variable.php']
      expect(lines[4][1]).toEqual value: 'a', scopes: ['source.php', 'variable.other.php']
      expect(lines[4][2]).toEqual value: ' ', scopes: ['source.php']
      expect(lines[4][3]).toEqual value: '=', scopes: ['source.php', 'keyword.operator.assignment.php']
      expect(lines[4][4]).toEqual value: ' ', scopes: ['source.php']
      expect(lines[4][5]).toEqual value: '<<<', scopes: ['source.php', 'string.unquoted.nowdoc.php', 'meta.embedded.js', 'punctuation.section.embedded.begin.php', 'punctuation.definition.string.php']
      expect(lines[4][6]).toEqual value: '\'', scopes: ['source.php', 'string.unquoted.nowdoc.php', 'meta.embedded.js', 'punctuation.section.embedded.begin.php']
      expect(lines[4][7]).toEqual value: 'JS', scopes: ['source.php', 'string.unquoted.nowdoc.php', 'meta.embedded.js', 'punctuation.section.embedded.begin.php', 'keyword.operator.nowdoc.php']
      expect(lines[4][8]).toEqual value: '\'', scopes: ['source.php', 'string.unquoted.nowdoc.php', 'meta.embedded.js', 'punctuation.section.embedded.begin.php']
      expect(lines[5][0].value).toEqual 'var'
      expect(lines[5][0].scopes).toContainAll ['source.php', 'string.unquoted.nowdoc.php', 'meta.embedded.js', 'source.js']
      expect(lines[5][1].value).toEqual ' a '
      expect(lines[5][1].scopes).toContainAll ['source.php', 'string.unquoted.nowdoc.php', 'meta.embedded.js', 'source.js']
      expect(lines[5][2].value).toEqual '='
      expect(lines[5][2].scopes).toContainAll ['source.php', 'string.unquoted.nowdoc.php', 'meta.embedded.js', 'source.js']
      expect(lines[5][3].value).toEqual ' '
      expect(lines[5][3].scopes).toContainAll ['source.php', 'string.unquoted.nowdoc.php', 'meta.embedded.js', 'source.js']
      expect(lines[5][4].value).toEqual '1'
      expect(lines[5][4].scopes).toContainAll ['source.php', 'string.unquoted.nowdoc.php', 'meta.embedded.js', 'source.js']
      expect(lines[5][5].value).toEqual ';'
      expect(lines[5][5].scopes).toContainAll ['source.php', 'string.unquoted.nowdoc.php', 'meta.embedded.js', 'source.js']
      expect(lines[6][0]).toEqual value: 'JS', scopes: ['source.php', 'string.unquoted.nowdoc.php', 'meta.embedded.js', 'punctuation.section.embedded.end.php', 'keyword.operator.nowdoc.php']
      expect(lines[6][1]).toEqual value: ';', scopes: ['source.php', 'punctuation.terminator.expression.php']

  it 'should tokenize a heredoc with embedded json correctly', ->
    waitsForPromise ->
      atom.packages.activatePackage('language-json')

    runs ->
      lines = grammar.tokenizeLines '''
        $a = <<<JSON
        {"a" : 1}
        JSON;
      '''

      expect(lines[0][0]).toEqual value: '$', scopes: ['source.php', 'variable.other.php', 'punctuation.definition.variable.php']
      expect(lines[0][1]).toEqual value: 'a', scopes: ['source.php', 'variable.other.php']
      expect(lines[0][2]).toEqual value: ' ', scopes: ['source.php']
      expect(lines[0][3]).toEqual value: '=', scopes: ['source.php', 'keyword.operator.assignment.php']
      expect(lines[0][4]).toEqual value: ' ', scopes: ['source.php']
      expect(lines[0][5]).toEqual value: '<<<', scopes: ['source.php', 'string.unquoted.heredoc.php', 'meta.embedded.json', 'punctuation.section.embedded.begin.php', 'punctuation.definition.string.php']
      expect(lines[0][6]).toEqual value: 'JSON', scopes: ['source.php', 'string.unquoted.heredoc.php', 'meta.embedded.json', 'punctuation.section.embedded.begin.php', 'keyword.operator.heredoc.php']
      expect(lines[1][0].value).toEqual '{'
      expect(lines[1][0].scopes).toContainAll ['source.php', 'string.unquoted.heredoc.php', 'meta.embedded.json', 'source.json']
      expect(lines[1][1].value).toEqual '"'
      expect(lines[1][1].scopes).toContainAll ['source.php', 'string.unquoted.heredoc.php', 'meta.embedded.json', 'source.json']
      expect(lines[1][2].value).toEqual 'a'
      expect(lines[1][2].scopes).toContainAll ['source.php', 'string.unquoted.heredoc.php', 'meta.embedded.json', 'source.json']
      expect(lines[1][3].value).toEqual '"'
      expect(lines[1][3].scopes).toContainAll ['source.php', 'string.unquoted.heredoc.php', 'meta.embedded.json', 'source.json']
      expect(lines[1][4].value).toEqual ' '
      expect(lines[1][4].scopes).toContainAll ['source.php', 'string.unquoted.heredoc.php', 'meta.embedded.json', 'source.json']
      expect(lines[1][5].value).toEqual ':'
      expect(lines[1][5].scopes).toContainAll ['source.php', 'string.unquoted.heredoc.php', 'meta.embedded.json', 'source.json']
      expect(lines[1][6].value).toEqual ' '
      expect(lines[1][6].scopes).toContainAll ['source.php', 'string.unquoted.heredoc.php', 'meta.embedded.json', 'source.json']
      expect(lines[1][7].value).toEqual '1'
      expect(lines[1][7].scopes).toContainAll ['source.php', 'string.unquoted.heredoc.php', 'meta.embedded.json', 'source.json']
      expect(lines[1][8].value).toEqual '}'
      expect(lines[1][8].scopes).toContainAll ['source.php', 'string.unquoted.heredoc.php', 'meta.embedded.json', 'source.json']
      expect(lines[2][0]).toEqual value: 'JSON', scopes: ['source.php', 'string.unquoted.heredoc.php', 'meta.embedded.json', 'punctuation.section.embedded.end.php', 'keyword.operator.heredoc.php']
      expect(lines[2][1]).toEqual value: ';', scopes: ['source.php', 'punctuation.terminator.expression.php']

  it 'should tokenize a nowdoc with embedded json correctly', ->
    waitsForPromise ->
      atom.packages.activatePackage('language-json')

    runs ->
      lines = grammar.tokenizeLines '''
        $a = <<<'JSON'
        {"a" : 1}
        JSON;
      '''

      expect(lines[0][0]).toEqual value: '$', scopes: ['source.php', 'variable.other.php', 'punctuation.definition.variable.php']
      expect(lines[0][1]).toEqual value: 'a', scopes: ['source.php', 'variable.other.php']
      expect(lines[0][2]).toEqual value: ' ', scopes: ['source.php']
      expect(lines[0][3]).toEqual value: '=', scopes: ['source.php', 'keyword.operator.assignment.php']
      expect(lines[0][4]).toEqual value: ' ', scopes: ['source.php']
      expect(lines[0][5]).toEqual value: '<<<', scopes: ['source.php', 'string.unquoted.nowdoc.php', 'meta.embedded.json', 'punctuation.section.embedded.begin.php', 'punctuation.definition.string.php']
      expect(lines[0][6]).toEqual value: '\'', scopes: ['source.php', 'string.unquoted.nowdoc.php', 'meta.embedded.json', 'punctuation.section.embedded.begin.php']
      expect(lines[0][7]).toEqual value: 'JSON', scopes: ['source.php', 'string.unquoted.nowdoc.php', 'meta.embedded.json', 'punctuation.section.embedded.begin.php', 'keyword.operator.nowdoc.php']
      expect(lines[0][8]).toEqual value: '\'', scopes: ['source.php', 'string.unquoted.nowdoc.php', 'meta.embedded.json', 'punctuation.section.embedded.begin.php']
      expect(lines[1][0].value).toEqual '{'
      expect(lines[1][0].scopes).toContainAll ['source.php', 'string.unquoted.nowdoc.php', 'meta.embedded.json', 'source.json']
      expect(lines[1][1].value).toEqual '"'
      expect(lines[1][1].scopes).toContainAll ['source.php', 'string.unquoted.nowdoc.php', 'meta.embedded.json', 'source.json']
      expect(lines[1][2].value).toEqual 'a'
      expect(lines[1][2].scopes).toContainAll ['source.php', 'string.unquoted.nowdoc.php', 'meta.embedded.json', 'source.json']
      expect(lines[1][3].value).toEqual '"'
      expect(lines[1][3].scopes).toContainAll ['source.php', 'string.unquoted.nowdoc.php', 'meta.embedded.json', 'source.json']
      expect(lines[1][4].value).toEqual ' '
      expect(lines[1][4].scopes).toContainAll ['source.php', 'string.unquoted.nowdoc.php', 'meta.embedded.json', 'source.json']
      expect(lines[1][5].value).toEqual ':'
      expect(lines[1][5].scopes).toContainAll ['source.php', 'string.unquoted.nowdoc.php', 'meta.embedded.json', 'source.json']
      expect(lines[1][6].value).toEqual ' '
      expect(lines[1][6].scopes).toContainAll ['source.php', 'string.unquoted.nowdoc.php', 'meta.embedded.json', 'source.json']
      expect(lines[1][7].value).toEqual '1'
      expect(lines[1][7].scopes).toContainAll ['source.php', 'string.unquoted.nowdoc.php', 'meta.embedded.json', 'source.json']
      expect(lines[1][8].value).toEqual '}'
      expect(lines[1][8].scopes).toContainAll ['source.php', 'string.unquoted.nowdoc.php', 'meta.embedded.json', 'source.json']
      expect(lines[2][0]).toEqual value: 'JSON', scopes: ['source.php', 'string.unquoted.nowdoc.php', 'meta.embedded.json', 'punctuation.section.embedded.end.php', 'keyword.operator.nowdoc.php']
      expect(lines[2][1]).toEqual value: ';', scopes: ['source.php', 'punctuation.terminator.expression.php']

  it 'should tokenize a heredoc with embedded css correctly', ->
    waitsForPromise ->
      atom.packages.activatePackage('language-css')

    runs ->
      lines = grammar.tokenizeLines '''
        $a = <<<CSS
        body{}
        CSS;
      '''

      expect(lines[0][0]).toEqual value: '$', scopes: ['source.php', 'variable.other.php', 'punctuation.definition.variable.php']
      expect(lines[0][1]).toEqual value: 'a', scopes: ['source.php', 'variable.other.php']
      expect(lines[0][2]).toEqual value: ' ', scopes: ['source.php']
      expect(lines[0][3]).toEqual value: '=', scopes: ['source.php', 'keyword.operator.assignment.php']
      expect(lines[0][4]).toEqual value: ' ', scopes: ['source.php']
      expect(lines[0][5]).toEqual value: '<<<', scopes: ['source.php', 'string.unquoted.heredoc.php', 'meta.embedded.css', 'punctuation.section.embedded.begin.php', 'punctuation.definition.string.php']
      expect(lines[0][6]).toEqual value: 'CSS', scopes: ['source.php', 'string.unquoted.heredoc.php', 'meta.embedded.css', 'punctuation.section.embedded.begin.php', 'keyword.operator.heredoc.php']
      expect(lines[1][0].value).toEqual 'body'
      expect(lines[1][0].scopes).toContainAll ['source.php', 'string.unquoted.heredoc.php', 'meta.embedded.css', 'source.css']
      expect(lines[1][1].value).toEqual '{'
      expect(lines[1][1].scopes).toContainAll ['source.php', 'string.unquoted.heredoc.php', 'meta.embedded.css', 'source.css']
      expect(lines[1][2].value).toEqual '}'
      expect(lines[1][2].scopes).toContainAll ['source.php', 'string.unquoted.heredoc.php', 'meta.embedded.css', 'source.css']
      expect(lines[2][0]).toEqual value: 'CSS', scopes: ['source.php', 'string.unquoted.heredoc.php', 'meta.embedded.css', 'punctuation.section.embedded.end.php', 'keyword.operator.heredoc.php']
      expect(lines[2][1]).toEqual value: ';', scopes: ['source.php', 'punctuation.terminator.expression.php']

  it 'should tokenize a nowdoc with embedded css correctly', ->
    waitsForPromise ->
      atom.packages.activatePackage('language-css')

    runs ->
      lines = grammar.tokenizeLines '''
        $a = <<<'CSS'
        body{}
        CSS;
      '''

      expect(lines[0][0]).toEqual value: '$', scopes: ['source.php', 'variable.other.php', 'punctuation.definition.variable.php']
      expect(lines[0][1]).toEqual value: 'a', scopes: ['source.php', 'variable.other.php']
      expect(lines[0][2]).toEqual value: ' ', scopes: ['source.php']
      expect(lines[0][3]).toEqual value: '=', scopes: ['source.php', 'keyword.operator.assignment.php']
      expect(lines[0][4]).toEqual value: ' ', scopes: ['source.php']
      expect(lines[0][5]).toEqual value: '<<<', scopes: ['source.php', 'string.unquoted.nowdoc.php', 'meta.embedded.css', 'punctuation.section.embedded.begin.php', 'punctuation.definition.string.php']
      expect(lines[0][6]).toEqual value: '\'', scopes: ['source.php', 'string.unquoted.nowdoc.php', 'meta.embedded.css', 'punctuation.section.embedded.begin.php']
      expect(lines[0][7]).toEqual value: 'CSS', scopes: ['source.php', 'string.unquoted.nowdoc.php', 'meta.embedded.css', 'punctuation.section.embedded.begin.php', 'keyword.operator.nowdoc.php']
      expect(lines[0][8]).toEqual value: '\'', scopes: ['source.php', 'string.unquoted.nowdoc.php', 'meta.embedded.css', 'punctuation.section.embedded.begin.php']
      expect(lines[1][0].value).toEqual 'body'
      expect(lines[1][0].scopes).toContainAll ['source.php', 'string.unquoted.nowdoc.php', 'meta.embedded.css', 'source.css']
      expect(lines[1][1].value).toEqual '{'
      expect(lines[1][1].scopes).toContainAll ['source.php', 'string.unquoted.nowdoc.php', 'meta.embedded.css', 'source.css']
      expect(lines[1][2].value).toEqual '}'
      expect(lines[1][2].scopes).toContainAll ['source.php', 'string.unquoted.nowdoc.php', 'meta.embedded.css', 'source.css']
      expect(lines[2][0]).toEqual value: 'CSS', scopes: ['source.php', 'string.unquoted.nowdoc.php', 'meta.embedded.css', 'punctuation.section.embedded.end.php', 'keyword.operator.nowdoc.php']
      expect(lines[2][1]).toEqual value: ';', scopes: ['source.php', 'punctuation.terminator.expression.php']

  it 'should tokenize a heredoc with embedded regex escaped bracket correctly', ->
    lines = grammar.tokenizeLines '''
      $a = <<<REGEX
      /\\[/
      REGEX;
    '''

    expect(lines[0][0]).toEqual value: '$', scopes: ['source.php', 'variable.other.php', 'punctuation.definition.variable.php']
    expect(lines[0][1]).toEqual value: 'a', scopes: ['source.php', 'variable.other.php']
    expect(lines[0][2]).toEqual value: ' ', scopes: ['source.php']
    expect(lines[0][3]).toEqual value: '=', scopes: ['source.php', 'keyword.operator.assignment.php']
    expect(lines[0][4]).toEqual value: ' ', scopes: ['source.php']
    expect(lines[0][5]).toEqual value: '<<<', scopes: ['source.php', 'string.unquoted.heredoc.php', 'punctuation.section.embedded.begin.php', 'punctuation.definition.string.php']
    expect(lines[0][6]).toEqual value: 'REGEX', scopes: ['source.php', 'string.unquoted.heredoc.php', 'punctuation.section.embedded.begin.php', 'keyword.operator.heredoc.php']
    expect(lines[1][0]).toEqual value: '/', scopes: ['source.php', 'string.unquoted.heredoc.php', 'string.regexp.heredoc.php']
    expect(lines[1][1]).toEqual value: '\\[', scopes: ['source.php', 'string.unquoted.heredoc.php', 'string.regexp.heredoc.php', 'constant.character.escape.regex.php']
    expect(lines[1][2]).toEqual value: '/', scopes: ['source.php', 'string.unquoted.heredoc.php', 'string.regexp.heredoc.php']
    expect(lines[2][0]).toEqual value: 'REGEX', scopes: ['source.php', 'string.unquoted.heredoc.php', 'punctuation.section.embedded.end.php', 'keyword.operator.heredoc.php']
    expect(lines[2][1]).toEqual value: ';', scopes: ['source.php', 'punctuation.terminator.expression.php']

  it 'should tokenize a nowdoc with embedded regex escape characters correctly', ->
    lines = grammar.tokenizeLines '''
      $a = <<<'REGEX'
      /[\\\\\\\\]/
      REGEX;
    '''

    expect(lines[0][0]).toEqual value: '$', scopes: ['source.php', 'variable.other.php', 'punctuation.definition.variable.php']
    expect(lines[0][1]).toEqual value: 'a', scopes: ['source.php', 'variable.other.php']
    expect(lines[0][2]).toEqual value: ' ', scopes: ['source.php']
    expect(lines[0][3]).toEqual value: '=', scopes: ['source.php', 'keyword.operator.assignment.php']
    expect(lines[0][4]).toEqual value: ' ', scopes: ['source.php']
    expect(lines[0][5]).toEqual value: '<<<', scopes: ['source.php', 'string.unquoted.nowdoc.php', 'punctuation.section.embedded.begin.php', 'punctuation.definition.string.php']
    expect(lines[0][6]).toEqual value: '\'', scopes: ['source.php', 'string.unquoted.nowdoc.php', 'punctuation.section.embedded.begin.php']
    expect(lines[0][7]).toEqual value: 'REGEX', scopes: ['source.php', 'string.unquoted.nowdoc.php', 'punctuation.section.embedded.begin.php', 'keyword.operator.nowdoc.php']
    expect(lines[0][8]).toEqual value: '\'', scopes: ['source.php', 'string.unquoted.nowdoc.php', 'punctuation.section.embedded.begin.php']
    expect(lines[1][0]).toEqual value: '/', scopes: ['source.php', 'string.unquoted.nowdoc.php', 'string.regexp.nowdoc.php']
    expect(lines[1][1]).toEqual value: '[', scopes: ['source.php', 'string.unquoted.nowdoc.php', 'string.regexp.nowdoc.php', 'string.regexp.character-class.php', 'punctuation.definition.character-class.php']
    expect(lines[1][2]).toEqual value: '\\\\', scopes: ['source.php', 'string.unquoted.nowdoc.php', 'string.regexp.nowdoc.php', 'string.regexp.character-class.php', 'constant.character.escape.php']
    expect(lines[1][3]).toEqual value: '\\\\', scopes: ['source.php', 'string.unquoted.nowdoc.php', 'string.regexp.nowdoc.php', 'string.regexp.character-class.php', 'constant.character.escape.php']
    expect(lines[1][4]).toEqual value: ']', scopes: ['source.php', 'string.unquoted.nowdoc.php', 'string.regexp.nowdoc.php', 'string.regexp.character-class.php', 'punctuation.definition.character-class.php']
    expect(lines[1][5]).toEqual value: '/', scopes: ['source.php', 'string.unquoted.nowdoc.php', 'string.regexp.nowdoc.php']
    expect(lines[2][0]).toEqual value: 'REGEX', scopes: ['source.php', 'string.unquoted.nowdoc.php', 'punctuation.section.embedded.end.php', 'keyword.operator.nowdoc.php']
    expect(lines[2][1]).toEqual value: ';', scopes: ['source.php', 'punctuation.terminator.expression.php']

  it 'should tokenize a nowdoc with embedded regex escaped bracket correctly', ->
    lines = grammar.tokenizeLines '''
      $a = <<<'REGEX'
      /\\[/
      REGEX;
    '''

    expect(lines[0][0]).toEqual value: '$', scopes: ['source.php', 'variable.other.php', 'punctuation.definition.variable.php']
    expect(lines[0][1]).toEqual value: 'a', scopes: ['source.php', 'variable.other.php']
    expect(lines[0][2]).toEqual value: ' ', scopes: ['source.php']
    expect(lines[0][3]).toEqual value: '=', scopes: ['source.php', 'keyword.operator.assignment.php']
    expect(lines[0][4]).toEqual value: ' ', scopes: ['source.php']
    expect(lines[0][5]).toEqual value: '<<<', scopes: ['source.php', 'string.unquoted.nowdoc.php', 'punctuation.section.embedded.begin.php', 'punctuation.definition.string.php']
    expect(lines[0][6]).toEqual value: '\'', scopes: ['source.php', 'string.unquoted.nowdoc.php', 'punctuation.section.embedded.begin.php']
    expect(lines[0][7]).toEqual value: 'REGEX', scopes: ['source.php', 'string.unquoted.nowdoc.php', 'punctuation.section.embedded.begin.php', 'keyword.operator.nowdoc.php']
    expect(lines[0][8]).toEqual value: '\'', scopes: ['source.php', 'string.unquoted.nowdoc.php', 'punctuation.section.embedded.begin.php']
    expect(lines[1][0]).toEqual value: '/', scopes: ['source.php', 'string.unquoted.nowdoc.php', 'string.regexp.nowdoc.php']
    expect(lines[1][1]).toEqual value: '\\[', scopes: ['source.php', 'string.unquoted.nowdoc.php', 'string.regexp.nowdoc.php', 'constant.character.escape.regex.php']
    expect(lines[1][2]).toEqual value: '/', scopes: ['source.php', 'string.unquoted.nowdoc.php', 'string.regexp.nowdoc.php']
    expect(lines[2][0]).toEqual value: 'REGEX', scopes: ['source.php', 'string.unquoted.nowdoc.php', 'punctuation.section.embedded.end.php', 'keyword.operator.nowdoc.php']
    expect(lines[2][1]).toEqual value: ';', scopes: ['source.php', 'punctuation.terminator.expression.php']

  it 'should tokenize a heredoc with embedded regex escape characters correctly', ->
    lines = grammar.tokenizeLines '''
      $a = <<<REGEXP
      /[\\\\\\\\]/
      REGEXP;
    '''

    expect(lines[0][0]).toEqual value: '$', scopes: ['source.php', 'variable.other.php', 'punctuation.definition.variable.php']
    expect(lines[0][1]).toEqual value: 'a', scopes: ['source.php', 'variable.other.php']
    expect(lines[0][2]).toEqual value: ' ', scopes: ['source.php']
    expect(lines[0][3]).toEqual value: '=', scopes: ['source.php', 'keyword.operator.assignment.php']
    expect(lines[0][4]).toEqual value: ' ', scopes: ['source.php']
    expect(lines[0][5]).toEqual value: '<<<', scopes: ['source.php', 'string.unquoted.heredoc.php', 'punctuation.section.embedded.begin.php', 'punctuation.definition.string.php']
    expect(lines[0][6]).toEqual value: 'REGEXP', scopes: ['source.php', 'string.unquoted.heredoc.php', 'punctuation.section.embedded.begin.php', 'keyword.operator.heredoc.php']
    expect(lines[1][0]).toEqual value: '/', scopes: ['source.php', 'string.unquoted.heredoc.php', 'string.regexp.heredoc.php']
    expect(lines[1][1]).toEqual value: '[', scopes: ['source.php', 'string.unquoted.heredoc.php', 'string.regexp.heredoc.php', 'string.regexp.character-class.php', 'punctuation.definition.character-class.php']
    expect(lines[1][2]).toEqual value: '\\\\', scopes: ['source.php', 'string.unquoted.heredoc.php', 'string.regexp.heredoc.php', 'string.regexp.character-class.php', 'constant.character.escape.php']
    expect(lines[1][3]).toEqual value: '\\\\', scopes: ['source.php', 'string.unquoted.heredoc.php', 'string.regexp.heredoc.php', 'string.regexp.character-class.php', 'constant.character.escape.php']
    expect(lines[1][4]).toEqual value: ']', scopes: ['source.php', 'string.unquoted.heredoc.php', 'string.regexp.heredoc.php', 'string.regexp.character-class.php', 'punctuation.definition.character-class.php']
    expect(lines[1][5]).toEqual value: '/', scopes: ['source.php', 'string.unquoted.heredoc.php', 'string.regexp.heredoc.php']
    expect(lines[2][0]).toEqual value: 'REGEXP', scopes: ['source.php', 'string.unquoted.heredoc.php', 'punctuation.section.embedded.end.php', 'keyword.operator.heredoc.php']
    expect(lines[2][1]).toEqual value: ';', scopes: ['source.php', 'punctuation.terminator.expression.php']

  it 'should tokenize a heredoc with embedded regex escaped bracket correctly', ->
    lines = grammar.tokenizeLines '''
      $a = <<<REGEXP
      /\\[/
      REGEXP;
    '''

    expect(lines[0][0]).toEqual value: '$', scopes: ['source.php', 'variable.other.php', 'punctuation.definition.variable.php']
    expect(lines[0][1]).toEqual value: 'a', scopes: ['source.php', 'variable.other.php']
    expect(lines[0][2]).toEqual value: ' ', scopes: ['source.php']
    expect(lines[0][3]).toEqual value: '=', scopes: ['source.php', 'keyword.operator.assignment.php']
    expect(lines[0][4]).toEqual value: ' ', scopes: ['source.php']
    expect(lines[0][5]).toEqual value: '<<<', scopes: ['source.php', 'string.unquoted.heredoc.php', 'punctuation.section.embedded.begin.php', 'punctuation.definition.string.php']
    expect(lines[0][6]).toEqual value: 'REGEXP', scopes: ['source.php', 'string.unquoted.heredoc.php', 'punctuation.section.embedded.begin.php', 'keyword.operator.heredoc.php']
    expect(lines[1][0]).toEqual value: '/', scopes: ['source.php', 'string.unquoted.heredoc.php', 'string.regexp.heredoc.php']
    expect(lines[1][1]).toEqual value: '\\[', scopes: ['source.php', 'string.unquoted.heredoc.php', 'string.regexp.heredoc.php', 'constant.character.escape.regex.php']
    expect(lines[1][2]).toEqual value: '/', scopes: ['source.php', 'string.unquoted.heredoc.php', 'string.regexp.heredoc.php']
    expect(lines[2][0]).toEqual value: 'REGEXP', scopes: ['source.php', 'string.unquoted.heredoc.php', 'punctuation.section.embedded.end.php', 'keyword.operator.heredoc.php']
    expect(lines[2][1]).toEqual value: ';', scopes: ['source.php', 'punctuation.terminator.expression.php']

  it 'should tokenize a nowdoc with embedded regex escape characters correctly', ->
    lines = grammar.tokenizeLines '''
      $a = <<<'REGEXP'
      /[\\\\\\\\]/
      REGEXP;
    '''

    expect(lines[0][0]).toEqual value: '$', scopes: ['source.php', 'variable.other.php', 'punctuation.definition.variable.php']
    expect(lines[0][1]).toEqual value: 'a', scopes: ['source.php', 'variable.other.php']
    expect(lines[0][2]).toEqual value: ' ', scopes: ['source.php']
    expect(lines[0][3]).toEqual value: '=', scopes: ['source.php', 'keyword.operator.assignment.php']
    expect(lines[0][4]).toEqual value: ' ', scopes: ['source.php']
    expect(lines[0][5]).toEqual value: '<<<', scopes: ['source.php', 'string.unquoted.nowdoc.php', 'punctuation.section.embedded.begin.php', 'punctuation.definition.string.php']
    expect(lines[0][6]).toEqual value: '\'', scopes: ['source.php', 'string.unquoted.nowdoc.php', 'punctuation.section.embedded.begin.php']
    expect(lines[0][7]).toEqual value: 'REGEXP', scopes: ['source.php', 'string.unquoted.nowdoc.php', 'punctuation.section.embedded.begin.php', 'keyword.operator.nowdoc.php']
    expect(lines[0][8]).toEqual value: '\'', scopes: ['source.php', 'string.unquoted.nowdoc.php', 'punctuation.section.embedded.begin.php']
    expect(lines[1][0]).toEqual value: '/', scopes: ['source.php', 'string.unquoted.nowdoc.php', 'string.regexp.nowdoc.php']
    expect(lines[1][1]).toEqual value: '[', scopes: ['source.php', 'string.unquoted.nowdoc.php', 'string.regexp.nowdoc.php', 'string.regexp.character-class.php', 'punctuation.definition.character-class.php']
    expect(lines[1][2]).toEqual value: '\\\\', scopes: ['source.php', 'string.unquoted.nowdoc.php', 'string.regexp.nowdoc.php', 'string.regexp.character-class.php', 'constant.character.escape.php']
    expect(lines[1][3]).toEqual value: '\\\\', scopes: ['source.php', 'string.unquoted.nowdoc.php', 'string.regexp.nowdoc.php', 'string.regexp.character-class.php', 'constant.character.escape.php']
    expect(lines[1][4]).toEqual value: ']', scopes: ['source.php', 'string.unquoted.nowdoc.php', 'string.regexp.nowdoc.php', 'string.regexp.character-class.php', 'punctuation.definition.character-class.php']
    expect(lines[1][5]).toEqual value: '/', scopes: ['source.php', 'string.unquoted.nowdoc.php', 'string.regexp.nowdoc.php']
    expect(lines[2][0]).toEqual value: 'REGEXP', scopes: ['source.php', 'string.unquoted.nowdoc.php', 'punctuation.section.embedded.end.php', 'keyword.operator.nowdoc.php']
    expect(lines[2][1]).toEqual value: ';', scopes: ['source.php', 'punctuation.terminator.expression.php']

  it 'should tokenize a nowdoc with embedded regex escaped bracket correctly', ->
    lines = grammar.tokenizeLines '''
      $a = <<<'REGEXP'
      /\\[/
      REGEXP;
    '''

    expect(lines[0][0]).toEqual value: '$', scopes: ['source.php', 'variable.other.php', 'punctuation.definition.variable.php']
    expect(lines[0][1]).toEqual value: 'a', scopes: ['source.php', 'variable.other.php']
    expect(lines[0][2]).toEqual value: ' ', scopes: ['source.php']
    expect(lines[0][3]).toEqual value: '=', scopes: ['source.php', 'keyword.operator.assignment.php']
    expect(lines[0][4]).toEqual value: ' ', scopes: ['source.php']
    expect(lines[0][5]).toEqual value: '<<<', scopes: ['source.php', 'string.unquoted.nowdoc.php', 'punctuation.section.embedded.begin.php', 'punctuation.definition.string.php']
    expect(lines[0][6]).toEqual value: '\'', scopes: ['source.php', 'string.unquoted.nowdoc.php', 'punctuation.section.embedded.begin.php']
    expect(lines[0][7]).toEqual value: 'REGEXP', scopes: ['source.php', 'string.unquoted.nowdoc.php', 'punctuation.section.embedded.begin.php', 'keyword.operator.nowdoc.php']
    expect(lines[0][8]).toEqual value: '\'', scopes: ['source.php', 'string.unquoted.nowdoc.php', 'punctuation.section.embedded.begin.php']
    expect(lines[1][0]).toEqual value: '/', scopes: ['source.php', 'string.unquoted.nowdoc.php', 'string.regexp.nowdoc.php']
    expect(lines[1][1]).toEqual value: '\\[', scopes: ['source.php', 'string.unquoted.nowdoc.php', 'string.regexp.nowdoc.php', 'constant.character.escape.regex.php']
    expect(lines[1][2]).toEqual value: '/', scopes: ['source.php', 'string.unquoted.nowdoc.php', 'string.regexp.nowdoc.php']
    expect(lines[2][0]).toEqual value: 'REGEXP', scopes: ['source.php', 'string.unquoted.nowdoc.php', 'punctuation.section.embedded.end.php', 'keyword.operator.nowdoc.php']
    expect(lines[2][1]).toEqual value: ';', scopes: ['source.php', 'punctuation.terminator.expression.php']

  describe 'punctuation', ->
    it 'tokenizes brackets', ->
      {tokens} = grammar.tokenizeLine '{}'

      expect(tokens[0]).toEqual value: '{', scopes: ['source.php', 'punctuation.definition.begin.bracket.curly.php']
      expect(tokens[1]).toEqual value: '}', scopes: ['source.php', 'punctuation.definition.end.bracket.curly.php']

      {tokens} = grammar.tokenizeLine '{/* stuff */}'

      expect(tokens[0]).toEqual value: '{', scopes: ['source.php', 'punctuation.definition.begin.bracket.curly.php']
      expect(tokens[4]).toEqual value: '}', scopes: ['source.php', 'punctuation.definition.end.bracket.curly.php']

      # Make sure that nested brackets close correctly
      lines = grammar.tokenizeLines '''
        class Test {
          {}
        }
      '''

      expect(lines[0][4]).toEqual value: '{', scopes: ['source.php', 'meta.class.php', 'punctuation.definition.class.begin.bracket.curly.php']
      expect(lines[1][1]).toEqual value: '{', scopes: ['source.php', 'meta.class.php', 'meta.class.body.php', 'punctuation.definition.begin.bracket.curly.php']
      expect(lines[1][2]).toEqual value: '}', scopes: ['source.php', 'meta.class.php', 'meta.class.body.php', 'punctuation.definition.end.bracket.curly.php']
      expect(lines[2][0]).toEqual value: '}', scopes: ['source.php', 'meta.class.php', 'punctuation.definition.class.end.bracket.curly.php']

    it 'tokenizes parentheses', ->
      {tokens} = grammar.tokenizeLine '()'

      expect(tokens[0]).toEqual value: '(', scopes: ['source.php', 'punctuation.definition.begin.bracket.round.php']
      expect(tokens[1]).toEqual value: ')', scopes: ['source.php', 'punctuation.definition.end.bracket.round.php']

      {tokens} = grammar.tokenizeLine '(/* stuff */)'

      expect(tokens[0]).toEqual value: '(', scopes: ['source.php', 'punctuation.definition.begin.bracket.round.php']
      expect(tokens[4]).toEqual value: ')', scopes: ['source.php', 'punctuation.definition.end.bracket.round.php']<|MERGE_RESOLUTION|>--- conflicted
+++ resolved
@@ -1342,16 +1342,6 @@
       expect(tokens[8]).toEqual value: "'", scopes: ['source.php', 'meta.function-call.php', 'string.quoted.single.php', 'punctuation.definition.string.end.php']
       expect(tokens[9]).toEqual value: ')', scopes: ['source.php', 'meta.function-call.php', 'punctuation.definition.arguments.end.bracket.round.php']
 
-<<<<<<< HEAD
-    it 'tokenizes trailing comma in parameters of function call', ->
-      {tokens} = grammar.tokenizeLine 'add(1,2,)'
-
-      expect(tokens[0]).toEqual value: 'add', scopes: ['source.php', 'meta.function-call.php', 'entity.name.function.php']
-      expect(tokens[2]).toEqual value: '1', scopes: ['source.php', 'meta.function-call.php', 'constant.numeric.decimal.php']
-      expect(tokens[3]).toEqual value: ',', scopes: ['source.php', 'meta.function-call.php', 'punctuation.separator.delimiter.php']
-      expect(tokens[4]).toEqual value: '2', scopes: ['source.php', 'meta.function-call.php', 'constant.numeric.decimal.php']
-      expect(tokens[5]).toEqual value: ',', scopes: ['source.php', 'meta.function-call.php', 'punctuation.separator.delimiter.php']
-=======
     it 'tokenizes function calls with named arguments', ->
       {tokens} = grammar.tokenizeLine 'doSomething($a ? null : true, b: $b);'
 
@@ -1378,7 +1368,15 @@
       # ternary should be still tokenized
       expect(lines[2][1]).toEqual value: 'null', scopes: ['source.php', 'meta.function-call.php', 'constant.language.php']
       expect(lines[2][3]).toEqual value: ':', scopes: ['source.php', 'meta.function-call.php', 'keyword.operator.ternary.php']
->>>>>>> 6360b506
+
+    it 'tokenizes trailing comma in parameters of function call', ->
+      {tokens} = grammar.tokenizeLine 'add(1,2,)'
+
+      expect(tokens[0]).toEqual value: 'add', scopes: ['source.php', 'meta.function-call.php', 'entity.name.function.php']
+      expect(tokens[2]).toEqual value: '1', scopes: ['source.php', 'meta.function-call.php', 'constant.numeric.decimal.php']
+      expect(tokens[3]).toEqual value: ',', scopes: ['source.php', 'meta.function-call.php', 'punctuation.separator.delimiter.php']
+      expect(tokens[4]).toEqual value: '2', scopes: ['source.php', 'meta.function-call.php', 'constant.numeric.decimal.php']
+      expect(tokens[5]).toEqual value: ',', scopes: ['source.php', 'meta.function-call.php', 'punctuation.separator.delimiter.php']
 
     it 'tokenizes builtin function calls', ->
       {tokens} = grammar.tokenizeLine "echo('Hi!')"
