'use strict';

const fs = require('fs');
const os = require('os');
const path = require('path');
const glob = require('glob');
const spawnSync = require('../lib/spawn-sync');
const publishRelease = require('publish-release');
const releaseNotes = require('./lib/release-notes');
const uploadToAzure = require('./lib/upload-to-azure-blob');
const uploadLinuxPackages = require('./lib/upload-linux-packages');

const CONFIG = require('../config');
const { REPO_OWNER, MAIN_REPO, NIGHTLY_RELEASE_REPO } = CONFIG;

const yargs = require('yargs');
const argv = yargs
  .usage('Usage: $0 [options]')
  .help('help')
  .describe(
    'assets-path',
    'Path to the folder where all release assets are stored'
  )
  .describe(
    'azure-blob-path',
    'Indicates the Azure Blob Path path in which the assets should be uploaded'
  )
  .describe(
    'create-github-release',
    'Creates a GitHub release for this build, draft if release branch or public if Nightly'
  )
  .describe(
    'linux-repo-name',
    'If specified, uploads Linux packages to the given repo name on packagecloud'
  )
  .wrap(yargs.terminalWidth()).argv;

const releaseVersion = CONFIG.computedAppVersion;
const isNightlyRelease = CONFIG.channel === 'nightly';
const assetsPath = argv.assetsPath || CONFIG.buildOutputPath;
const assetsPattern =
  '/**/*(*.exe|*.zip|*.nupkg|*.tar.gz|*.rpm|*.deb|RELEASES*|atom-api.json)';
const assets = glob.sync(assetsPattern, { root: assetsPath, nodir: true });
const azureBlobPath = argv.azureBlobPath || `releases/v${releaseVersion}/`;

if (!assets || assets.length === 0) {
  console.error(`No assets found under specified path: ${assetsPath}`);
  process.exit(1);
}

async function uploadArtifacts() {
  let releaseForVersion = await releaseNotes.getRelease(
    releaseVersion,
    process.env.GITHUB_TOKEN
  );

  if (releaseForVersion.exists && !releaseForVersion.isDraft) {
    console.log(
      `Published release already exists for ${releaseVersion}, skipping upload.`
    );
    return;
  }

<<<<<<< HEAD
  console.log(
    `Uploading ${
      assets.length
    } release assets for ${releaseVersion} to Azure Blob Storage under '${azureBlobPath}'`
  );

  await uploadToAzure(
    process.env.ATOM_RELEASES_AZURE_CONN_STRING,
    azureBlobPath,
    assets
  );
=======
  if (
    process.env.ATOM_RELEASES_S3_KEY &&
    process.env.ATOM_RELEASES_S3_SECRET &&
    process.env.ATOM_RELEASES_S3_BUCKET
  ) {
    console.log(
      `Uploading ${
        assets.length
      } release assets for ${releaseVersion} to S3 under '${bucketPath}'`
    );
>>>>>>> 75112a7e

    await uploadToS3(
      process.env.ATOM_RELEASES_S3_KEY,
      process.env.ATOM_RELEASES_S3_SECRET,
      process.env.ATOM_RELEASES_S3_BUCKET,
      bucketPath,
      assets
    );
  } else {
    console.log(
      '\nEnvironment variables "ATOM_RELEASES_S3_BUCKET", "ATOM_RELEASES_S3_KEY" and/or "ATOM_RELEASES_S3_SECRET" are not set, skipping S3 upload.'
    );
  }

  if (argv.linuxRepoName) {
    if (process.env.PACKAGE_CLOUD_API_KEY) {
      await uploadLinuxPackages(
        argv.linuxRepoName,
        process.env.PACKAGE_CLOUD_API_KEY,
        releaseVersion,
        assets
      );
    } else {
      console.log(
        '\nEnvironment variable "PACKAGE_CLOUD_API_KEY" is not set, skipping PackageCloud upload.'
      );
    }
  } else {
    console.log(
      '\nNo Linux package repo name specified, skipping Linux package upload.'
    );
  }

  const oldReleaseNotes = releaseForVersion.releaseNotes;
  if (oldReleaseNotes) {
    const oldReleaseNotesPath = path.resolve(
      os.tmpdir(),
      'OLD_RELEASE_NOTES.md'
    );
    console.log(
      `Saving existing ${releaseVersion} release notes to ${oldReleaseNotesPath}`
    );
    fs.writeFileSync(oldReleaseNotesPath, oldReleaseNotes, 'utf8');

    // This line instructs VSTS to upload the file as an artifact
    console.log(
      `##vso[artifact.upload containerfolder=OldReleaseNotes;artifactname=OldReleaseNotes;]${oldReleaseNotesPath}`
    );
  }

  if (argv.createGithubRelease) {
    console.log(`\nGenerating new release notes for ${releaseVersion}`);
    let newReleaseNotes = '';
    if (isNightlyRelease) {
      newReleaseNotes = await releaseNotes.generateForNightly(
        releaseVersion,
        process.env.GITHUB_TOKEN,
        oldReleaseNotes
      );
    } else {
      newReleaseNotes = await releaseNotes.generateForVersion(
        releaseVersion,
        process.env.GITHUB_TOKEN,
        oldReleaseNotes
      );
    }

    console.log(`New release notes:\n\n${newReleaseNotes}`);

    const releaseSha = !isNightlyRelease
      ? spawnSync('git', ['rev-parse', 'HEAD'])
          .stdout.toString()
          .trimEnd()
      : 'master'; // Nightly tags are created in REPO_OWNER/NIGHTLY_RELEASE_REPO so the SHA is irrelevant

    console.log(`Creating GitHub release v${releaseVersion}`);
    const release = await publishReleaseAsync({
      token: process.env.GITHUB_TOKEN,
      owner: REPO_OWNER,
      repo: !isNightlyRelease ? MAIN_REPO : NIGHTLY_RELEASE_REPO,
      name: CONFIG.computedAppVersion,
      notes: newReleaseNotes,
      target_commitish: releaseSha,
      tag: `v${CONFIG.computedAppVersion}`,
      draft: !isNightlyRelease,
      prerelease: CONFIG.channel !== 'stable',
      editRelease: true,
      reuseRelease: true,
      skipIfPublished: true,
      assets
    });

    console.log('Release published successfully: ', release.html_url);
  } else {
    console.log('Skipping GitHub release creation');
  }
}

async function publishReleaseAsync(options) {
  return new Promise((resolve, reject) => {
    publishRelease(options, (err, release) => {
      if (err) {
        reject(err);
      } else {
        resolve(release);
      }
    });
  });
}

// Wrap the call the async function and catch errors from its promise because
// Node.js doesn't yet allow use of await at the script scope
uploadArtifacts().catch(err => {
  console.error('An error occurred while uploading the release:\n\n', err);
  process.exit(1);
});<|MERGE_RESOLUTION|>--- conflicted
+++ resolved
@@ -61,19 +61,6 @@
     return;
   }
 
-<<<<<<< HEAD
-  console.log(
-    `Uploading ${
-      assets.length
-    } release assets for ${releaseVersion} to Azure Blob Storage under '${azureBlobPath}'`
-  );
-
-  await uploadToAzure(
-    process.env.ATOM_RELEASES_AZURE_CONN_STRING,
-    azureBlobPath,
-    assets
-  );
-=======
   if (
     process.env.ATOM_RELEASES_S3_KEY &&
     process.env.ATOM_RELEASES_S3_SECRET &&
@@ -82,15 +69,12 @@
     console.log(
       `Uploading ${
         assets.length
-      } release assets for ${releaseVersion} to S3 under '${bucketPath}'`
+      } release assets for ${releaseVersion} to Azure Blob Storage under '${azureBlobPath}'`
     );
->>>>>>> 75112a7e
 
-    await uploadToS3(
-      process.env.ATOM_RELEASES_S3_KEY,
-      process.env.ATOM_RELEASES_S3_SECRET,
-      process.env.ATOM_RELEASES_S3_BUCKET,
-      bucketPath,
+    await uploadToAzure(
+      process.env.ATOM_RELEASES_AZURE_CONN_STRING,
+      azureBlobPath,
       assets
     );
   } else {
