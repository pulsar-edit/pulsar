--- conflicted
+++ resolved
@@ -1,11 +1,7 @@
 trigger: none # No CI builds, only PR builds
 
 jobs:
-<<<<<<< HEAD
-  # Import "GetReleaseVersion" job definition
-=======
   # GetReleaseVersion
->>>>>>> d7bc8147
   - template: platforms/templates/get-release-version.yml
 
   # Import OS-specific build definitions
