jobs:
  - job: Windows_build
<<<<<<< HEAD
=======
    displayName: Windows build
>>>>>>> b5cc05bd
    dependsOn: GetReleaseVersion
    timeoutInMinutes: 180
    strategy:
      maxParallel: 2
      matrix:
        x64:
          BUILD_ARCH: x64
          RunCoreMainTests: true
        x86:
          BUILD_ARCH: x86
          RunCoreMainTests: true

    pool:
      vmImage: vs2017-win2016

    variables:
      AppName: $[ dependencies.GetReleaseVersion.outputs['Version.AppName'] ]
      ReleaseVersion: $[ dependencies.GetReleaseVersion.outputs['Version.ReleaseVersion'] ]
      IsReleaseBranch: $[ dependencies.GetReleaseVersion.outputs['Version.IsReleaseBranch'] ]
      IsSignedZipBranch: $[ dependencies.GetReleaseVersion.outputs['Version.IsSignedZipBranch'] ]

    steps:
      - template: templates/preparation.yml

      - template: templates/cache.yml
        parameters:
          OS: windows

      - template: templates/bootstrap.yml

      - script: node script\vsts\windows-run.js script\lint.cmd
        env:
          BUILD_ARCH: $(BUILD_ARCH)
        displayName: Run linter

      - template: templates/build.yml

      - template: templates/test.yml

      - pwsh: |
          if ($env:BUILD_ARCH -eq "x64") {
            $env:FileID="-x64"
          } else {
            $env:FileID=""
          }
          echo "##vso[task.setvariable variable=FileID]$env:FileID" # Azure syntax
        displayName: Set FileID based on the arch

      - template: templates/publish.yml
        parameters:
          artifacts:
            - fileName: atom$(FileID)-windows.zip
              fileDir: $(Build.SourcesDirectory)/out
              condition: and( succeeded(), or( eq(variables['BUILD_ARCH'], 'x64'), ne(variables['Build.Reason'], 'PullRequest') ) )
            - fileName: AtomSetup$(FileID).exe
              fileDir: $(Build.SourcesDirectory)/out
              condition: and(succeeded(), eq(variables['IsReleaseBranch'], 'true'))
            - fileName: $(AppName)$(FileID)-$(ReleaseVersion)-full.nupkg
              fileDir: $(Build.SourcesDirectory)/out
              condition: and(succeeded(), eq(variables['IsReleaseBranch'], 'true'))
            - fileName: $(AppName)$(FileID)-$(ReleaseVersion)-delta.nupkg
              fileDir: $(Build.SourcesDirectory)/out
              condition: and(succeeded(), eq(variables['IsReleaseBranch'], 'true'))
              continueOnError: true # Nightly builds don't produce delta packages yet, so don't fail the build
            - fileName: RELEASES$(FileID)
              fileDir: $(Build.SourcesDirectory)/out
              condition: and(succeeded(), eq(variables['IsReleaseBranch'], 'true'))

<<<<<<< HEAD
  - job: Windows_tests
=======
  - job: Windows_Tests
    displayName: Windows
>>>>>>> b5cc05bd
    dependsOn: Windows_build
    timeoutInMinutes: 180
    strategy:
      maxParallel: 2
      matrix:
        x64_Renderer_Test1:
          RunCoreMainTests: false
          RunCoreRendererTests: 1
          BUILD_ARCH: x64
          os: windows-2019
        x64_Renderer_Test2:
          RunCoreMainTests: false
          RunCoreRendererTests: 2
          BUILD_ARCH: x64
          os: windows-2019

    pool:
      vmImage: $(os)

    variables:
      AppName: $[ dependencies.GetReleaseVersion.outputs['Version.AppName'] ]
      ReleaseVersion: $[ dependencies.GetReleaseVersion.outputs['Version.ReleaseVersion'] ]
      IsReleaseBranch: $[ dependencies.GetReleaseVersion.outputs['Version.IsReleaseBranch'] ]
      IsSignedZipBranch: $[ dependencies.GetReleaseVersion.outputs['Version.IsSignedZipBranch'] ]

    steps:
      - template: templates/preparation.yml

      - template: templates/cache.yml
        parameters:
          OS: windows

      - template: templates/bootstrap.yml

      # Downloading the build artifacts
      - pwsh: |
          if ($env:BUILD_ARCH -eq "x64") {
            $env:FileID="-x64"
<<<<<<< HEAD
          } else {
            $env:FileID=""
          }
          echo "##vso[task.setvariable variable=FileID]$env:FileID" # Azure syntax
        env:
          BUILD_ARCH: $(BUILD_ARCH)
=======
            echo "##vso[task.setvariable variable=FileID]$env:FileID" # Azure syntax
          }
>>>>>>> b5cc05bd
        displayName: Set FileID based on the arch

      - template: templates/download-unzip.yml
        parameters:
          artifacts:
            -  atom$(FileID)-windows.zip

<<<<<<< HEAD
      #  Core renderer tests
=======
      #  tests
>>>>>>> b5cc05bd
      - template: templates/test.yml<|MERGE_RESOLUTION|>--- conflicted
+++ resolved
@@ -1,9 +1,6 @@
 jobs:
   - job: Windows_build
-<<<<<<< HEAD
-=======
     displayName: Windows build
->>>>>>> b5cc05bd
     dependsOn: GetReleaseVersion
     timeoutInMinutes: 180
     strategy:
@@ -72,12 +69,8 @@
               fileDir: $(Build.SourcesDirectory)/out
               condition: and(succeeded(), eq(variables['IsReleaseBranch'], 'true'))
 
-<<<<<<< HEAD
-  - job: Windows_tests
-=======
   - job: Windows_Tests
-    displayName: Windows
->>>>>>> b5cc05bd
+    displayName: Windows test
     dependsOn: Windows_build
     timeoutInMinutes: 180
     strategy:
@@ -116,17 +109,12 @@
       - pwsh: |
           if ($env:BUILD_ARCH -eq "x64") {
             $env:FileID="-x64"
-<<<<<<< HEAD
           } else {
             $env:FileID=""
           }
           echo "##vso[task.setvariable variable=FileID]$env:FileID" # Azure syntax
         env:
           BUILD_ARCH: $(BUILD_ARCH)
-=======
-            echo "##vso[task.setvariable variable=FileID]$env:FileID" # Azure syntax
-          }
->>>>>>> b5cc05bd
         displayName: Set FileID based on the arch
 
       - template: templates/download-unzip.yml
@@ -134,9 +122,5 @@
           artifacts:
             -  atom$(FileID)-windows.zip
 
-<<<<<<< HEAD
-      #  Core renderer tests
-=======
       #  tests
->>>>>>> b5cc05bd
       - template: templates/test.yml