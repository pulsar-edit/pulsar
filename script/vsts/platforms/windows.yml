jobs:
  - job: Windows_build
<<<<<<< HEAD
    displayName: Windows Build
=======
    displayName: Windows build
>>>>>>> c3af1204
    dependsOn: GetReleaseVersion
    timeoutInMinutes: 180
    strategy:
      maxParallel: 2
      matrix:
        x64:
          BUILD_ARCH: x64
          RunCoreMainTests: true
        x86:
          BUILD_ARCH: x86
          RunCoreMainTests: true

    pool:
      vmImage: vs2017-win2016

    variables:
      AppName: $[ dependencies.GetReleaseVersion.outputs['Version.AppName'] ]
      ReleaseVersion: $[ dependencies.GetReleaseVersion.outputs['Version.ReleaseVersion'] ]
      IsReleaseBranch: $[ dependencies.GetReleaseVersion.outputs['Version.IsReleaseBranch'] ]
      IsSignedZipBranch: $[ dependencies.GetReleaseVersion.outputs['Version.IsSignedZipBranch'] ]

    steps:
      - template: templates/preparation.yml

      - template: templates/cache.yml
        parameters:
          OS: windows

      - template: templates/bootstrap.yml

      - template: templates/build.yml

      - template: templates/test.yml

      - pwsh: |
          if ($env:BUILD_ARCH -eq "x64") {
            $env:FileID="-x64"
          } else {
            $env:FileID=""
          }
          echo "##vso[task.setvariable variable=FileID]$env:FileID" # Azure syntax
        displayName: Set FileID based on the arch

      - template: templates/publish.yml
        parameters:
          artifacts:
            - fileName: atom$(FileID)-windows.zip
              fileDir: $(Build.SourcesDirectory)/out
              condition: and( succeeded(), or( eq(variables['BUILD_ARCH'], 'x64'), ne(variables['Build.Reason'], 'PullRequest') ) )
            - fileName: AtomSetup$(FileID).exe
              fileDir: $(Build.SourcesDirectory)/out
              condition: and(succeeded(), eq(variables['IsReleaseBranch'], 'true'))
            - fileName: $(AppName)$(FileID)-$(ReleaseVersion)-full.nupkg
              fileDir: $(Build.SourcesDirectory)/out
              condition: and(succeeded(), eq(variables['IsReleaseBranch'], 'true'))
            - fileName: $(AppName)$(FileID)-$(ReleaseVersion)-delta.nupkg
              fileDir: $(Build.SourcesDirectory)/out
              condition: and(succeeded(), eq(variables['IsReleaseBranch'], 'true'))
              continueOnError: true # Nightly builds don't produce delta packages yet, so don't fail the build
            - fileName: RELEASES$(FileID)
              fileDir: $(Build.SourcesDirectory)/out
              condition: and(succeeded(), eq(variables['IsReleaseBranch'], 'true'))

<<<<<<< HEAD
  - job: Windows_tests
    displayName: Windows Tests
=======
  - job: Windows_Tests
    displayName: Windows test
>>>>>>> c3af1204
    dependsOn: Windows_build
    timeoutInMinutes: 180
    strategy:
      maxParallel: 2
      matrix:
        x64_Renderer_Test1:
          RunCoreMainTests: false
          RunCoreRendererTests: 1
          BUILD_ARCH: x64
          os: windows-2019
        x64_Renderer_Test2:
          RunCoreMainTests: false
          RunCoreRendererTests: 2
          BUILD_ARCH: x64
          os: windows-2019

    pool:
      vmImage: $(os)

    variables:
      AppName: $[ dependencies.GetReleaseVersion.outputs['Version.AppName'] ]
      ReleaseVersion: $[ dependencies.GetReleaseVersion.outputs['Version.ReleaseVersion'] ]
      IsReleaseBranch: $[ dependencies.GetReleaseVersion.outputs['Version.IsReleaseBranch'] ]
      IsSignedZipBranch: $[ dependencies.GetReleaseVersion.outputs['Version.IsSignedZipBranch'] ]

    steps:
      - template: templates/preparation.yml

      - template: templates/cache.yml
        parameters:
          OS: windows

      - template: templates/bootstrap.yml

      # Downloading the build artifacts
      - pwsh: |
          if ($env:BUILD_ARCH -eq "x64") {
            $env:FileID="-x64"
          } else {
            $env:FileID=""
          }
          echo "##vso[task.setvariable variable=FileID]$env:FileID" # Azure syntax
        env:
          BUILD_ARCH: $(BUILD_ARCH)
        displayName: Set FileID based on the arch

      - template: templates/download-unzip.yml
        parameters:
          artifacts:
            -  atom$(FileID)-windows.zip

      #  tests
      - template: templates/test.yml<|MERGE_RESOLUTION|>--- conflicted
+++ resolved
@@ -1,10 +1,6 @@
 jobs:
   - job: Windows_build
-<<<<<<< HEAD
     displayName: Windows Build
-=======
-    displayName: Windows build
->>>>>>> c3af1204
     dependsOn: GetReleaseVersion
     timeoutInMinutes: 180
     strategy:
@@ -68,13 +64,8 @@
               fileDir: $(Build.SourcesDirectory)/out
               condition: and(succeeded(), eq(variables['IsReleaseBranch'], 'true'))
 
-<<<<<<< HEAD
   - job: Windows_tests
     displayName: Windows Tests
-=======
-  - job: Windows_Tests
-    displayName: Windows test
->>>>>>> c3af1204
     dependsOn: Windows_build
     timeoutInMinutes: 180
     strategy:
