jobs:
  - job: macOS_build
    displayName: macOS build
    dependsOn: GetReleaseVersion
    timeoutInMinutes: 180

    variables:
      ReleaseVersion: $[ dependencies.GetReleaseVersion.outputs['Version.ReleaseVersion'] ]
      IsReleaseBranch: $[ dependencies.GetReleaseVersion.outputs['Version.IsReleaseBranch'] ]
      IsSignedZipBranch: $[ dependencies.GetReleaseVersion.outputs['Version.IsSignedZipBranch'] ]
    pool:
      vmImage: macos-10.14

    steps:
      - task: NodeTool@0
        inputs:
          versionSpec: 12.13.1
        displayName: Install Node.js 12.13.1

      - script: npm install --global npm@6.12.1
        displayName: Update npm

      - task: 1ESLighthouseEng.PipelineArtifactCaching.RestoreCacheV1.RestoreCache@1
        displayName: Restore node_modules cache
        inputs:
          keyfile: 'package.json, script/vsts/platforms/macos.yml, **/package-lock.json, !**/node_modules/**/package-lock.json, !**/.*/**/package-lock.json'
          targetfolder: '**/node_modules, !**/node_modules/**/node_modules'
          vstsFeed: 'bae1bc26-220d-43c7-a955-4de039370de2'

      - script: script/bootstrap
        displayName: Bootstrap build environment
        env:
          CI: true
          CI_PROVIDER: VSTS
          NPM_BIN_PATH: /usr/local/bin/npm
          npm_config_build_from_source: true
        condition: ne(variables['CacheRestored'], 'true')

      - task: 1ESLighthouseEng.PipelineArtifactCaching.SaveCacheV1.SaveCache@1
        displayName: Save node_modules cache
        inputs:
          keyfile: 'package.json, script/vsts/platforms/macos.yml, **/package-lock.json, !**/node_modules/**/package-lock.json, !**/.*/**/package-lock.json'
          targetfolder: '**/node_modules, !**/node_modules/**/node_modules'
          vstsFeed: 'bae1bc26-220d-43c7-a955-4de039370de2'

      - script: script/lint
        displayName: Run linter
        
      - script: |
          if [ $IS_RELEASE_BRANCH == "true" ] || [ $IS_SIGNED_ZIP_BRANCH == "true" ]; then
            script/build --no-bootstrap --code-sign --compress-artifacts
          else
            script/build --no-bootstrap --compress-artifacts
          fi
        displayName: Build Atom
        env:
          GITHUB_TOKEN: $(GITHUB_TOKEN)
          IS_RELEASE_BRANCH: $(IsReleaseBranch)
          IS_SIGNED_ZIP_BRANCH: $(IsSignedZipBranch)
          ATOM_RELEASE_VERSION: $(ReleaseVersion)
          ATOM_MAC_CODE_SIGNING_CERT_DOWNLOAD_URL: $(ATOM_MAC_CODE_SIGNING_CERT_DOWNLOAD_URL)
          ATOM_MAC_CODE_SIGNING_CERT_PASSWORD: $(ATOM_MAC_CODE_SIGNING_CERT_PASSWORD)
          ATOM_MAC_CODE_SIGNING_KEYCHAIN: $(ATOM_MAC_CODE_SIGNING_KEYCHAIN)
          ATOM_MAC_CODE_SIGNING_KEYCHAIN_PASSWORD: $(ATOM_MAC_CODE_SIGNING_KEYCHAIN_PASSWORD)
<<<<<<< HEAD
          npm_config_build_from_source: true
=======
          AC_USER: $(AC_USER)
          AC_PASSWORD: $(AC_PASSWORD)

>>>>>>> 97565c62
      - script: |
          cp $(Build.SourcesDirectory)/out/*.zip $(Build.ArtifactStagingDirectory)
        displayName: Stage Artifacts

      - task: PublishBuildArtifacts@1
        inputs:
          PathtoPublish: $(Build.ArtifactStagingDirectory)/atom-mac.zip
          ArtifactName: atom-mac.zip
          ArtifactType: Container
        displayName: Upload atom-mac.zip
        condition: succeeded()

      - task: PublishBuildArtifacts@1
        inputs:
          PathtoPublish: $(Build.ArtifactStagingDirectory)/atom-mac-symbols.zip
          ArtifactName: atom-mac-symbols.zip
          ArtifactType: Container
        displayName: Upload atom-mac-symbols.zip
        condition: succeeded()

      - task: PublishBuildArtifacts@1
        inputs:
          PathtoPublish: $(Build.SourcesDirectory)/docs/output/atom-api.json
          ArtifactName: atom-api.json
          ArtifactType: Container
        displayName: Upload atom-api.json
        condition: succeeded()

  - job: macOS_tests
    displayName: macOS test
    dependsOn: macOS_build
    timeoutInMinutes: 180
    pool:
      vmImage: macos-10.14
    strategy:
      maxParallel: 3
      matrix:
        core:
          RunCoreTests: true
          RunPackageTests: false
        packages-1:
          RunCoreTests: false
          RunPackageTests: 1
        packages-2:
          RunCoreTests: false
          RunPackageTests: 2

    steps:
      - task: NodeTool@0
        inputs:
          versionSpec: 12.13.1
        displayName: Install Node.js 12.13.1

      - script: npm install --global npm@6.12.1
        displayName: Update npm

      - task: 1ESLighthouseEng.PipelineArtifactCaching.RestoreCacheV1.RestoreCache@1
        displayName: Restore node_modules cache
        inputs:
          keyfile: 'package.json, script/vsts/platforms/macos.yml, **/package-lock.json, !**/node_modules/**/package-lock.json, !**/.*/**/package-lock.json'
          targetfolder: '**/node_modules, !**/node_modules/**/node_modules'
          vstsFeed: 'bae1bc26-220d-43c7-a955-4de039370de2'

      # The artifact caching task does not work on forks, so we need to
      # bootstrap again for pull requests coming from forked repositories.
      - script: script/bootstrap
        displayName: Bootstrap build environment
        env:
          CI: true
          CI_PROVIDER: VSTS
          NPM_BIN_PATH: /usr/local/bin/npm
          npm_config_build_from_source: true

        condition: ne(variables['CacheRestored'], 'true')

      - task: DownloadBuildArtifacts@0
        displayName: Download atom-mac.zip
        inputs:
          artifactName: 'atom-mac.zip'
          downloadPath: $(Build.SourcesDirectory)

      - script: unzip atom-mac.zip/atom-mac.zip -d out
        displayName: Unzip atom-mac.zip

      - task: DownloadBuildArtifacts@0
        displayName: Download atom-mac-symbols.zip
        inputs:
          artifactName: 'atom-mac-symbols.zip'
          downloadPath: $(Build.SourcesDirectory)

      - script: unzip atom-mac-symbols.zip/atom-mac-symbols.zip -d out
        displayName: Unzip atom-mac-symbols.zip

      - script: |
          osascript -e 'tell application "System Events" to keystroke "x"' # clear screen saver
          caffeinate -s script/test # Run with caffeinate to prevent screen saver
        env:
          CI: true
          CI_PROVIDER: VSTS
          ATOM_JASMINE_REPORTER: list
          TEST_JUNIT_XML_ROOT: $(Common.TestResultsDirectory)/junit
          ATOM_RUN_CORE_TESTS: $(RunCoreTests)
          ATOM_RUN_PACKAGE_TESTS: $(RunPackageTests)
        displayName: Run tests
        condition: and(succeeded(), ne(variables['Atom.SkipTests'], 'true'))

      - script: script/postprocess-junit-results --search-folder "${TEST_JUNIT_XML_ROOT}" --test-results-files "**/*.xml"
        env:
          TEST_JUNIT_XML_ROOT: $(Common.TestResultsDirectory)/junit
        displayName: Post-process test results
        condition: ne(variables['Atom.SkipTests'], 'true')

      - task: PublishTestResults@2
        inputs:
          testResultsFormat: JUnit
          searchFolder: $(Common.TestResultsDirectory)/junit
          testResultsFiles: '**/*.xml'
          mergeTestResults: true
          testRunTitle: MacOS
        condition: ne(variables['Atom.SkipTests'], 'true')

      - script: |
          mkdir -p $(Build.ArtifactStagingDirectory)/crash-reports
          cp ${HOME}/Library/Logs/DiagnosticReports/*.crash $(Build.ArtifactStagingDirectory)/crash-reports
        displayName: Stage Crash Reports
        condition: failed()

      - task: PublishBuildArtifacts@1
        inputs:
          PathtoPublish: $(Build.ArtifactStagingDirectory)/crash-reports
          ArtifactName: crash-reports.zip
        displayName: Upload Crash Reports
        condition: failed()<|MERGE_RESOLUTION|>--- conflicted
+++ resolved
@@ -45,7 +45,7 @@
 
       - script: script/lint
         displayName: Run linter
-        
+
       - script: |
           if [ $IS_RELEASE_BRANCH == "true" ] || [ $IS_SIGNED_ZIP_BRANCH == "true" ]; then
             script/build --no-bootstrap --code-sign --compress-artifacts
@@ -62,13 +62,9 @@
           ATOM_MAC_CODE_SIGNING_CERT_PASSWORD: $(ATOM_MAC_CODE_SIGNING_CERT_PASSWORD)
           ATOM_MAC_CODE_SIGNING_KEYCHAIN: $(ATOM_MAC_CODE_SIGNING_KEYCHAIN)
           ATOM_MAC_CODE_SIGNING_KEYCHAIN_PASSWORD: $(ATOM_MAC_CODE_SIGNING_KEYCHAIN_PASSWORD)
-<<<<<<< HEAD
-          npm_config_build_from_source: true
-=======
           AC_USER: $(AC_USER)
           AC_PASSWORD: $(AC_PASSWORD)
 
->>>>>>> 97565c62
       - script: |
           cp $(Build.SourcesDirectory)/out/*.zip $(Build.ArtifactStagingDirectory)
         displayName: Stage Artifacts
