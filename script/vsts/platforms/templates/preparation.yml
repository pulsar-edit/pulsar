--- conflicted
+++ resolved
@@ -3,12 +3,7 @@
   # Linux Specific
   - script: |
       sudo apt-get update
-<<<<<<< HEAD
-      sudo apt-get install -y build-essential ca-certificates xvfb fakeroot git rpm libsecret-1-dev libx11-dev libxkbfile-dev xz-utils xorriso zsync libxss1 libgtk-3-0 libasound2 libicu-dev software-properties-common wget
-=======
-      sudo apt-get install -y wget software-properties-common
-      sudo apt-get install -y build-essential ca-certificates xvfb fakeroot git libsecret-1-dev rpm libx11-dev libxkbfile-dev xz-utils xorriso zsync libxss1 libgtk-3-0 libasound2 libicu-dev dpkg
->>>>>>> 75112a7e
+      sudo apt-get install -y build-essential ca-certificates xvfb fakeroot git rpm libsecret-1-dev libx11-dev libxkbfile-dev xz-utils xorriso zsync libxss1 libgtk-3-0 libasound2 libicu-dev software-properties-common wget dpkg
       # clang 9 is included in the image
       clang -v
     displayName: Install apt dependencies
@@ -38,15 +33,6 @@
   - script: npm install --global npm@6.14.8
     displayName: Update npm
 
-<<<<<<< HEAD
-  # Windows Specific
-  - task: UsePythonVersion@0
-    inputs:
-      versionSpec: '3.8'
-    condition: eq(variables['Agent.OS'], 'Windows_NT')
-
-=======
->>>>>>> 75112a7e
   - pwsh: |
       cd script/vsts
       npm install
@@ -58,4 +44,5 @@
   # Windows Specific
   - task: UsePythonVersion@0
     inputs:
-      versionSpec: '3.8'+      versionSpec: '3.8'
+    condition: eq(variables['Agent.OS'], 'Windows_NT')