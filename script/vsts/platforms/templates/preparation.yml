steps:

  # Linux Specific
  - script: |
      sudo apt-get update
      sudo apt-get install -y wget software-properties-common
<<<<<<< HEAD
      sudo apt-get install -y build-essential ca-certificates xvfb fakeroot git libsecret-1-dev rpm libx11-dev libxkbfile-dev xz-utils xorriso zsync libxss1 libgtk-3-0 libasound2 libicu-dev
=======
      sudo apt-get install -y build-essential ca-certificates xvfb fakeroot git libsecret-1-dev rpm libx11-dev libxkbfile-dev xz-utils xorriso zsync libxss1 libgconf2-4 libgtk-3-0 libasound2 libicu-dev dpkg
>>>>>>> 924b0634
      # clang 9 is included in the image
      clang -v
    displayName: Install apt dependencies
    condition: eq(variables['Agent.OS'], 'Linux')


  - script: sudo /sbin/start-stop-daemon --start --quiet --pidfile /tmp/custom_xvfb_99.pid --make-pidfile --background --exec /usr/bin/Xvfb -- :99 -ac -screen 0 1280x1024x16
    displayName: Start Xvfb
    condition: eq(variables['Agent.OS'], 'Linux')

  # Common
  - pwsh: |
      if ($env:BUILD_ARCH -eq "x86") {
        echo "##vso[task.setvariable variable=IsWinX86]true"
      }
    displayName: Set "IsWinX86" based on "BUILD_ARCH"
    # Convert "BUILD_ARCH" to a boolean ("IsWinX86") for the following NodeTool task.
    # Templates evaluate too early for the matrix variable "BUILD_ARCH" to be available in ${{ template expressions }}.
    # Scripts are interpreted at runtime, so "BUILD_ARCH" will be available to this script, and we can set "IsWinX86".

  - task: NodeTool@0
    inputs:
      versionSpec: 12.16.3
      force32bit: $(IsWinX86)
    displayName: Install Node.js 12.16.3

  - script: npm install --global npm@6.14.8
    displayName: Update npm

  - pwsh: |
      cd script/vsts
      npm install
    env:
      GITHUB_TOKEN: $(GITHUB_TOKEN)
    displayName: Install script/vsts dependencies
    condition: or(eq(variables['Agent.OS'], 'Windows_NT'), eq(variables['IsReleaseBranch'], 'true'), eq(variables['IsSignedZipBranch'], true), eq(variables['IsNightlyBranch'], 'true'))

  # Windows Specific
  - task: UsePythonVersion@0
    inputs:
      versionSpec: '3.8'<|MERGE_RESOLUTION|>--- conflicted
+++ resolved
@@ -4,11 +4,7 @@
   - script: |
       sudo apt-get update
       sudo apt-get install -y wget software-properties-common
-<<<<<<< HEAD
-      sudo apt-get install -y build-essential ca-certificates xvfb fakeroot git libsecret-1-dev rpm libx11-dev libxkbfile-dev xz-utils xorriso zsync libxss1 libgtk-3-0 libasound2 libicu-dev
-=======
-      sudo apt-get install -y build-essential ca-certificates xvfb fakeroot git libsecret-1-dev rpm libx11-dev libxkbfile-dev xz-utils xorriso zsync libxss1 libgconf2-4 libgtk-3-0 libasound2 libicu-dev dpkg
->>>>>>> 924b0634
+      sudo apt-get install -y build-essential ca-certificates xvfb fakeroot git libsecret-1-dev rpm libx11-dev libxkbfile-dev xz-utils xorriso zsync libxss1 libgtk-3-0 libasound2 libicu-dev dpkg
       # clang 9 is included in the image
       clang -v
     displayName: Install apt dependencies
