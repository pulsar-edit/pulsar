trigger:
  - master
  - 1.* # VSTS only supports wildcards at the end
  - electron-*
pr: none # no PR triggers

# workaround for https://bit.ly/2CK8itc
variables:
  _ATOM_RELEASES_S3_KEY:  $[ variables.ATOM_RELEASES_S3_KEY ]
  _ATOM_RELEASES_S3_SECRET:  $[ variables.ATOM_RELEASES_S3_SECRET ]
  _ATOM_RELEASES_S3_BUCKET: $[ variables.ATOM_RELEASES_S3_BUCKET ]
  _PACKAGE_CLOUD_API_KEY: $[ variables.PACKAGE_CLOUD_API_KEY ]

jobs:
  # GetReleaseVersion
  - template: platforms/templates/get-release-version.yml

  # Import lint definition
  - template: lint.yml

  # Import OS-specific build definitions.
  - template: platforms/windows.yml
  - template: platforms/macos.yml
  - template: platforms/linux.yml

  - job: UploadArtifacts
    pool:
      vmImage: 'ubuntu-latest'

    dependsOn:
      - GetReleaseVersion
      - Lint
      - Windows_tests
      - Linux
      - macOS_tests

    variables:
      ReleaseVersion: $[ dependencies.GetReleaseVersion.outputs['Version.ReleaseVersion'] ]
      IsReleaseBranch: $[ dependencies.GetReleaseVersion.outputs['Version.IsReleaseBranch'] ]
      IsSignedZipBranch: $[ dependencies.GetReleaseVersion.outputs['Version.IsSignedZipBranch'] ]

    steps:
      - template: platforms/templates/preparation.yml

      - task: DownloadBuildArtifacts@0
        inputs:
          itemPattern: '**'
          downloadType: 'specific'
        displayName: Download Release Artifacts

      - script: |
          node $(Build.SourcesDirectory)/script/vsts/upload-artifacts.js --create-github-release --assets-path "$(System.ArtifactsDirectory)" --linux-repo-name "atom-staging"
        env:
          GITHUB_TOKEN: $(GITHUB_TOKEN)
          ATOM_RELEASE_VERSION: $(ReleaseVersion)
<<<<<<< HEAD
          ATOM_RELEASES_S3_KEY: $(ATOM_RELEASES_S3_KEY)
          ATOM_RELEASES_AZURE_CONN_STRING: $(ATOM_RELEASES_AZURE_CONN_STRING)
          ATOM_RELEASES_S3_SECRET: $(ATOM_RELEASES_S3_SECRET)
          ATOM_RELEASES_S3_BUCKET: $(ATOM_RELEASES_S3_BUCKET)
          PACKAGE_CLOUD_API_KEY: $(PACKAGE_CLOUD_API_KEY)
=======
          ATOM_RELEASES_S3_KEY: $(_ATOM_RELEASES_S3_KEY)
          ATOM_RELEASES_S3_SECRET: $(_ATOM_RELEASES_S3_SECRET)
          ATOM_RELEASES_S3_BUCKET: $(_ATOM_RELEASES_S3_BUCKET)
          PACKAGE_CLOUD_API_KEY: $(_PACKAGE_CLOUD_API_KEY)
>>>>>>> 75112a7e
        displayName: Create Draft Release
        condition: and(succeeded(), eq(variables['Atom.AutoDraftRelease'], 'true'), eq(variables['IsReleaseBranch'], 'true'))

      - script: |
          node $(Build.SourcesDirectory)/script/vsts/upload-artifacts.js --assets-path "$(System.ArtifactsDirectory)" --azure-blob-path "vsts-artifacts/$(Build.BuildId)/"
        env:
          ATOM_RELEASE_VERSION: $(ReleaseVersion)
<<<<<<< HEAD
          ATOM_RELEASES_S3_KEY: $(ATOM_RELEASES_S3_KEY)
          ATOM_RELEASES_AZURE_CONN_STRING: $(ATOM_RELEASES_AZURE_CONN_STRING)
          ATOM_RELEASES_S3_SECRET: $(ATOM_RELEASES_S3_SECRET)
          ATOM_RELEASES_S3_BUCKET: $(ATOM_RELEASES_S3_BUCKET)
=======
          ATOM_RELEASES_S3_KEY: $(_ATOM_RELEASES_S3_KEY)
          ATOM_RELEASES_S3_SECRET: $(_ATOM_RELEASES_S3_SECRET)
          ATOM_RELEASES_S3_BUCKET: $(_ATOM_RELEASES_S3_BUCKET)
>>>>>>> 75112a7e
        displayName: Upload CI Artifacts to S3
        condition: and(succeeded(), eq(variables['IsSignedZipBranch'], 'true'))<|MERGE_RESOLUTION|>--- conflicted
+++ resolved
@@ -53,18 +53,11 @@
         env:
           GITHUB_TOKEN: $(GITHUB_TOKEN)
           ATOM_RELEASE_VERSION: $(ReleaseVersion)
-<<<<<<< HEAD
           ATOM_RELEASES_S3_KEY: $(ATOM_RELEASES_S3_KEY)
           ATOM_RELEASES_AZURE_CONN_STRING: $(ATOM_RELEASES_AZURE_CONN_STRING)
           ATOM_RELEASES_S3_SECRET: $(ATOM_RELEASES_S3_SECRET)
           ATOM_RELEASES_S3_BUCKET: $(ATOM_RELEASES_S3_BUCKET)
           PACKAGE_CLOUD_API_KEY: $(PACKAGE_CLOUD_API_KEY)
-=======
-          ATOM_RELEASES_S3_KEY: $(_ATOM_RELEASES_S3_KEY)
-          ATOM_RELEASES_S3_SECRET: $(_ATOM_RELEASES_S3_SECRET)
-          ATOM_RELEASES_S3_BUCKET: $(_ATOM_RELEASES_S3_BUCKET)
-          PACKAGE_CLOUD_API_KEY: $(_PACKAGE_CLOUD_API_KEY)
->>>>>>> 75112a7e
         displayName: Create Draft Release
         condition: and(succeeded(), eq(variables['Atom.AutoDraftRelease'], 'true'), eq(variables['IsReleaseBranch'], 'true'))
 
@@ -72,15 +65,9 @@
           node $(Build.SourcesDirectory)/script/vsts/upload-artifacts.js --assets-path "$(System.ArtifactsDirectory)" --azure-blob-path "vsts-artifacts/$(Build.BuildId)/"
         env:
           ATOM_RELEASE_VERSION: $(ReleaseVersion)
-<<<<<<< HEAD
           ATOM_RELEASES_S3_KEY: $(ATOM_RELEASES_S3_KEY)
           ATOM_RELEASES_AZURE_CONN_STRING: $(ATOM_RELEASES_AZURE_CONN_STRING)
           ATOM_RELEASES_S3_SECRET: $(ATOM_RELEASES_S3_SECRET)
           ATOM_RELEASES_S3_BUCKET: $(ATOM_RELEASES_S3_BUCKET)
-=======
-          ATOM_RELEASES_S3_KEY: $(_ATOM_RELEASES_S3_KEY)
-          ATOM_RELEASES_S3_SECRET: $(_ATOM_RELEASES_S3_SECRET)
-          ATOM_RELEASES_S3_BUCKET: $(_ATOM_RELEASES_S3_BUCKET)
->>>>>>> 75112a7e
         displayName: Upload CI Artifacts to S3
         condition: and(succeeded(), eq(variables['IsSignedZipBranch'], 'true'))