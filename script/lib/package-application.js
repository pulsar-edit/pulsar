--- conflicted
+++ resolved
@@ -18,28 +18,6 @@
   const appName = getAppName()
   console.log(`Running electron-packager on ${CONFIG.intermediateAppPath} with app name "${appName}"`)
   return runPackager({
-<<<<<<< HEAD
-    'app-bundle-id': 'com.github.atom',
-    'app-copyright': `Copyright © 2014-${(new Date()).getFullYear()} GitHub, Inc. All rights reserved.`,
-    'app-version': CONFIG.appMetadata.version,
-    'arch': process.platform === 'darwin' ? 'x64' : process.arch, // OS X is 64-bit only
-    'asar': {unpack: buildAsarUnpackGlobExpression()},
-    'build-version': CONFIG.appMetadata.version,
-    'download': {cache: CONFIG.electronDownloadPath},
-    'dir': CONFIG.intermediateAppPath,
-    'extend-info': path.join(CONFIG.repositoryRootPath, 'resources', 'mac', 'atom-Info.plist'),
-    'helper-bundle-id': 'com.github.atom.helper',
-    'icon': getIcon(),
-    'name': appName,
-    'out': CONFIG.buildOutputPath,
-    'overwrite': true,
-    'platform': process.platform,
-    'version': CONFIG.appMetadata.electronVersion,
-    'version-string': {
-      'CompanyName': 'GitHub, Inc.',
-      'FileDescription': 'Atom',
-      'ProductName': CONFIG.appName
-=======
     appBundleId: 'com.github.atom',
     appCopyright: `Copyright © 2014-${(new Date()).getFullYear()} GitHub, Inc. All rights reserved.`,
     appVersion: CONFIG.appMetadata.version,
@@ -62,8 +40,7 @@
     win32metadata: {
       CompanyName: 'GitHub, Inc.',
       FileDescription: 'Atom',
-      ProductName: 'Atom'
->>>>>>> 677bbb7f
+      ProductName: CONFIG.appName
     }
   }).then((packagedAppPath) => {
     let bundledResourcesPath
