'use strict';

const childProcess = require('child_process');

const CONFIG = require('../config');

<<<<<<< HEAD
module.exports = function(ci) {
  if (ci) {
    // Tell apm not to dedupe its own dependencies during its
    // postinstall script. (Deduping during `npm ci` runs is broken.)
    process.env.NO_APM_DEDUPE = 'true';
  }
=======
function installApm(ci = false, showVersion = true) {
>>>>>>> 75112a7e
  console.log('Installing apm');
  childProcess.execFileSync(
    CONFIG.getNpmBinPath(),
    ['--global-style', '--loglevel=error', ci ? 'ci' : 'install'],
    { env: process.env, cwd: CONFIG.apmRootPath }
  );
  if (showVersion) {
    childProcess.execFileSync(CONFIG.getApmBinPath(), ['--version'], {
      stdio: 'inherit'
    });
  }
}

const { expose } = require(`${CONFIG.scriptRunnerModulesPath}/threads/worker`);
expose(installApm);
module.exports = installApm;<|MERGE_RESOLUTION|>--- conflicted
+++ resolved
@@ -4,16 +4,12 @@
 
 const CONFIG = require('../config');
 
-<<<<<<< HEAD
-module.exports = function(ci) {
+function installApm(ci = false, showVersion = true) {
   if (ci) {
     // Tell apm not to dedupe its own dependencies during its
     // postinstall script. (Deduping during `npm ci` runs is broken.)
     process.env.NO_APM_DEDUPE = 'true';
   }
-=======
-function installApm(ci = false, showVersion = true) {
->>>>>>> 75112a7e
   console.log('Installing apm');
   childProcess.execFileSync(
     CONFIG.getNpmBinPath(),
