--- conflicted
+++ resolved
@@ -31,11 +31,7 @@
   },
   findPR: async ({ moduleName, latest }, branch) => {
     return requestWithAuth('GET /search/issues', {
-<<<<<<< HEAD
-      q: `${moduleName} type:pr ${moduleName}@${latest} in:title repo:atom/atom head:${branch}`
-=======
-      q: `${moduleName} type:pr ${moduleName}@${latest} in:title repo:${REPO_OWNER}/${MAIN_REPO} head:${branch} state:open`
->>>>>>> 6cc06dc0
+      q: `${moduleName} type:pr ${moduleName}@${latest} in:title repo:${REPO_OWNER}/${MAIN_REPO} head:${branch}`
     });
   },
   addLabel: async pullRequestNumber => {
