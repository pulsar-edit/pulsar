--- conflicted
+++ resolved
@@ -56,13 +56,8 @@
       } else {
         if (process.arch === 'x64') {
           // Use the original .nupkg filename to generate the `atom-x64` name by inserting `-x64` after `atom`
-<<<<<<< HEAD
           const newNupkgPath = nupkgPath.replace(`${appName}-`, `${appName}-x64-`)
           fs.renameSync(nupkgPath, newNupkgPath)
-=======
-          const newNupkgPath = nupkgPath.replace('atom-', 'atom-x64-');
-          fs.renameSync(nupkgPath, newNupkgPath);
->>>>>>> 1d9a4caf
         }
       }
     }
