<<<<<<< HEAD
'use strict'

const CSON = require('season')
const deprecatedPackagesMetadata = require('../deprecated-packages')
const fs = require('fs-plus')
const normalizePackageData = require('normalize-package-data')
const path = require('path')
const semver = require('semver')

const CONFIG = require('../config')

let appName = CONFIG.appMetadata.name
if (process.platform === 'win32') {
  // Use the channel name in the app name on Windows so that the installer will
  // place it in a different folder in AppData\Local
  appName = CONFIG.channel === 'stable' ? 'atom' : `atom-${CONFIG.channel}`
}

module.exports = function () {
  console.log(`Generating metadata for ${path.join(CONFIG.intermediateAppPath, 'package.json')}`)
  CONFIG.appMetadata._atomPackages = buildBundledPackagesMetadata()
  CONFIG.appMetadata._atomMenu = buildPlatformMenuMetadata()
  CONFIG.appMetadata._atomKeymaps = buildPlatformKeymapsMetadata()
  CONFIG.appMetadata._deprecatedPackages = deprecatedPackagesMetadata
  CONFIG.appMetadata.version = CONFIG.computedAppVersion
  CONFIG.appMetadata.name = appName
  CONFIG.appMetadata.productName = CONFIG.appName
  checkDeprecatedPackagesMetadata()
  fs.writeFileSync(path.join(CONFIG.intermediateAppPath, 'package.json'), JSON.stringify(CONFIG.appMetadata))
}
=======
'use strict';

const CSON = require('season');
const deprecatedPackagesMetadata = require('../deprecated-packages');
const fs = require('fs-plus');
const normalizePackageData = require('normalize-package-data');
const path = require('path');
const semver = require('semver');

const CONFIG = require('../config');
>>>>>>> 1d9a4caf

module.exports = function() {
  console.log(
    `Generating metadata for ${path.join(
      CONFIG.intermediateAppPath,
      'package.json'
    )}`
  );
  CONFIG.appMetadata._atomPackages = buildBundledPackagesMetadata();
  CONFIG.appMetadata._atomMenu = buildPlatformMenuMetadata();
  CONFIG.appMetadata._atomKeymaps = buildPlatformKeymapsMetadata();
  CONFIG.appMetadata._deprecatedPackages = deprecatedPackagesMetadata;
  CONFIG.appMetadata.version = CONFIG.computedAppVersion;
  checkDeprecatedPackagesMetadata();
  fs.writeFileSync(
    path.join(CONFIG.intermediateAppPath, 'package.json'),
    JSON.stringify(CONFIG.appMetadata)
  );
};

function buildBundledPackagesMetadata() {
  const packages = {};
  for (let packageName of Object.keys(CONFIG.appMetadata.packageDependencies)) {
    const packagePath = path.join(
      CONFIG.intermediateAppPath,
      'node_modules',
      packageName
    );
    const packageMetadataPath = path.join(packagePath, 'package.json');
    const packageMetadata = JSON.parse(
      fs.readFileSync(packageMetadataPath, 'utf8')
    );
    normalizePackageData(
      packageMetadata,
      msg => {
        if (!msg.match(/No README data$/)) {
          console.warn(
            `Invalid package metadata. ${packageMetadata.name}: ${msg}`
          );
        }
      },
      true
    );
    if (
      packageMetadata.repository &&
      packageMetadata.repository.url &&
      packageMetadata.repository.type === 'git'
    ) {
      packageMetadata.repository.url = packageMetadata.repository.url.replace(
        /^git\+/,
        ''
      );
    }

    delete packageMetadata['_from'];
    delete packageMetadata['_id'];
    delete packageMetadata['dist'];
    delete packageMetadata['readme'];
    delete packageMetadata['readmeFilename'];

    const packageModuleCache = packageMetadata._atomModuleCache || {};
    if (
      packageModuleCache.extensions &&
      packageModuleCache.extensions['.json']
    ) {
      const index = packageModuleCache.extensions['.json'].indexOf(
        'package.json'
      );
      if (index !== -1) {
        packageModuleCache.extensions['.json'].splice(index, 1);
      }
    }

    const packageNewMetadata = {
      metadata: packageMetadata,
      keymaps: {},
      menus: {},
      grammarPaths: [],
      settings: {}
    };

    packageNewMetadata.rootDirPath = path.relative(
      CONFIG.intermediateAppPath,
      packagePath
    );

    if (packageMetadata.main) {
      const mainPath = require.resolve(
        path.resolve(packagePath, packageMetadata.main)
      );
      packageNewMetadata.main = path.relative(
        path.join(CONFIG.intermediateAppPath, 'static'),
        mainPath
      );
      // Convert backward slashes to forward slashes in order to allow package
      // main modules to be required from the snapshot. This is because we use
      // forward slashes to cache the sources in the snapshot, so we need to use
      // them here as well.
      packageNewMetadata.main = packageNewMetadata.main.replace(/\\/g, '/');
    }

    const packageKeymapsPath = path.join(packagePath, 'keymaps');
    if (fs.existsSync(packageKeymapsPath)) {
      for (let packageKeymapName of fs.readdirSync(packageKeymapsPath)) {
        const packageKeymapPath = path.join(
          packageKeymapsPath,
          packageKeymapName
        );
        if (
          packageKeymapPath.endsWith('.cson') ||
          packageKeymapPath.endsWith('.json')
        ) {
          const relativePath = path.relative(
            CONFIG.intermediateAppPath,
            packageKeymapPath
          );
          packageNewMetadata.keymaps[relativePath] = CSON.readFileSync(
            packageKeymapPath
          );
        }
      }
    }

    const packageMenusPath = path.join(packagePath, 'menus');
    if (fs.existsSync(packageMenusPath)) {
      for (let packageMenuName of fs.readdirSync(packageMenusPath)) {
        const packageMenuPath = path.join(packageMenusPath, packageMenuName);
        if (
          packageMenuPath.endsWith('.cson') ||
          packageMenuPath.endsWith('.json')
        ) {
          const relativePath = path.relative(
            CONFIG.intermediateAppPath,
            packageMenuPath
          );
          packageNewMetadata.menus[relativePath] = CSON.readFileSync(
            packageMenuPath
          );
        }
      }
    }

    const packageGrammarsPath = path.join(packagePath, 'grammars');
    for (let packageGrammarPath of fs.listSync(packageGrammarsPath, [
      'json',
      'cson'
    ])) {
      const relativePath = path.relative(
        CONFIG.intermediateAppPath,
        packageGrammarPath
      );
      packageNewMetadata.grammarPaths.push(relativePath);
    }

    const packageSettingsPath = path.join(packagePath, 'settings');
    for (let packageSettingPath of fs.listSync(packageSettingsPath, [
      'json',
      'cson'
    ])) {
      const relativePath = path.relative(
        CONFIG.intermediateAppPath,
        packageSettingPath
      );
      packageNewMetadata.settings[relativePath] = CSON.readFileSync(
        packageSettingPath
      );
    }

    const packageStyleSheetsPath = path.join(packagePath, 'styles');
    let styleSheets = null;
    if (packageMetadata.mainStyleSheet) {
      styleSheets = [fs.resolve(packagePath, packageMetadata.mainStyleSheet)];
    } else if (packageMetadata.styleSheets) {
      styleSheets = packageMetadata.styleSheets.map(name =>
        fs.resolve(packageStyleSheetsPath, name, ['css', 'less', ''])
      );
    } else {
      const indexStylesheet = fs.resolve(packagePath, 'index', ['css', 'less']);
      if (indexStylesheet) {
        styleSheets = [indexStylesheet];
      } else {
        styleSheets = fs.listSync(packageStyleSheetsPath, ['css', 'less']);
      }
    }

    packageNewMetadata.styleSheetPaths = styleSheets.map(styleSheetPath =>
      path.relative(packagePath, styleSheetPath)
    );

    packages[packageMetadata.name] = packageNewMetadata;
    if (packageModuleCache.extensions) {
      for (let extension of Object.keys(packageModuleCache.extensions)) {
        const paths = packageModuleCache.extensions[extension];
        if (paths.length === 0) {
          delete packageModuleCache.extensions[extension];
        }
      }
    }
  }
  return packages;
}

function buildPlatformMenuMetadata() {
  const menuPath = path.join(
    CONFIG.repositoryRootPath,
    'menus',
    `${process.platform}.cson`
  );
  if (fs.existsSync(menuPath)) {
    return CSON.readFileSync(menuPath);
  } else {
    return null;
  }
}

function buildPlatformKeymapsMetadata() {
  const invalidPlatforms = [
    'darwin',
    'freebsd',
    'linux',
    'sunos',
    'win32'
  ].filter(p => p !== process.platform);
  const keymapsPath = path.join(CONFIG.repositoryRootPath, 'keymaps');
  const keymaps = {};
  for (let keymapName of fs.readdirSync(keymapsPath)) {
    const keymapPath = path.join(keymapsPath, keymapName);
    if (keymapPath.endsWith('.cson') || keymapPath.endsWith('.json')) {
      const keymapPlatform = path.basename(
        keymapPath,
        path.extname(keymapPath)
      );
      if (invalidPlatforms.indexOf(keymapPlatform) === -1) {
        keymaps[path.basename(keymapPath)] = CSON.readFileSync(keymapPath);
      }
    }
  }
  return keymaps;
}

function checkDeprecatedPackagesMetadata() {
  for (let packageName of Object.keys(deprecatedPackagesMetadata)) {
    const packageMetadata = deprecatedPackagesMetadata[packageName];
    if (
      packageMetadata.version &&
      !semver.validRange(packageMetadata.version)
    ) {
      throw new Error(
        `Invalid range: ${packageMetadata.version} (${packageName}).`
      );
    }
  }
}<|MERGE_RESOLUTION|>--- conflicted
+++ resolved
@@ -1,4 +1,3 @@
-<<<<<<< HEAD
 'use strict'
 
 const CSON = require('season')
@@ -29,18 +28,6 @@
   checkDeprecatedPackagesMetadata()
   fs.writeFileSync(path.join(CONFIG.intermediateAppPath, 'package.json'), JSON.stringify(CONFIG.appMetadata))
 }
-=======
-'use strict';
-
-const CSON = require('season');
-const deprecatedPackagesMetadata = require('../deprecated-packages');
-const fs = require('fs-plus');
-const normalizePackageData = require('normalize-package-data');
-const path = require('path');
-const semver = require('semver');
-
-const CONFIG = require('../config');
->>>>>>> 1d9a4caf
 
 module.exports = function() {
   console.log(
