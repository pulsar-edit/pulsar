// This module exports paths, names, and other metadata that is referenced
// throughout the build.

'use strict'

const fs = require('fs')
const path = require('path')

const repositoryRootPath = path.resolve(__dirname, '..')
const apmRootPath = path.join(repositoryRootPath, 'apm')
const scriptRootPath = path.join(repositoryRootPath, 'script')
const buildOutputPath = path.join(repositoryRootPath, 'out')
const docsOutputPath = path.join(repositoryRootPath, 'docs', 'output')
const intermediateAppPath = path.join(buildOutputPath, 'app')
const symbolsPath = path.join(buildOutputPath, 'symbols')
const electronDownloadPath = path.join(repositoryRootPath, 'electron')
const homeDirPath = process.env.HOME || process.env.USERPROFILE
const atomHomeDirPath = path.join(homeDirPath, '.atom')

const appMetadata = require(path.join(repositoryRootPath, 'package.json'))
const apmMetadata = require(path.join(apmRootPath, 'package.json'))
const channel = getChannel()

module.exports = {
<<<<<<< HEAD
  appMetadata,
  apmMetadata,
  channel,
  repositoryRootPath,
  apmRootPath,
  scriptRootPath,
  buildOutputPath,
  docsOutputPath,
  intermediateAppPath,
  symbolsPath,
  electronDownloadPath,
  atomHomeDirPath,
  homeDirPath,
  getApmBinPath,
  getNpmBinPath
=======
  appMetadata, apmMetadata, channel,
  repositoryRootPath, apmRootPath, scriptRootPath,
  buildOutputPath, docsOutputPath, intermediateAppPath, symbolsPath,
  electronDownloadPath, atomHomeDirPath, homeDirPath,
  getApmBinPath, getNpmBinPath,
  snapshotAuxiliaryData: {}
>>>>>>> ce51074e
}

function getChannel () {
  if (appMetadata.version.match(/dev/)) {
    return 'dev'
  } else if (appMetadata.version.match(/beta/)) {
    return 'beta'
  } else {
    return 'stable'
  }
}

function getApmBinPath () {
  const apmBinName = process.platform === 'win32' ? 'apm.cmd' : 'apm'
  return path.join(apmRootPath, 'node_modules', 'atom-package-manager', 'bin', apmBinName)
}

function getNpmBinPath () {
  const npmBinName = process.platform === 'win32' ? 'npm.cmd' : 'npm'
  const localNpmBinPath = path.resolve(repositoryRootPath, 'script', 'node_modules', '.bin', npmBinName)
  return fs.existsSync(localNpmBinPath) ? localNpmBinPath : npmBinName
}<|MERGE_RESOLUTION|>--- conflicted
+++ resolved
@@ -22,7 +22,6 @@
 const channel = getChannel()
 
 module.exports = {
-<<<<<<< HEAD
   appMetadata,
   apmMetadata,
   channel,
@@ -37,15 +36,8 @@
   atomHomeDirPath,
   homeDirPath,
   getApmBinPath,
-  getNpmBinPath
-=======
-  appMetadata, apmMetadata, channel,
-  repositoryRootPath, apmRootPath, scriptRootPath,
-  buildOutputPath, docsOutputPath, intermediateAppPath, symbolsPath,
-  electronDownloadPath, atomHomeDirPath, homeDirPath,
-  getApmBinPath, getNpmBinPath,
+  getNpmBinPath,
   snapshotAuxiliaryData: {}
->>>>>>> ce51074e
 }
 
 function getChannel () {
