// This module exports paths, names, and other metadata that is referenced
// throughout the build.

'use strict';

const fs = require('fs');
const path = require('path');
const spawnSync = require('./lib/spawn-sync');

const repositoryRootPath = path.resolve(__dirname, '..');
const apmRootPath = path.join(repositoryRootPath, 'apm');
const scriptRootPath = path.join(repositoryRootPath, 'script');
const buildOutputPath = path.join(repositoryRootPath, 'out');
const docsOutputPath = path.join(repositoryRootPath, 'docs', 'output');
const intermediateAppPath = path.join(buildOutputPath, 'app');
const symbolsPath = path.join(buildOutputPath, 'symbols');
const electronDownloadPath = path.join(repositoryRootPath, 'electron');
const homeDirPath = process.env.HOME || process.env.USERPROFILE;
const atomHomeDirPath =
  process.env.ATOM_HOME || path.join(homeDirPath, '.atom');

<<<<<<< HEAD
const appMetadata = require(path.join(repositoryRootPath, 'package.json'))
const apmMetadata = require(path.join(apmRootPath, 'package.json'))
const computedAppVersion = computeAppVersion(process.env.ATOM_RELEASE_VERSION || appMetadata.version)
const channel = getChannel(computedAppVersion)
const appName = getAppName(channel)
const executableName = getExecutableName(channel, appName)
=======
const appMetadata = require(path.join(repositoryRootPath, 'package.json'));
const apmMetadata = require(path.join(apmRootPath, 'package.json'));
const computedAppVersion = computeAppVersion(
  process.env.ATOM_RELEASE_VERSION || appMetadata.version
);
const channel = getChannel(computedAppVersion);
const appName = getAppName(channel);
>>>>>>> 1d9a4caf

module.exports = {
  appMetadata,
  apmMetadata,
  channel,
  appName,
  executableName,
  computedAppVersion,
  repositoryRootPath,
  apmRootPath,
  scriptRootPath,
  buildOutputPath,
  docsOutputPath,
  intermediateAppPath,
  symbolsPath,
  electronDownloadPath,
  atomHomeDirPath,
  homeDirPath,
  getApmBinPath,
  getNpmBinPath,
  snapshotAuxiliaryData: {}
};

function getChannel(version) {
  const match = version.match(/\d+\.\d+\.\d+(-([a-z]+)(\d+|-\w{4,})?)?$/);
  if (!match) {
    throw new Error(`Found incorrectly formatted Atom version ${version}`);
  } else if (match[2]) {
    return match[2];
  }

  return 'stable';
}

function getAppName(channel) {
  return channel === 'stable'
    ? 'Atom'
    : `Atom ${process.env.ATOM_CHANNEL_DISPLAY_NAME ||
        channel.charAt(0).toUpperCase() + channel.slice(1)}`;
}

<<<<<<< HEAD
function getExecutableName (channel, appName) {
  if (process.platform === 'darwin') {
    return appName
  } else if (process.platform === 'win32') {
    return channel === 'stable' ? 'atom.exe' : `atom-${channel}.exe`
  } else {
    return 'atom'
  }
}

function computeAppVersion (version) {
=======
function computeAppVersion(version) {
>>>>>>> 1d9a4caf
  if (version.match(/-dev$/)) {
    const result = spawnSync('git', ['rev-parse', '--short', 'HEAD'], {
      cwd: repositoryRootPath
    });
    const commitHash = result.stdout.toString().trim();
    version += '-' + commitHash;
  }
  return version;
}

function getApmBinPath() {
  const apmBinName = process.platform === 'win32' ? 'apm.cmd' : 'apm';
  return path.join(
    apmRootPath,
    'node_modules',
    'atom-package-manager',
    'bin',
    apmBinName
  );
}

function getNpmBinPath(external = false) {
  if (process.env.NPM_BIN_PATH) return process.env.NPM_BIN_PATH;

  const npmBinName = process.platform === 'win32' ? 'npm.cmd' : 'npm';
  const localNpmBinPath = path.resolve(
    repositoryRootPath,
    'script',
    'node_modules',
    '.bin',
    npmBinName
  );
  return !external && fs.existsSync(localNpmBinPath)
    ? localNpmBinPath
    : npmBinName;
}<|MERGE_RESOLUTION|>--- conflicted
+++ resolved
@@ -19,22 +19,12 @@
 const atomHomeDirPath =
   process.env.ATOM_HOME || path.join(homeDirPath, '.atom');
 
-<<<<<<< HEAD
 const appMetadata = require(path.join(repositoryRootPath, 'package.json'))
 const apmMetadata = require(path.join(apmRootPath, 'package.json'))
 const computedAppVersion = computeAppVersion(process.env.ATOM_RELEASE_VERSION || appMetadata.version)
 const channel = getChannel(computedAppVersion)
 const appName = getAppName(channel)
 const executableName = getExecutableName(channel, appName)
-=======
-const appMetadata = require(path.join(repositoryRootPath, 'package.json'));
-const apmMetadata = require(path.join(apmRootPath, 'package.json'));
-const computedAppVersion = computeAppVersion(
-  process.env.ATOM_RELEASE_VERSION || appMetadata.version
-);
-const channel = getChannel(computedAppVersion);
-const appName = getAppName(channel);
->>>>>>> 1d9a4caf
 
 module.exports = {
   appMetadata,
@@ -76,7 +66,6 @@
         channel.charAt(0).toUpperCase() + channel.slice(1)}`;
 }
 
-<<<<<<< HEAD
 function getExecutableName (channel, appName) {
   if (process.platform === 'darwin') {
     return appName
@@ -88,9 +77,6 @@
 }
 
 function computeAppVersion (version) {
-=======
-function computeAppVersion(version) {
->>>>>>> 1d9a4caf
   if (version.match(/-dev$/)) {
     const result = spawnSync('git', ['rev-parse', '--short', 'HEAD'], {
       cwd: repositoryRootPath
