# Changelog

- Format inspired by [Keep a Changelog](https://keepachangelog.com/en/1.0.0/)
- Format defined in [Pulsar Change Log](PENDING_APPROVAL)
- Project adheres to [Semantic Versioning](https://semver.org/spec/v2.0.0.html)

## [Unreleased]

<<<<<<< HEAD
- Removed a cache for native modules - fix bugs where an user rebuilds a native
module outside of Pulsar, but Pulsar refuses to load anyway
=======
- Removed `nslog` dependency
- Fixed an error where the GitHub package tried to interact with a diff view after it was closed
>>>>>>> 6a7c3df8

## 1.104.0

- The settings-view package now lists a package’s snippets more accurately
- Fixed some issues with some packages with WebComponents v0 (tablr package
should work now) by internalizing and patching document-register-element
- Migrated away from `node-oniguruma` in favor of `vscode-oniguruma` (WASM
version). This fixes issues with Electron 21
- Ensured new WASM packages will work on Apple Silicon
- Completions for HTML will now be as bleeding edge as possible.

### Pulsar
- Added: `settings-view` Support for Badges [@confused-Techie](https://github.com/pulsar-edit/pulsar/pull/451)
- Removed: remove weird duplicate accented fixture file (hopefully?) [@Meadowsys](https://github.com/pulsar-edit/pulsar/pull/488)
- Added: Add optional entitlements monkey-patch [@confused-Tecie](https://github.com/pulsar-edit/pulsar/pull/483)
- Added: Decaf `wrap-guide` [@confused-Techie](https://github.com/pulsar-edit/pulsar/pull/443)
- Added: Additional Bundling of Core Packages [@confused-Techie](https://github.com/pulsar-edit/pulsar/pull/424)
- Added: add allow-jit entitlement (fixes Apple Silicon builds) [@Meadowsys](https://github.com/pulsar-edit/pulsar/pull/454)
- Removed: Revert "Create i18n API" [@mauricioszabo](https://github.com/pulsar-edit/pulsar/pull/471)
- Added: Build first, and test later [@mauricioszabo](https://github.com/pulsar-edit/pulsar/pull/463)
- Update: [settings-view] Update package snippets view to reflect new features [@savetheclocktower](https://github.com/pulsar-edit/pulsar/pull/406)
- Added: Create i18n API [@Meadowsys](https://github.com/pulsar-edit/pulsar/pull/446)
- Added: Add Automated updating of `autocomplete-html` `completions.json` [@confused-Techie](https://github.com/pulsar-edit/pulsar/pull/405)
- Fixed: docs: fix markdown links in packages README [@oakmac](https://github.com/pulsar-edit/pulsar/pull/450)
- Fixed: Patch document register element [@mauricioszabo](https://github.com/pulsar-edit/pulsar/pull/438)
- Added: Using "second-mate" [@mauricioszabo](https://github.com/pulsar-edit/pulsar/pull/435)
- Fixed: Fix spacing of PHP's "for ..." snippet [@machitgarha](https://github.com/pulsar-edit/pulsar/pull/440)
- Update: Update resources metadata [@Spiker985](https://github.com/pulsar-edit/pulsar/pull/414)
- Fixed: Cirrus: Windows: install ppm deps with Yarn [@DeeDeeG](https://github.com/pulsar-edit/pulsar/pull/434)
- Added: made cirrus build scripts consistent [@Sertonix](https://github.com/pulsar-edit/pulsar/pull/239)
- Update: Update package.json author [@Daeraxa](https://github.com/pulsar-edit/pulsar/pull/432)

### second-mate
- Added: Migrate to vscode-oniguruma [@mauricioszabo](https://github.com/pulsar-edit/second-mate/pull/1)

### autosave
- Removed: removed fs-plus dependency [@Sertonix](https://github.com/pulsar-edit/autosave/pull/2)
- Update: Cleanup and rename [@Sertonix](https://github.com/pulsar-edit/autosave/pull/1)

### bracket-matcher
- Fixed: Fixing test that need to run locally [@mauricioszabo](https://github.com/pulsar-edit/bracket-matcher/pull/3)
- Update: cleanup .md and rename repo url [@Sertonix](https://github.com/pulsar-edit/bracket-matcher/pull/2)
- Update: Rename A[a]tom -> P[p]ulsar [@Spiker985](https://github.com/pulsar-edit/bracket-matcher/pull/1)

### timecop
- Update: cleanup and rename [@Sertonix](https://github.com/pulsar-edit/timecop/pull/1)

### keybinding-resolver
- Update: Cleanup and rename [@Sertonix](https://github.com/pulsar-edit/keybinding-resolver/pull/1)

## 1.103.0

- Added a new feature to Search for Pulsar's settings
- Updated the completions provided by `autocomplete-css` to be as bleeding edge as possible.
- Updated the instructions and look of the login flow for the `github` package.
- Snippet transformations no longer have an implied global flag, bringing them into compatibility with snippets in most other editors.
- Snippets can now be given command names instead of tab triggers, and thus can now be assigned to key shortcuts in `keymap.cson`.

### Pulsar
- Added: feature: Implement Search Settings Ability [@confused-Techie](https://github.com/pulsar-edit/pulsar/pull/416)
- Added: Show Settings Icon in Status Bar [@confused-Techie](https://github.com/pulsar-edit/pulsar/pull/421)
- Added: Add Automated updated of `autocomplete-css` `completions.json` [@confused-Techie](https://github.com/pulsar-edit/pulsar/pull/398)
- Bumped: ppm: Update submodule to 9af239277180f2a9ee9e86714 [@Spiker985](https://github.com/pulsar-edit/pulsar/pull/403)
- Bumped: ppm: Update submodule to 915cbf6e5f9ea1141ef5dcaf8 [@DeeDeeG](https://github.com/pulsar-edit/pulsar/pull/418)
- Bumped: deps: Bump github to v0.36.15-pretranspiled [@DeeDeeG](https://github.com/pulsar-edit/pulsar/pull/415)
- Added: actually cache based on sha [@Meadowsys](https://github.com/pulsar-edit/pulsar/pull/412)
- Bumped: Bump `snippets` to bb00f9 [@savetheclocktower](https://github.com/pulsar-edit/pulsar/pull/408)
- Added: [skip-ci] Small Readme Touchup [@confused-Techie](https://github.com/pulsar-edit/pulsar/pull/404)
- Added: json language - add .har extension [@wesinator](https://github.com/pulsar-edit/pulsar/pull/396)
- Added: Bundle `markdown-preview`, `styleguide`, `wrap-guide` [@confused-Techie](https://github.com/pulsar-edit/pulsar/pull/374)
- Added: Add GitHub Token to Doc CI [@Spiker985](https://github.com/pulsar-edit/pulsar/pull/400)
- Added: Add Setup Node to Package Tests [@confused-Techie](https://github.com/pulsar-edit/pulsar/pull/399)
- Added: feat: add dev.pulsar_edit.Pulsar.metainfo.xml [@cat-master21](https://github.com/pulsar-edit/pulsar/pull/380)

### Snippets
- Added: Add `command` property that registers a command name for a snippet [@savetheclocktower](https://github.com/pulsar-edit/snippets/pull/10)
- Removed: Remove implicit `g` flag from snippet transformations [@savetheclocktower](https://github.com/pulsar-edit/snippets/pull/7)
- Fixed: Fix failing specs [@mauricioszabo](https://github.com/pulsar-edit/snippets/pull/6)
- Added: cleanup and rename [@Sertonix](https://github.com/pulsar-edit/snippets/pull/5)

### Github
- Added: rebrand git-tab-view [@icecream17](https://github.com/pulsar-edit/github/pull/17)
- Added: lib: Update login instructions for PATs, not OAuth [@DeeDeeG](https://github.com/pulsar-edit/github/pull/15)

### PPM
- Fixed: src: Update default Pulsar install paths [@DeeDeeG](https://github.com/pulsar-edit/ppm/pull/49)
- Bumped: deps: Upgrade npm to 6.14.18 [@DeeDeeG](https://github.com/pulsar-edit/ppm/pull/53)
- Fixed: Fix installing with yarn on Windows [@DeeDeeG](https://github.com/pulsar-edit/ppm/pull/58)
- Fixed: Fix inability to notice newer versions of git-installed packages [@savetheclocktower](https://github.com/pulsar-edit/ppm/pull/59)
- Added: meta: Actually sync yarn.lock [@DeeDeeG](https://github.com/pulsar-edit/ppm/pull/60)

## 1.102.0

- Fixed a bug where `pulsar` on Windows could never trigger
- Fixed `github` package shelling out to `git` on macOS
- Fixed minor bugs found during fixes to tests
- Improved our testing infrastructure to aide in finding and fixing further bugs
- Updated many dependencies of Pulsar and its core packages
- New Pulsar Icon on macOS
- Selected text is styled by default
- Restored `right-clicked` CSS class on tags
- Fixed syntax highlighting on C++
- Updated JavaScript snippets to modern ES6 syntax
- PPM no longer assumes `master` for git branches

### Pulsar
- Added: implement signing and notarizing for macOS, PR #4 lol [@Meadowsys](https://github.com/pulsar-edit/pulsar/pull/387)
- Fixed: Pin `python` brew installation to `3.10` during MacOS Intel Cirrus Build [@confused-Techie](https://github.com/pulsar-edit/pulsar/pull/384)
- Update: Bump `ppm` to `a46537c0b7f0eaaef5404ef88003951fdc988c65` [@confused-Techie](https://github.com/pulsar-edit/pulsar/pull/383)
- Added: Add new macOS icon [@mdibella-dev](https://github.com/pulsar-edit/pulsar/pull/372)
- Fixed: type $ as # [@Meadowsys](https://github.com/pulsar-edit/pulsar/pull/378)
- Update: deps: Update github to v0.36.14-pretranspiled-take-2 [@DeeDeeG](https://github.com/pulsar-edit/pulsar/pull/375)
- Added: add style to selected text by default [@Sertonix](https://github.com/pulsar-edit/pulsar/pull/238)
- Added: Set Max Concurrent Package Tests [@confused-Techie](https://github.com/pulsar-edit/pulsar/pull/376)
- Fixed: c++ fixes [@icecream17](https://github.com/pulsar-edit/pulsar/pull/369)
- Update: deps: Update github to v0.36.14-pretranspiled [@DeeDeeG](https://github.com/pulsar-edit/pulsar/pull/373)
- Update `coffeescript` [@confused-Techie](https://github.com/pulsar-edit/pulsar/pull/361)
- Updated: Misc Dependency Updates [@confused-Techie](https://github.com/pulsar-edit/pulsar/pull/362)
- Added: Bundle `autocomplete-plus` [@confused-Techie](https://github.com/pulsar-edit/pulsar/pull/358)
- Fixed: Add LICENSE.md to extra resources (resourcesPath) [@Daeraxa](https://github.com/pulsar-edit/pulsar/pull/354)
- Fixed: Get Windows `pulsar` Working [@confused-Techie](https://github.com/pulsar-edit/pulsar/pull/340)
- Fixed: Restore `right-clicked` class on a right-clicked tab [@savetheclocktower](https://github.com/pulsar-edit/pulsar/pull/368)
- Updated: ppm: Update submodule to commit 4645ba2905747897b0 [@DeeDeeG](https://github.com/pulsar-edit/pulsar/pull/371)
- Added: Machine decaf tabs spec [@confused-Techie](https://github.com/pulsar-edit/pulsar/pull/367)
- Added: Manually Decaf `tabs` package Specs [@confused-Techie](https://github.com/pulsar-edit/pulsar/pull/357)
- Fixed: Uncomment and fix a settings-view package test [@DeeDeeG](https://github.com/pulsar-edit/pulsar/pull/366)
- Added: Decaf Changes from Manual and Machine Decaf to Main [@confused-Techie](https://github.com/pulsar-edit/pulsar/pull/356)
- Added: Manual decafe tabs [@confused-Techie](https://github.com/pulsar-edit/pulsar/pull/352)
- Added: Organize failing tests [@mauricioszabo](https://github.com/pulsar-edit/pulsar/pull/307)
- Fixed: autocomplete-snippets: Fix repo URL [@DeeDeeG](https://github.com/pulsar-edit/pulsar/pull/341)
- Updated: update apm message to pulsar -p [@Daeraxa](https://github.com/pulsar-edit/pulsar/pull/337)
- Fixed: Replace incorrect spellings of 'macOS' with the correct one [@mdibella-dev](https://github.com/pulsar-edit/pulsar/pull/336)
- Changed: use `let` and `const` in js snippets [@Sertonix](https://github.com/pulsar-edit/pulsar/pull/326)
- Fixed: Fix URI to correct address [@mdibella-dev](https://github.com/pulsar-edit/pulsar/pull/335)
- Updated: update copyright year (2023) [@icecream17](https://github.com/pulsar-edit/pulsar/pull/332)

### ppm
- Fixed: fix: Don't assume `master` when checking git packages for upgrades [@savetheclocktower](https://github.com/pulsar-edit/ppm/pull/56)
- Fixed: meta: Normalize package.json and lockfile line endings [@DeeDeeG](https://github.com/pulsar-edit/ppm/pull/54)
- Update: spec: Fixtures Node v10.20.1 --> Electron v12.2.3 [@DeeDeeG](https://github.com/pulsar-edit/ppm/pull/52)
- Fixed: Fix .com links, pulsar rebranding and rebranding readme [@Daeraxa](https://github.com/pulsar-edit/ppm/pull/48)

### github
- Fixed: lib: Rebrand getAtomAppName() function (fix shelling out to `git` on macOS) [@DeeDeeG](https://github.com/pulsar-edit/github/pull/13)
- Fixed: meta: Revert "main" to "./lib/index", no dist (fix package on `master` branch) [@DeeDeeG](https://github.com/pulsar-edit/github/pull/12)

## 1.101.0-beta

- Fixed a bug where macOS menus like "Open" don't do anything
- Fixed a bug where macOS wouldn't open files by dragging them onto the dock.
- Fixed a bug where devtools won't open (https://github.com/pulsar-edit/pulsar/issues/260)
- Fixed a bug where the editor refused to open with the message "GPU process
isn't usable. Goodbye" (https://github.com/pulsar-edit/pulsar/issues/233)
- Fixed logo artifacts on Linux
- Fixed Windows Taskbar Icon being 'Cut in Half'
- Fixed commands like `--version`, `--package` or `--help` did not show outputs
- Fixed additional flags not being sent to `--package`
- Small improvement on the binary size
- Fixed "install command line tools" on Mac and Windows
- Cached queries for featured packages (featured packages will load faster, and
fewer errors on the settings-view regarding package info)
- Added warning when `settings-view` is disabled, describing how to re-enable it

### Pulsar
- Added: script: Clean up `pulsar` and `ppm` on uninstall [@DeeDeeG](https://github.com/pulsar-edit/pulsar/pull/297)
- Added: increase search query delay [@Sertonix](https://github.com/pulsar-edit/pulsar/pull/289)
- Fixed: update `packages/README.md` [@Sertonix](https://github.com/pulsar-edit/pulsar/pull/317)
- Fixed: Fix Windows Icon being cut in half [@confused-Techie](https://github.com/pulsar-edit/pulsar/pull/318)
- Removed: remove unused json [@Sertonix](https://github.com/pulsar-edit/pulsar/pull/309)
- Added: add ignored `package-lock.json` to packages [@Sertonix](https://github.com/pulsar-edit/pulsar/pull/308)
- Rebrand: Rebrand AppUserModelID - Ensure Pulsar is separated as its own App Icon on Windows [@confused-Techie](https://github.com/pulsar-edit/pulsar/pull/315)
- Removed: remove fs-plus from image-view package [@Sertonix](https://github.com/pulsar-edit/pulsar/pull/305)
- Added: Additional Bundling of Core Packages [@confused-Techie](https://github.com/pulsar-edit/pulsar/pull/314)
- Fixed: Resolve some `about` package tests (6 Resolved Tests) [@confused-Techie](https://github.com/pulsar-edit/pulsar/pull/310)
- Fixed: Fix Package Test Cache Issue [@confused-Techie](https://github.com/pulsar-edit/pulsar/pull/302)
- Fixed: Resolve all Tests within `language-html` (Resolves 2 Failing Tests) [@confused-Techie](https://github.com/pulsar-edit/pulsar/pull/300)
- Fixed: Resolve all Tests within `language-javascript` (Resolves 24 Failing Tests) [@confused-Techie](https://github.com/pulsar-edit/pulsar/pull/299)
- Fixed: Resolve 40 Failing `image-view` Tests [@confused-Techie](https://github.com/pulsar-edit/pulsar/pull/293)
- Added: Added changelog entries that we missed [@mauricioszabo](https://github.com/pulsar-edit/pulsar/pull/292)
- Removed: meta: Delete preinstall script from package.json [@DeeDeeG](https://github.com/pulsar-edit/pulsar/pull/296)
- Added: Improve macOS Builds [@confused-Techie](https://github.com/pulsar-edit/pulsar/pull/280)
- Fixed: Fix `archive-view` [@confused-Techie](https://github.com/pulsar-edit/pulsar/pull/294)
- Added: Improved Windows Builds [@confused-Techie](https://github.com/pulsar-edit/pulsar/pull/279)
- Added: More Bundles [@confused-Techie](https://github.com/pulsar-edit/pulsar/pull/290)
- Fixed: Fix macOS open without window [@mauricioszabo](https://github.com/pulsar-edit/pulsar/pull/291)
- Removed: delete workflow from language-java [@Sertonix](https://github.com/pulsar-edit/pulsar/pull/285)
- Removed: Remove handlers for opening things on Mac [@mauricioszabo](https://github.com/pulsar-edit/pulsar/pull/288)
- Rebrand: Rebranding and relinking to new site [@Daeraxa](https://github.com/pulsar-edit/pulsar/pull/282)
- Added: script: symlink ppm in post-install.sh (for .deb and .rpm packages) [@DeeDeeG](https://github.com/pulsar-edit/pulsar/pull/273)
- Added: Add --no-sandbox to start script [@Daeraxa](https://github.com/pulsar-edit/pulsar/pull/276)
- Added: exclude directories from build [@Sertonix](https://github.com/pulsar-edit/pulsar/pull/265)
- Added: add warning when settings-view is disabled [@Sertonix](https://github.com/pulsar-edit/pulsar/pull/243)
- Fixed: Fix typo [@snowcatridge10](https://github.com/pulsar-edit/pulsar/pull/267)
- Fixed: Fix install on packaged code [@mauricioszabo](https://github.com/pulsar-edit/pulsar/pull/269)
- Fixed: Fix Logo weirdness [@mauricioszabo](https://github.com/pulsar-edit/pulsar/pull/271)
- Fixed: Fix installing shell commands to path (macOS) [@DeeDeeG](https://github.com/pulsar-edit/pulsar/pull/263)
- Fixed: 🍎 Fix wrong app name resolution in pulsar.sh on Mac [@soupertonic](https://github.com/pulsar-edit/pulsar/pull/252)
- Fixed: Postinstall error with rm usr/bin/pulsar [@Spiker985](https://github.com/pulsar-edit/pulsar/pull/228)
- Added: Made changes to the main.js file. [@CatPerson136](https://github.com/pulsar-edit/pulsar/pull/232)
- Added: Add `--no-sandbox` to Linux Launch [@confused-Techie](https://github.com/pulsar-edit/pulsar/pull/262)
- Removed: removed unused files [@Sertonix](https://github.com/pulsar-edit/pulsar/pull/219)
- Rebrand: rebrand package publish domain [@Sertonix](https://github.com/pulsar-edit/pulsar/pull/245)
- Removed: remove metrics code from welcome package [@Sertonix](https://github.com/pulsar-edit/pulsar/pull/244)
- Fixed: Deep cache for settings view [@mauricioszabo](https://github.com/pulsar-edit/pulsar/pull/250)
- Fixed: fix syntax error in `packages/README.md` [@Sertonix](https://github.com/pulsar-edit/pulsar/pull/248)
- Removed: remove package.json dependencies [@Sertonix](https://github.com/pulsar-edit/pulsar/pull/169)
- Added: `underscore-plus` to dependencies [@Sertonix](https://github.com/pulsar-edit/pulsar/pull/218)

### ppm
- Added: Convert body params to query params [@Spiker985](https://github.com/pulsar-edit/ppm/pull/47)
- Fixed: src: Update Electron header download URL [@DeeDeeG](https://github.com/pulsar-edit/ppm/pull/43)

## v1.100.0-beta

- Bump to Electron 12 and Node 14
- Added a rebranding API
- Removed experimental file watchers on the editor
- Ability to install packages from git repositories
- New Pulsar Package Repository Backend
- Better error messages when installing a package fails
- Config watching fixes
- Bump tree-sitter to 0.20.1 and all grammars to their recent versions
- Native support for Apple Silicon and ARM Linux
- Removed Benchmark Startup Mode
- Removed all telemetry from Core Editor
- New Pulsar Website
- New Test Runner to Improve Testing
- Added Apple Silicon support to `github` Package v0.36.13

### Pulsar
- Added:    Incorporate settings-view to core [@Daeraxa](https://github.com/pulsar-edit/pulsar/pull/220)
- Added:    Bundle `autocomplete-css` && `autocomplete-html` [@confused-Techie](https://github.com/pulsar-edit/pulsar/pull/212)
- Added:    add or update `packages/*/package-lock.json` [@Sertonix](https://github.com/pulsar-edit/pulsar/pull/209)
- Fixed:    Organize our Exclusions/Inclusions [@confused-Techie](https://github.com/pulsar-edit/pulsar/pull/208)
- Added:    Bundle `package-generator` [@confused-Techie](https://github.com/pulsar-edit/pulsar/pull/207)
- Fixed:    meta: Don't exclude 'loophole' or 'pegjs' packages [@DeeDeeG](https://github.com/pulsar-edit/pulsar/pull/206)
- Fixed:    Fix `dugite` [@confused-Techie](https://github.com/pulsar-edit/pulsar/pull/201)
- Bumped:   ppm: Update ppm submodule (new Electron headers download URL) [@DeeDeeG](https://github.com/pulsar-edit/pulsar/pull/198)
- Removed:  Revert "Merge pull request #184 from pulsar-edit/bump-autocomplete-plus" [@confused-Techie](https://github.com/pulsar-edit/pulsar/pull/196)
- Bumped:   Bump GitHub package [@mauricioszabo](https://github.com/pulsar-edit/pulsar/pull/186)
- Fixed:    CI (Windows): Use npm (not yarn) to install ppm [@DeeDeeG](https://github.com/pulsar-edit/pulsar/pull/185)
- Bumped:   Bumped `autocomplete-plus` [@confused-Techie](https://github.com/pulsar-edit/pulsar/pull/184)
- Added:    Adding test runner missing files [@mauricioszabo](https://github.com/pulsar-edit/pulsar/pull/183)
- Fixed:    fix about package test [@Sertonix](https://github.com/pulsar-edit/pulsar/pull/180)
- Added:    Add tar.gz target to electron-builder [@Daeraxa](https://github.com/pulsar-edit/pulsar/pull/178)
- Fixed:    Cleanup/standardize pulsar.sh [@Spiker985](https://github.com/pulsar-edit/pulsar/pull/175)
- Fixed:    Update LICENSE.md [@Daeraxa](https://github.com/pulsar-edit/pulsar/pull/171)
- Removed:  remove old scripts [@Sertonix](https://github.com/pulsar-edit/pulsar/pull/168)
- Fixed:    Fix Codacy Ignore [@confused-Techie](https://github.com/pulsar-edit/pulsar/pull/167)
- Added:    New ChangeLog Format [@confused-Techie](https://github.com/pulsar-edit/pulsar/pull/166)
- Fixed:    shorten task description if too long [@Sertonix](https://github.com/pulsar-edit/pulsar/pull/163)
- Fixed:    Improve Package Tests [@confused-Techie](https://github.com/pulsar-edit/pulsar/pull/161)
- Removed:  Metric docs from `welcome` [@Sertonix](https://github.com/pulsar-edit/pulsar/pull/159)
- Fixed:    PostInstall of `ppm` [@mauricioszabo](https://github.com/pulsar-edit/pulsar/pull/153)
- Fixed:    Unmerged Menus ignoring separators [@Sertonix](https://github.com/pulsar-edit/pulsar/pull/151)
- Removed:  `mkdirp` [@Sertonix](https://github.com/pulsar-edit/pulsar/pull/150)
- Fixed:    `--package` exiting incorrectly [@mauricioszabo](https://github.com/pulsar-edit/pulsar/pull/149)
- Bumped:   `ppm` submodule [@mauricioszabo](https://github.com/pulsar-edit/pulsar/pull/144)
- Fixed:    undefined `nsole` [@jonian](https://github.com/pulsar-edit/pulsar/pull/142)
- Fixed:    Git tab in Binaries [@benonymus](https://github.com/pulsar-edit/pulsar/pull/140)
- Fixed:    `yarn.lock` versions [@jonian](https://github.com/pulsar-edit/pulsar/pull/139)
- Added:    `dist` & `binaries` to `gitignore` [@jonain](https://github.com/pulsar-edit/pulsar/pull/138)
- Bumped:   `ppm` submodule to allow Git Package Install [@mauricioszabo](https://github.com/pulsar-edit/pulsar/pull/131)
- Bumped:   `settings-view` 0.261.9 -> 0.261.10 [@mauricioszabo](https://github.com/pulsar-edit/pulsar/pull/130)
- Removed:  Unused code fragments from build scripts [@Sertonix](https://github.com/pulsar-edit/pulsar/pull/128)
- Added:    Ability to run `ppm` from `pulsar` CLI [@mauricioszabo](https://github.com/pulsar-edit/pulsar/pull/125)
- Fixed:    base16 URL to use WayBack Machine [@Sertonix](https://github.com/pulsar-edit/pulsar/pull/121)
- Removed:  `fs-plus` from `exception-reporting` [@Sertonix](https://github.com/pulsar-edit/pulsar/pull/118)
- Removed:  Benchmark Startup Mode Part 2 [@DeeDeeG](https://github.com/pulsar-edit/pulsar/pull/115)
- Removed:  Unused scripts [@mauricioszabo](https://github.com/pulsar-edit/pulsar/pull/114)
- Bumped:   `background-tips` 0.28.0 -> 0.28.1 [@confused-Techie](https://github.com/pulsar-edit/pulsar/pull/111)
- Removed:  Tooling bloat [@confused-Techie](https://github.com/pulsar-edit/pulsar/pull/110)
- Bumped:   `snippets` NA -> 1.6.1 [@mauricioszabo](https://github.com/pulsar-edit/pulsar/pull/107)
- Removed:  Benchmark Startup mode [@confused-Techie](https://github.com/pulsar-edit/pulsar/pull/105)
- Added:    Binaries for Intel Mac & ARM Linux [@mauricioszabo](https://github.com/pulsar-edit/pulsar/pull/101)
- Added:    `yarn dist` accepts arguments [@mauricioszabo](https://github.com/pulsar-edit/pulsar/pull/97)
- Fixed:    Load core packages `README.md` [@Sertonix](https://github.com/pulsar-edit/pulsar/pull/96)
- Fixed:    Unlock terminal on Linux [@mauricioszabo](https://github.com/pulsar-edit/pulsar/pull/82)
- Added:    Aliases to workflow for link generation [@kaosine](https://github.com/pulsar-edit/pulsar/pull/78)
- Fixed:    Hooked `NSFW` directly [@mauricioszabo](https://github.com/pulsar-edit/pulsar/pull/77)
- Bumped:   `settings-view` 0.261.8 -> 0.261.9 [@mauricioszabo](https://github.com/pulsar-edit/pulsar/pull/72)
- Bumped:   `.nvmrc` 12.18 -> 16 [@Daeraxa](https://github.com/pulsar-edit/pulsar/pull/71)
- Bumped:   `ppm` submodule for new backend [@confused-Techie](https://github.com/pulsar-edit/pulsar/pull/68)
- Removed:  Experimental and internal watchers [@mauricioszabo](https://github.com/pulsar-edit/pulsar/pull/67)
- Fixed:    Improvements for windows binaries [@mauricioszabo](https://github.com/pulsar-edit/pulsar/pull/66)
- Fixed:    Improvements for binary building [@mauricioszabo](https://github.com/pulsar-edit/pulsar/pull/63)
- Bumped:   `async` 3.2.0 -> 3.2.4 [@confused-Techie](https://github.com/pulsar-edit/pulsar/pull/59)
- Removed:  Mystery/Ghost Submodule [@mauricioszabo](https://github.com/pulsar-edit/pulsar/pull/51)
- Removed:  Telemetry and Remote Crash Reports [@confused-Techie](https://github.com/pulsar-edit/pulsar/pull/40)
- Added:    Bundled `language-c` into the editor [@mauricioszabo](https://github.com/pulsar-edit/pulsar/pull/33)
- Bumped:   `electron` 11.5.0 -> 12.2.3 [@mauricioszabo](https://github.com/pulsar-edit/pulsar/pull/28)
- Fixed:    `yarn install` due to syntax error [@Daeraxa](https://github.com/pulsar-edit/pulsar/pull/16)
- Added:    Bundled most language grammars into the editor [@mauricioszabo](https://github.com/pulsar-edit/pulsar/pull/14)
- Bumped:   `autocomplete-html` 0.8.8 -> 0.8.9 [@mauricioszabo](https://github.com/pulsar-edit/pulsar/pull/14)
- Bumped:   `tree-sitter` NA -> 0.20.0 [@mauricioszabo](https://github.com/pulsar-edit/pulsar/pull/14)
- Added:    Branding Config on Global Atom API [@confused-Techie](https://github.com/pulsar-edit/pulsar/pull/7)
- Added:    `yarn` as method to build editor. [@mauricioszabo](https://github.com/pulsar-edit/pulsar/pull/6)
- Bumped:   `fs-admin` 0.15.0 -> 0.19.0 [@kaosine](https://github.com/pulsar-edit/pulsar/pull/4)
- Bumped:   `text-buffer` 13.18.5 -> 13.18.6 [@kaosine](https://github.com/pulsar-edit/pulsar/pull/4)
- Decaffeinate: Numerous efforts from many contributors to decaffeinate the editor:
  * [@Sertonix](https://github.com/pulsar-edit/pulsar/pull/112)
  * [@confused-Techie](https://github.com/pulsar-edit/pulsar/pull/45)
  * [@Spiker985](https://github.com/pulsar-edit/pulsar/pull/29)
  * [@fabianfiorotto](https://github.com/pulsar-edit/pulsar/pull/13)
- Rebrand: Numerous efforts from many contributors to rebrand the editor:
  * [@Daeraxa](https://github.com/pulsar-edit/pulsar/pull/190)
  * [@mauricioszabo](https://github.com/pulsar-edit/pulsar/pull/173)
  * [@Daeraxa](https://github.com/pulsar-edit/pulsar/pull/172)
  * [@Sertonix](https://github.com/pulsar-edit/pulsar/pull/156)
  * [@Daeraxa](https://github.com/pulsar-edit/pulsar/pull/145)
  * [@mauricioszabo](https://github.com/pulsar-edit/pulsar/pull/136)
  * [@confused-Techie](https://github.com/pulsar-edit/pulsar/pull/126)
  * [@ElectronicsArchiver](https://github.com/pulsar-edit/pulsar/pull/123)
  * [@Sertonix](https://github.com/pulsar-edit/pulsar/pull/122)
  * [@confused-Techie](https://github.com/pulsar-edit/pulsar/pull/120)
  * [@Sertonix](https://github.com/pulsar-edit/pulsar/pull/103)
  * [@Daeraxa](https://github.com/pulsar-edit/pulsar/pull/83)
  * [@Spiker985](https://github.com/pulsar-edit/pulsar/pull/81)
  * [@kaosine](https://github.com/pulsar-edit/pulsar/pull/65)
  * [@Spiker985](https://github.com/pulsar-edit/pulsar/pull/58)
  * [@mauricioszabo](https://github.com/pulsar-edit/pulsar/pull/54)
  * [@mauricioszabo](https://github.com/pulsar-edit/pulsar/pull/22)
  * [@Spiker985](https://github.com/pulsar-edit/pulsar/pull/17)
  * [@softcode589](https://github.com/pulsar-edit/pulsar/pull/11)
  * [@LandarXT](https://github.com/pulsar-edit/pulsar/pull/10)
  * [@confused-Techie](https://github.com/pulsar-edit/pulsar/pull/8)
- Tests: Numerous efforts from many contributors to improve our tests:
  * [@icecream17](https://github.com/pulsar-edit/pulsar/pull/152)
  * [@confused-Techie](https://github.com/pulsar-edit/pulsar/pull/141)
  * [@DeeDeeG](https://github.com/pulsar-edit/pulsar/pull/116)
  * [@Spiker985](https://github.com/pulsar-edit/pulsar/pull/109)
  * [@confused-Techie](https://github.com/pulsar-edit/pulsar/pull/70)
  * [@confused-Techie](https://github.com/pulsar-edit/pulsar/pull/50)
  * [@confused-Techie](https://github.com/pulsar-edit/pulsar/pull/48)
  * [@confused-Techie](https://github.com/pulsar-edit/pulsar/pull/46)
  * [@confused-Techie](https://github.com/pulsar-edit/pulsar/pull/42)
  * [@confused-Techie](https://github.com/pulsar-edit/pulsar/pull/41)
  * [@fabianfiorotto](https://github.com/pulsar-edit/pulsar/pull/36)
  * [@fabianfiorotto](https://github.com/pulsar-edit/pulsar/pull/35)
  * [@mauricioszabo](https://github.com/pulsar-edit/pulsar/pull/18)

### ppm
- Fixed:    ppm PostInstall [@mauricioszabo](https://github.com/pulsar-edit/ppm/pull/41)
- Added:    Better `help` command display [@mauricioszabo](https://github.com/pulsar-edit/ppm/pull/40)
- Fixed:    Empty Featured Packages [@jonian](https://github.com/pulsar-edit/ppm/pull/38)
- Fixed:    Use ppm as basename in `getResourcePath` [@jonain](https://github.com/pulsar-edit/ppm/pull/36)
- Fixed:    Installation from Git [@mauricioszabo](https://github.com/pulsar-edit/ppm/pull/34)
- Added:    Ability to define tag to install [@mauricioszabo](https://github.com/pulsar-edit/ppm/pull/13)
- Added:    Our new Pulsar Package Repository Backend [@confused-Techie](https://github.com/pulsar-edit/ppm/pull/5)
- Bumped:   `electron` to 12 [@mauricioszabo](https://github.com/pulsar-edit/ppm/pull/2)
- Rebrand: Numerous efforts from many contributors to rebrand ppm:
  * [@Sertonix](https://github.com/pulsar-edit/ppm/pull/12)
  * [@softcode589](https://github.com/pulsar-edit/ppm/pull/7)
  * [@mauricioszabo](https://github.com/pulsar-edit/ppm/pull/6)
- Tests: Numerous efforts from many contributors to improve our tests:
  * [@DeeDeeG](https://github.com/pulsar-edit/ppm/pull/39)

### autocomplete-html
- Fixed:    Finding the proper Node version [@mauricioszabo](https://github.com/pulsar-edit/autocomplete-html/pull/1)

### settings-view
- Added:    Remember Scroll Position [@jonian](https://github.com/pulsar-edit/settings-view/pull/12)
- Removed:  Support for deprecated packages [@Sertonix](https://github.com/pulsar-edit/settings-view/pull/6)
- Added:    Better errors when search fails [@mauricioszabo](https://github.com/pulsar-edit/settings-view/pull/2)
- Rebrand: Numerous efforts from many contributors to rebrand settings-view:
  * [@mauricioszabo](https://github.com/pulsar-edit/settings-view/pull/7)
  * [@softcode589](https://github.com/pulsar-edit/settings-view/pull/3)
  * [@mauricioszabo](https://github.com/pulsar-edit/settings-view/pull/1)
- Tests: Numerous efforts from many contributors to improve our tests:
  * [@confused-Techie](https://github.com/pulsar-edit/settings-view/pull/10)

### snippets
- Added:    Proper Testing [@confused-Techie](https://github.com/pulsar-edit/snippets/pull/4)
- Removed:  `fs-plus` [@Sertonix](https://github.com/pulsar-edit/snippets/pull/2)
- Fixed:    Fix open Snippets URI [@Sertonix](https://github.com/pulsar-edit/snippets/pull/1)

### background-tips
- Bumped:   `background-tips` 0.28.0 -> 0.28.1 [@confused-Techie](https://github.com/pulsar-edit/background-tips/pull/4)
- Rebrand: Numerous efforts from many contributors to rebrand background-tips:
  * [@Sertonix](https://github.com/pulsar-edit/background-tips/pull/5)
  * [@Sertonix](https://github.com/pulsar-edit/background-tips/pull/2)
  * [@Sertonix](https://github.com/pulsar-edit/background-tips/pull/1)


## Atom v1.6.0

- See https://atom.io/releases<|MERGE_RESOLUTION|>--- conflicted
+++ resolved
@@ -6,13 +6,10 @@
 
 ## [Unreleased]
 
-<<<<<<< HEAD
 - Removed a cache for native modules - fix bugs where an user rebuilds a native
 module outside of Pulsar, but Pulsar refuses to load anyway
-=======
 - Removed `nslog` dependency
 - Fixed an error where the GitHub package tried to interact with a diff view after it was closed
->>>>>>> 6a7c3df8
 
 ## 1.104.0
 
