--- conflicted
+++ resolved
@@ -6,7 +6,6 @@
 
 ## [Unreleased]
 
-<<<<<<< HEAD
 ## 1.109.0
 
 - Fixed a race condition that could cause `autocomplete-plus` to ignore user input.
@@ -17,13 +16,11 @@
 - Prevented warnings in the developer console from appearing when autocomplete suggestions are shown.
 - Removed the last CoffeeScript code from Pulsar and core packages.
 - Migrated the majority of our CI to GitHub Actions.
-=======
 - Fixed syntax quoting on Clojure grammar (newer tree-sitter), fixed some
 injection points on Clojure. Added support for highligting metadata, and added
 better support for "def" elements (example - don't syntax `default` or
 `definition` as a `def`, but highlights `p/defresolver`)
 - Added `ppm` and `ppm.cmd` binaries/launchers within ppm. This allows easier integration of correctly named binaries on more systems in more contexts (especially Windows). Existing `apm` and `apm.cmd` binaries/launchers are still there for the time being.
->>>>>>> 5e54cb4e
 
 ### Pulsar
 - Added: about: Make the About page's CSS responsive for narrow panes [@DeeDeeG](https://github.com/pulsar-edit/pulsar/pull/717)
