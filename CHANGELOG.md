# Changelog

- Format inspired by [Keep a Changelog](https://keepachangelog.com/en/1.0.0/)
- Format defined in [Pulsar Change Log](PENDING_APPROVAL)
- Project adheres to [Semantic Versioning](https://semver.org/spec/v2.0.0.html)

## [Unreleased]

<<<<<<< HEAD
- Removed `nslog` dependency
=======
- Fixed an error where the GitHub package tried to interact with a diff view after it was closed
>>>>>>> 868f5692

## 1.104.0

- The settings-view package now lists a package’s snippets more accurately
- Fixed some issues with some packages with WebComponents v0 (tablr package
should work now) by internalizing and patching document-register-element
- Migrated away from `node-oniguruma` in favor of `vscode-oniguruma` (WASM
version). This fixes issues with Electron 21
- Ensured new WASM packages will work on Apple Silicon
- Completions for HTML will now be as bleeding edge as possible.

### Pulsar
- Added: `settings-view` Support for Badges [@confused-Techie](https://github.com/pulsar-edit/pulsar/pull/451)
- Removed: remove weird duplicate accented fixture file (hopefully?) [@Meadowsys](https://github.com/pulsar-edit/pulsar/pull/488)
- Added: Add optional entitlements monkey-patch [@confused-Tecie](https://github.com/pulsar-edit/pulsar/pull/483)
- Added: Decaf `wrap-guide` [@confused-Techie](https://github.com/pulsar-edit/pulsar/pull/443)
- Added: Additional Bundling of Core Packages [@confused-Techie](https://github.com/pulsar-edit/pulsar/pull/424)
- Added: add allow-jit entitlement (fixes Apple Silicon builds) [@Meadowsys](https://github.com/pulsar-edit/pulsar/pull/454)
- Removed: Revert "Create i18n API" [@mauricioszabo](https://github.com/pulsar-edit/pulsar/pull/471)
- Added: Build first, and test later [@mauricioszabo](https://github.com/pulsar-edit/pulsar/pull/463)
- Update: [settings-view] Update package snippets view to reflect new features [@savetheclocktower](https://github.com/pulsar-edit/pulsar/pull/406)
- Added: Create i18n API [@Meadowsys](https://github.com/pulsar-edit/pulsar/pull/446)
- Added: Add Automated updating of `autocomplete-html` `completions.json` [@confused-Techie](https://github.com/pulsar-edit/pulsar/pull/405)
- Fixed: docs: fix markdown links in packages README [@oakmac](https://github.com/pulsar-edit/pulsar/pull/450)
- Fixed: Patch document register element [@mauricioszabo](https://github.com/pulsar-edit/pulsar/pull/438)
- Added: Using "second-mate" [@mauricioszabo](https://github.com/pulsar-edit/pulsar/pull/435)
- Fixed: Fix spacing of PHP's "for ..." snippet [@machitgarha](https://github.com/pulsar-edit/pulsar/pull/440)
- Update: Update resources metadata [@Spiker985](https://github.com/pulsar-edit/pulsar/pull/414)
- Fixed: Cirrus: Windows: install ppm deps with Yarn [@DeeDeeG](https://github.com/pulsar-edit/pulsar/pull/434)
- Added: made cirrus build scripts consistent [@Sertonix](https://github.com/pulsar-edit/pulsar/pull/239)
- Update: Update package.json author [@Daeraxa](https://github.com/pulsar-edit/pulsar/pull/432)

### second-mate
- Added: Migrate to vscode-oniguruma [@mauricioszabo](https://github.com/pulsar-edit/second-mate/pull/1)

### autosave
- Removed: removed fs-plus dependency [@Sertonix](https://github.com/pulsar-edit/autosave/pull/2)
- Update: Cleanup and rename [@Sertonix](https://github.com/pulsar-edit/autosave/pull/1)

### bracket-matcher
- Fixed: Fixing test that need to run locally [@mauricioszabo](https://github.com/pulsar-edit/bracket-matcher/pull/3)
- Update: cleanup .md and rename repo url [@Sertonix](https://github.com/pulsar-edit/bracket-matcher/pull/2)
- Update: Rename A[a]tom -> P[p]ulsar [@Spiker985](https://github.com/pulsar-edit/bracket-matcher/pull/1)

### timecop
- Update: cleanup and rename [@Sertonix](https://github.com/pulsar-edit/timecop/pull/1)

### keybinding-resolver
- Update: Cleanup and rename [@Sertonix](https://github.com/pulsar-edit/keybinding-resolver/pull/1)

## 1.103.0

- Added a new feature to Search for Pulsar's settings
- Updated the completions provided by `autocomplete-css` to be as bleeding edge as possible.
- Updated the instructions and look of the login flow for the `github` package.
- Snippet transformations no longer have an implied global flag, bringing them into compatibility with snippets in most other editors.
- Snippets can now be given command names instead of tab triggers, and thus can now be assigned to key shortcuts in `keymap.cson`.

### Pulsar
- Added: feature: Implement Search Settings Ability [@confused-Techie](https://github.com/pulsar-edit/pulsar/pull/416)
- Added: Show Settings Icon in Status Bar [@confused-Techie](https://github.com/pulsar-edit/pulsar/pull/421)
- Added: Add Automated updated of `autocomplete-css` `completions.json` [@confused-Techie](https://github.com/pulsar-edit/pulsar/pull/398)
- Bumped: ppm: Update submodule to 9af239277180f2a9ee9e86714 [@Spiker985](https://github.com/pulsar-edit/pulsar/pull/403)
- Bumped: ppm: Update submodule to 915cbf6e5f9ea1141ef5dcaf8 [@DeeDeeG](https://github.com/pulsar-edit/pulsar/pull/418)
- Bumped: deps: Bump github to v0.36.15-pretranspiled [@DeeDeeG](https://github.com/pulsar-edit/pulsar/pull/415)
- Added: actually cache based on sha [@Meadowsys](https://github.com/pulsar-edit/pulsar/pull/412)
- Bumped: Bump `snippets` to bb00f9 [@savetheclocktower](https://github.com/pulsar-edit/pulsar/pull/408)
- Added: [skip-ci] Small Readme Touchup [@confused-Techie](https://github.com/pulsar-edit/pulsar/pull/404)
- Added: json language - add .har extension [@wesinator](https://github.com/pulsar-edit/pulsar/pull/396)
- Added: Bundle `markdown-preview`, `styleguide`, `wrap-guide` [@confused-Techie](https://github.com/pulsar-edit/pulsar/pull/374)
- Added: Add GitHub Token to Doc CI [@Spiker985](https://github.com/pulsar-edit/pulsar/pull/400)
- Added: Add Setup Node to Package Tests [@confused-Techie](https://github.com/pulsar-edit/pulsar/pull/399)
- Added: feat: add dev.pulsar_edit.Pulsar.metainfo.xml [@cat-master21](https://github.com/pulsar-edit/pulsar/pull/380)

### Snippets
- Added: Add `command` property that registers a command name for a snippet [@savetheclocktower](https://github.com/pulsar-edit/snippets/pull/10)
- Removed: Remove implicit `g` flag from snippet transformations [@savetheclocktower](https://github.com/pulsar-edit/snippets/pull/7)
- Fixed: Fix failing specs [@mauricioszabo](https://github.com/pulsar-edit/snippets/pull/6)
- Added: cleanup and rename [@Sertonix](https://github.com/pulsar-edit/snippets/pull/5)

### Github
- Added: rebrand git-tab-view [@icecream17](https://github.com/pulsar-edit/github/pull/17)
- Added: lib: Update login instructions for PATs, not OAuth [@DeeDeeG](https://github.com/pulsar-edit/github/pull/15)

### PPM
- Fixed: src: Update default Pulsar install paths [@DeeDeeG](https://github.com/pulsar-edit/ppm/pull/49)
- Bumped: deps: Upgrade npm to 6.14.18 [@DeeDeeG](https://github.com/pulsar-edit/ppm/pull/53)
- Fixed: Fix installing with yarn on Windows [@DeeDeeG](https://github.com/pulsar-edit/ppm/pull/58)
- Fixed: Fix inability to notice newer versions of git-installed packages [@savetheclocktower](https://github.com/pulsar-edit/ppm/pull/59)
- Added: meta: Actually sync yarn.lock [@DeeDeeG](https://github.com/pulsar-edit/ppm/pull/60)

## 1.102.0

- Fixed a bug where `pulsar` on Windows could never trigger
- Fixed `github` package shelling out to `git` on macOS
- Fixed minor bugs found during fixes to tests
- Improved our testing infrastructure to aide in finding and fixing further bugs
- Updated many dependencies of Pulsar and its core packages
- New Pulsar Icon on macOS
- Selected text is styled by default
- Restored `right-clicked` CSS class on tags
- Fixed syntax highlighting on C++
- Updated JavaScript snippets to modern ES6 syntax
- PPM no longer assumes `master` for git branches

### Pulsar
- Added: implement signing and notarizing for macOS, PR #4 lol [@Meadowsys](https://github.com/pulsar-edit/pulsar/pull/387)
- Fixed: Pin `python` brew installation to `3.10` during MacOS Intel Cirrus Build [@confused-Techie](https://github.com/pulsar-edit/pulsar/pull/384)
- Update: Bump `ppm` to `a46537c0b7f0eaaef5404ef88003951fdc988c65` [@confused-Techie](https://github.com/pulsar-edit/pulsar/pull/383)
- Added: Add new macOS icon [@mdibella-dev](https://github.com/pulsar-edit/pulsar/pull/372)
- Fixed: type $ as # [@Meadowsys](https://github.com/pulsar-edit/pulsar/pull/378)
- Update: deps: Update github to v0.36.14-pretranspiled-take-2 [@DeeDeeG](https://github.com/pulsar-edit/pulsar/pull/375)
- Added: add style to selected text by default [@Sertonix](https://github.com/pulsar-edit/pulsar/pull/238)
- Added: Set Max Concurrent Package Tests [@confused-Techie](https://github.com/pulsar-edit/pulsar/pull/376)
- Fixed: c++ fixes [@icecream17](https://github.com/pulsar-edit/pulsar/pull/369)
- Update: deps: Update github to v0.36.14-pretranspiled [@DeeDeeG](https://github.com/pulsar-edit/pulsar/pull/373)
- Update `coffeescript` [@confused-Techie](https://github.com/pulsar-edit/pulsar/pull/361)
- Updated: Misc Dependency Updates [@confused-Techie](https://github.com/pulsar-edit/pulsar/pull/362)
- Added: Bundle `autocomplete-plus` [@confused-Techie](https://github.com/pulsar-edit/pulsar/pull/358)
- Fixed: Add LICENSE.md to extra resources (resourcesPath) [@Daeraxa](https://github.com/pulsar-edit/pulsar/pull/354)
- Fixed: Get Windows `pulsar` Working [@confused-Techie](https://github.com/pulsar-edit/pulsar/pull/340)
- Fixed: Restore `right-clicked` class on a right-clicked tab [@savetheclocktower](https://github.com/pulsar-edit/pulsar/pull/368)
- Updated: ppm: Update submodule to commit 4645ba2905747897b0 [@DeeDeeG](https://github.com/pulsar-edit/pulsar/pull/371)
- Added: Machine decaf tabs spec [@confused-Techie](https://github.com/pulsar-edit/pulsar/pull/367)
- Added: Manually Decaf `tabs` package Specs [@confused-Techie](https://github.com/pulsar-edit/pulsar/pull/357)
- Fixed: Uncomment and fix a settings-view package test [@DeeDeeG](https://github.com/pulsar-edit/pulsar/pull/366)
- Added: Decaf Changes from Manual and Machine Decaf to Main [@confused-Techie](https://github.com/pulsar-edit/pulsar/pull/356)
- Added: Manual decafe tabs [@confused-Techie](https://github.com/pulsar-edit/pulsar/pull/352)
- Added: Organize failing tests [@mauricioszabo](https://github.com/pulsar-edit/pulsar/pull/307)
- Fixed: autocomplete-snippets: Fix repo URL [@DeeDeeG](https://github.com/pulsar-edit/pulsar/pull/341)
- Updated: update apm message to pulsar -p [@Daeraxa](https://github.com/pulsar-edit/pulsar/pull/337)
- Fixed: Replace incorrect spellings of 'macOS' with the correct one [@mdibella-dev](https://github.com/pulsar-edit/pulsar/pull/336)
- Changed: use `let` and `const` in js snippets [@Sertonix](https://github.com/pulsar-edit/pulsar/pull/326)
- Fixed: Fix URI to correct address [@mdibella-dev](https://github.com/pulsar-edit/pulsar/pull/335)
- Updated: update copyright year (2023) [@icecream17](https://github.com/pulsar-edit/pulsar/pull/332)

### ppm
- Fixed: fix: Don't assume `master` when checking git packages for upgrades [@savetheclocktower](https://github.com/pulsar-edit/ppm/pull/56)
- Fixed: meta: Normalize package.json and lockfile line endings [@DeeDeeG](https://github.com/pulsar-edit/ppm/pull/54)
- Update: spec: Fixtures Node v10.20.1 --> Electron v12.2.3 [@DeeDeeG](https://github.com/pulsar-edit/ppm/pull/52)
- Fixed: Fix .com links, pulsar rebranding and rebranding readme [@Daeraxa](https://github.com/pulsar-edit/ppm/pull/48)

### github
- Fixed: lib: Rebrand getAtomAppName() function (fix shelling out to `git` on macOS) [@DeeDeeG](https://github.com/pulsar-edit/github/pull/13)
- Fixed: meta: Revert "main" to "./lib/index", no dist (fix package on `master` branch) [@DeeDeeG](https://github.com/pulsar-edit/github/pull/12)

## 1.101.0-beta

- Fixed a bug where macOS menus like "Open" don't do anything
- Fixed a bug where macOS wouldn't open files by dragging them onto the dock.
- Fixed a bug where devtools won't open (https://github.com/pulsar-edit/pulsar/issues/260)
- Fixed a bug where the editor refused to open with the message "GPU process
isn't usable. Goodbye" (https://github.com/pulsar-edit/pulsar/issues/233)
- Fixed logo artifacts on Linux
- Fixed Windows Taskbar Icon being 'Cut in Half'
- Fixed commands like `--version`, `--package` or `--help` did not show outputs
- Fixed additional flags not being sent to `--package`
- Small improvement on the binary size
- Fixed "install command line tools" on Mac and Windows
- Cached queries for featured packages (featured packages will load faster, and
fewer errors on the settings-view regarding package info)
- Added warning when `settings-view` is disabled, describing how to re-enable it

### Pulsar
- Added: script: Clean up `pulsar` and `ppm` on uninstall [@DeeDeeG](https://github.com/pulsar-edit/pulsar/pull/297)
- Added: increase search query delay [@Sertonix](https://github.com/pulsar-edit/pulsar/pull/289)
- Fixed: update `packages/README.md` [@Sertonix](https://github.com/pulsar-edit/pulsar/pull/317)
- Fixed: Fix Windows Icon being cut in half [@confused-Techie](https://github.com/pulsar-edit/pulsar/pull/318)
- Removed: remove unused json [@Sertonix](https://github.com/pulsar-edit/pulsar/pull/309)
- Added: add ignored `package-lock.json` to packages [@Sertonix](https://github.com/pulsar-edit/pulsar/pull/308)
- Rebrand: Rebrand AppUserModelID - Ensure Pulsar is separated as its own App Icon on Windows [@confused-Techie](https://github.com/pulsar-edit/pulsar/pull/315)
- Removed: remove fs-plus from image-view package [@Sertonix](https://github.com/pulsar-edit/pulsar/pull/305)
- Added: Additional Bundling of Core Packages [@confused-Techie](https://github.com/pulsar-edit/pulsar/pull/314)
- Fixed: Resolve some `about` package tests (6 Resolved Tests) [@confused-Techie](https://github.com/pulsar-edit/pulsar/pull/310)
- Fixed: Fix Package Test Cache Issue [@confused-Techie](https://github.com/pulsar-edit/pulsar/pull/302)
- Fixed: Resolve all Tests within `language-html` (Resolves 2 Failing Tests) [@confused-Techie](https://github.com/pulsar-edit/pulsar/pull/300)
- Fixed: Resolve all Tests within `language-javascript` (Resolves 24 Failing Tests) [@confused-Techie](https://github.com/pulsar-edit/pulsar/pull/299)
- Fixed: Resolve 40 Failing `image-view` Tests [@confused-Techie](https://github.com/pulsar-edit/pulsar/pull/293)
- Added: Added changelog entries that we missed [@mauricioszabo](https://github.com/pulsar-edit/pulsar/pull/292)
- Removed: meta: Delete preinstall script from package.json [@DeeDeeG](https://github.com/pulsar-edit/pulsar/pull/296)
- Added: Improve macOS Builds [@confused-Techie](https://github.com/pulsar-edit/pulsar/pull/280)
- Fixed: Fix `archive-view` [@confused-Techie](https://github.com/pulsar-edit/pulsar/pull/294)
- Added: Improved Windows Builds [@confused-Techie](https://github.com/pulsar-edit/pulsar/pull/279)
- Added: More Bundles [@confused-Techie](https://github.com/pulsar-edit/pulsar/pull/290)
- Fixed: Fix macOS open without window [@mauricioszabo](https://github.com/pulsar-edit/pulsar/pull/291)
- Removed: delete workflow from language-java [@Sertonix](https://github.com/pulsar-edit/pulsar/pull/285)
- Removed: Remove handlers for opening things on Mac [@mauricioszabo](https://github.com/pulsar-edit/pulsar/pull/288)
- Rebrand: Rebranding and relinking to new site [@Daeraxa](https://github.com/pulsar-edit/pulsar/pull/282)
- Added: script: symlink ppm in post-install.sh (for .deb and .rpm packages) [@DeeDeeG](https://github.com/pulsar-edit/pulsar/pull/273)
- Added: Add --no-sandbox to start script [@Daeraxa](https://github.com/pulsar-edit/pulsar/pull/276)
- Added: exclude directories from build [@Sertonix](https://github.com/pulsar-edit/pulsar/pull/265)
- Added: add warning when settings-view is disabled [@Sertonix](https://github.com/pulsar-edit/pulsar/pull/243)
- Fixed: Fix typo [@snowcatridge10](https://github.com/pulsar-edit/pulsar/pull/267)
- Fixed: Fix install on packaged code [@mauricioszabo](https://github.com/pulsar-edit/pulsar/pull/269)
- Fixed: Fix Logo weirdness [@mauricioszabo](https://github.com/pulsar-edit/pulsar/pull/271)
- Fixed: Fix installing shell commands to path (macOS) [@DeeDeeG](https://github.com/pulsar-edit/pulsar/pull/263)
- Fixed: 🍎 Fix wrong app name resolution in pulsar.sh on Mac [@soupertonic](https://github.com/pulsar-edit/pulsar/pull/252)
- Fixed: Postinstall error with rm usr/bin/pulsar [@Spiker985](https://github.com/pulsar-edit/pulsar/pull/228)
- Added: Made changes to the main.js file. [@CatPerson136](https://github.com/pulsar-edit/pulsar/pull/232)
- Added: Add `--no-sandbox` to Linux Launch [@confused-Techie](https://github.com/pulsar-edit/pulsar/pull/262)
- Removed: removed unused files [@Sertonix](https://github.com/pulsar-edit/pulsar/pull/219)
- Rebrand: rebrand package publish domain [@Sertonix](https://github.com/pulsar-edit/pulsar/pull/245)
- Removed: remove metrics code from welcome package [@Sertonix](https://github.com/pulsar-edit/pulsar/pull/244)
- Fixed: Deep cache for settings view [@mauricioszabo](https://github.com/pulsar-edit/pulsar/pull/250)
- Fixed: fix syntax error in `packages/README.md` [@Sertonix](https://github.com/pulsar-edit/pulsar/pull/248)
- Removed: remove package.json dependencies [@Sertonix](https://github.com/pulsar-edit/pulsar/pull/169)
- Added: `underscore-plus` to dependencies [@Sertonix](https://github.com/pulsar-edit/pulsar/pull/218)

### ppm
- Added: Convert body params to query params [@Spiker985](https://github.com/pulsar-edit/ppm/pull/47)
- Fixed: src: Update Electron header download URL [@DeeDeeG](https://github.com/pulsar-edit/ppm/pull/43)

## v1.100.0-beta

- Bump to Electron 12 and Node 14
- Added a rebranding API
- Removed experimental file watchers on the editor
- Ability to install packages from git repositories
- New Pulsar Package Repository Backend
- Better error messages when installing a package fails
- Config watching fixes
- Bump tree-sitter to 0.20.1 and all grammars to their recent versions
- Native support for Apple Silicon and ARM Linux
- Removed Benchmark Startup Mode
- Removed all telemetry from Core Editor
- New Pulsar Website
- New Test Runner to Improve Testing
- Added Apple Silicon support to `github` Package v0.36.13

### Pulsar
- Added:    Incorporate settings-view to core [@Daeraxa](https://github.com/pulsar-edit/pulsar/pull/220)
- Added:    Bundle `autocomplete-css` && `autocomplete-html` [@confused-Techie](https://github.com/pulsar-edit/pulsar/pull/212)
- Added:    add or update `packages/*/package-lock.json` [@Sertonix](https://github.com/pulsar-edit/pulsar/pull/209)
- Fixed:    Organize our Exclusions/Inclusions [@confused-Techie](https://github.com/pulsar-edit/pulsar/pull/208)
- Added:    Bundle `package-generator` [@confused-Techie](https://github.com/pulsar-edit/pulsar/pull/207)
- Fixed:    meta: Don't exclude 'loophole' or 'pegjs' packages [@DeeDeeG](https://github.com/pulsar-edit/pulsar/pull/206)
- Fixed:    Fix `dugite` [@confused-Techie](https://github.com/pulsar-edit/pulsar/pull/201)
- Bumped:   ppm: Update ppm submodule (new Electron headers download URL) [@DeeDeeG](https://github.com/pulsar-edit/pulsar/pull/198)
- Removed:  Revert "Merge pull request #184 from pulsar-edit/bump-autocomplete-plus" [@confused-Techie](https://github.com/pulsar-edit/pulsar/pull/196)
- Bumped:   Bump GitHub package [@mauricioszabo](https://github.com/pulsar-edit/pulsar/pull/186)
- Fixed:    CI (Windows): Use npm (not yarn) to install ppm [@DeeDeeG](https://github.com/pulsar-edit/pulsar/pull/185)
- Bumped:   Bumped `autocomplete-plus` [@confused-Techie](https://github.com/pulsar-edit/pulsar/pull/184)
- Added:    Adding test runner missing files [@mauricioszabo](https://github.com/pulsar-edit/pulsar/pull/183)
- Fixed:    fix about package test [@Sertonix](https://github.com/pulsar-edit/pulsar/pull/180)
- Added:    Add tar.gz target to electron-builder [@Daeraxa](https://github.com/pulsar-edit/pulsar/pull/178)
- Fixed:    Cleanup/standardize pulsar.sh [@Spiker985](https://github.com/pulsar-edit/pulsar/pull/175)
- Fixed:    Update LICENSE.md [@Daeraxa](https://github.com/pulsar-edit/pulsar/pull/171)
- Removed:  remove old scripts [@Sertonix](https://github.com/pulsar-edit/pulsar/pull/168)
- Fixed:    Fix Codacy Ignore [@confused-Techie](https://github.com/pulsar-edit/pulsar/pull/167)
- Added:    New ChangeLog Format [@confused-Techie](https://github.com/pulsar-edit/pulsar/pull/166)
- Fixed:    shorten task description if too long [@Sertonix](https://github.com/pulsar-edit/pulsar/pull/163)
- Fixed:    Improve Package Tests [@confused-Techie](https://github.com/pulsar-edit/pulsar/pull/161)
- Removed:  Metric docs from `welcome` [@Sertonix](https://github.com/pulsar-edit/pulsar/pull/159)
- Fixed:    PostInstall of `ppm` [@mauricioszabo](https://github.com/pulsar-edit/pulsar/pull/153)
- Fixed:    Unmerged Menus ignoring separators [@Sertonix](https://github.com/pulsar-edit/pulsar/pull/151)
- Removed:  `mkdirp` [@Sertonix](https://github.com/pulsar-edit/pulsar/pull/150)
- Fixed:    `--package` exiting incorrectly [@mauricioszabo](https://github.com/pulsar-edit/pulsar/pull/149)
- Bumped:   `ppm` submodule [@mauricioszabo](https://github.com/pulsar-edit/pulsar/pull/144)
- Fixed:    undefined `nsole` [@jonian](https://github.com/pulsar-edit/pulsar/pull/142)
- Fixed:    Git tab in Binaries [@benonymus](https://github.com/pulsar-edit/pulsar/pull/140)
- Fixed:    `yarn.lock` versions [@jonian](https://github.com/pulsar-edit/pulsar/pull/139)
- Added:    `dist` & `binaries` to `gitignore` [@jonain](https://github.com/pulsar-edit/pulsar/pull/138)
- Bumped:   `ppm` submodule to allow Git Package Install [@mauricioszabo](https://github.com/pulsar-edit/pulsar/pull/131)
- Bumped:   `settings-view` 0.261.9 -> 0.261.10 [@mauricioszabo](https://github.com/pulsar-edit/pulsar/pull/130)
- Removed:  Unused code fragments from build scripts [@Sertonix](https://github.com/pulsar-edit/pulsar/pull/128)
- Added:    Ability to run `ppm` from `pulsar` CLI [@mauricioszabo](https://github.com/pulsar-edit/pulsar/pull/125)
- Fixed:    base16 URL to use WayBack Machine [@Sertonix](https://github.com/pulsar-edit/pulsar/pull/121)
- Removed:  `fs-plus` from `exception-reporting` [@Sertonix](https://github.com/pulsar-edit/pulsar/pull/118)
- Removed:  Benchmark Startup Mode Part 2 [@DeeDeeG](https://github.com/pulsar-edit/pulsar/pull/115)
- Removed:  Unused scripts [@mauricioszabo](https://github.com/pulsar-edit/pulsar/pull/114)
- Bumped:   `background-tips` 0.28.0 -> 0.28.1 [@confused-Techie](https://github.com/pulsar-edit/pulsar/pull/111)
- Removed:  Tooling bloat [@confused-Techie](https://github.com/pulsar-edit/pulsar/pull/110)
- Bumped:   `snippets` NA -> 1.6.1 [@mauricioszabo](https://github.com/pulsar-edit/pulsar/pull/107)
- Removed:  Benchmark Startup mode [@confused-Techie](https://github.com/pulsar-edit/pulsar/pull/105)
- Added:    Binaries for Intel Mac & ARM Linux [@mauricioszabo](https://github.com/pulsar-edit/pulsar/pull/101)
- Added:    `yarn dist` accepts arguments [@mauricioszabo](https://github.com/pulsar-edit/pulsar/pull/97)
- Fixed:    Load core packages `README.md` [@Sertonix](https://github.com/pulsar-edit/pulsar/pull/96)
- Fixed:    Unlock terminal on Linux [@mauricioszabo](https://github.com/pulsar-edit/pulsar/pull/82)
- Added:    Aliases to workflow for link generation [@kaosine](https://github.com/pulsar-edit/pulsar/pull/78)
- Fixed:    Hooked `NSFW` directly [@mauricioszabo](https://github.com/pulsar-edit/pulsar/pull/77)
- Bumped:   `settings-view` 0.261.8 -> 0.261.9 [@mauricioszabo](https://github.com/pulsar-edit/pulsar/pull/72)
- Bumped:   `.nvmrc` 12.18 -> 16 [@Daeraxa](https://github.com/pulsar-edit/pulsar/pull/71)
- Bumped:   `ppm` submodule for new backend [@confused-Techie](https://github.com/pulsar-edit/pulsar/pull/68)
- Removed:  Experimental and internal watchers [@mauricioszabo](https://github.com/pulsar-edit/pulsar/pull/67)
- Fixed:    Improvements for windows binaries [@mauricioszabo](https://github.com/pulsar-edit/pulsar/pull/66)
- Fixed:    Improvements for binary building [@mauricioszabo](https://github.com/pulsar-edit/pulsar/pull/63)
- Bumped:   `async` 3.2.0 -> 3.2.4 [@confused-Techie](https://github.com/pulsar-edit/pulsar/pull/59)
- Removed:  Mystery/Ghost Submodule [@mauricioszabo](https://github.com/pulsar-edit/pulsar/pull/51)
- Removed:  Telemetry and Remote Crash Reports [@confused-Techie](https://github.com/pulsar-edit/pulsar/pull/40)
- Added:    Bundled `language-c` into the editor [@mauricioszabo](https://github.com/pulsar-edit/pulsar/pull/33)
- Bumped:   `electron` 11.5.0 -> 12.2.3 [@mauricioszabo](https://github.com/pulsar-edit/pulsar/pull/28)
- Fixed:    `yarn install` due to syntax error [@Daeraxa](https://github.com/pulsar-edit/pulsar/pull/16)
- Added:    Bundled most language grammars into the editor [@mauricioszabo](https://github.com/pulsar-edit/pulsar/pull/14)
- Bumped:   `autocomplete-html` 0.8.8 -> 0.8.9 [@mauricioszabo](https://github.com/pulsar-edit/pulsar/pull/14)
- Bumped:   `tree-sitter` NA -> 0.20.0 [@mauricioszabo](https://github.com/pulsar-edit/pulsar/pull/14)
- Added:    Branding Config on Global Atom API [@confused-Techie](https://github.com/pulsar-edit/pulsar/pull/7)
- Added:    `yarn` as method to build editor. [@mauricioszabo](https://github.com/pulsar-edit/pulsar/pull/6)
- Bumped:   `fs-admin` 0.15.0 -> 0.19.0 [@kaosine](https://github.com/pulsar-edit/pulsar/pull/4)
- Bumped:   `text-buffer` 13.18.5 -> 13.18.6 [@kaosine](https://github.com/pulsar-edit/pulsar/pull/4)
- Decaffeinate: Numerous efforts from many contributors to decaffeinate the editor:
  * [@Sertonix](https://github.com/pulsar-edit/pulsar/pull/112)
  * [@confused-Techie](https://github.com/pulsar-edit/pulsar/pull/45)
  * [@Spiker985](https://github.com/pulsar-edit/pulsar/pull/29)
  * [@fabianfiorotto](https://github.com/pulsar-edit/pulsar/pull/13)
- Rebrand: Numerous efforts from many contributors to rebrand the editor:
  * [@Daeraxa](https://github.com/pulsar-edit/pulsar/pull/190)
  * [@mauricioszabo](https://github.com/pulsar-edit/pulsar/pull/173)
  * [@Daeraxa](https://github.com/pulsar-edit/pulsar/pull/172)
  * [@Sertonix](https://github.com/pulsar-edit/pulsar/pull/156)
  * [@Daeraxa](https://github.com/pulsar-edit/pulsar/pull/145)
  * [@mauricioszabo](https://github.com/pulsar-edit/pulsar/pull/136)
  * [@confused-Techie](https://github.com/pulsar-edit/pulsar/pull/126)
  * [@ElectronicsArchiver](https://github.com/pulsar-edit/pulsar/pull/123)
  * [@Sertonix](https://github.com/pulsar-edit/pulsar/pull/122)
  * [@confused-Techie](https://github.com/pulsar-edit/pulsar/pull/120)
  * [@Sertonix](https://github.com/pulsar-edit/pulsar/pull/103)
  * [@Daeraxa](https://github.com/pulsar-edit/pulsar/pull/83)
  * [@Spiker985](https://github.com/pulsar-edit/pulsar/pull/81)
  * [@kaosine](https://github.com/pulsar-edit/pulsar/pull/65)
  * [@Spiker985](https://github.com/pulsar-edit/pulsar/pull/58)
  * [@mauricioszabo](https://github.com/pulsar-edit/pulsar/pull/54)
  * [@mauricioszabo](https://github.com/pulsar-edit/pulsar/pull/22)
  * [@Spiker985](https://github.com/pulsar-edit/pulsar/pull/17)
  * [@softcode589](https://github.com/pulsar-edit/pulsar/pull/11)
  * [@LandarXT](https://github.com/pulsar-edit/pulsar/pull/10)
  * [@confused-Techie](https://github.com/pulsar-edit/pulsar/pull/8)
- Tests: Numerous efforts from many contributors to improve our tests:
  * [@icecream17](https://github.com/pulsar-edit/pulsar/pull/152)
  * [@confused-Techie](https://github.com/pulsar-edit/pulsar/pull/141)
  * [@DeeDeeG](https://github.com/pulsar-edit/pulsar/pull/116)
  * [@Spiker985](https://github.com/pulsar-edit/pulsar/pull/109)
  * [@confused-Techie](https://github.com/pulsar-edit/pulsar/pull/70)
  * [@confused-Techie](https://github.com/pulsar-edit/pulsar/pull/50)
  * [@confused-Techie](https://github.com/pulsar-edit/pulsar/pull/48)
  * [@confused-Techie](https://github.com/pulsar-edit/pulsar/pull/46)
  * [@confused-Techie](https://github.com/pulsar-edit/pulsar/pull/42)
  * [@confused-Techie](https://github.com/pulsar-edit/pulsar/pull/41)
  * [@fabianfiorotto](https://github.com/pulsar-edit/pulsar/pull/36)
  * [@fabianfiorotto](https://github.com/pulsar-edit/pulsar/pull/35)
  * [@mauricioszabo](https://github.com/pulsar-edit/pulsar/pull/18)

### ppm
- Fixed:    ppm PostInstall [@mauricioszabo](https://github.com/pulsar-edit/ppm/pull/41)
- Added:    Better `help` command display [@mauricioszabo](https://github.com/pulsar-edit/ppm/pull/40)
- Fixed:    Empty Featured Packages [@jonian](https://github.com/pulsar-edit/ppm/pull/38)
- Fixed:    Use ppm as basename in `getResourcePath` [@jonain](https://github.com/pulsar-edit/ppm/pull/36)
- Fixed:    Installation from Git [@mauricioszabo](https://github.com/pulsar-edit/ppm/pull/34)
- Added:    Ability to define tag to install [@mauricioszabo](https://github.com/pulsar-edit/ppm/pull/13)
- Added:    Our new Pulsar Package Repository Backend [@confused-Techie](https://github.com/pulsar-edit/ppm/pull/5)
- Bumped:   `electron` to 12 [@mauricioszabo](https://github.com/pulsar-edit/ppm/pull/2)
- Rebrand: Numerous efforts from many contributors to rebrand ppm:
  * [@Sertonix](https://github.com/pulsar-edit/ppm/pull/12)
  * [@softcode589](https://github.com/pulsar-edit/ppm/pull/7)
  * [@mauricioszabo](https://github.com/pulsar-edit/ppm/pull/6)
- Tests: Numerous efforts from many contributors to improve our tests:
  * [@DeeDeeG](https://github.com/pulsar-edit/ppm/pull/39)

### autocomplete-html
- Fixed:    Finding the proper Node version [@mauricioszabo](https://github.com/pulsar-edit/autocomplete-html/pull/1)

### settings-view
- Added:    Remember Scroll Position [@jonian](https://github.com/pulsar-edit/settings-view/pull/12)
- Removed:  Support for deprecated packages [@Sertonix](https://github.com/pulsar-edit/settings-view/pull/6)
- Added:    Better errors when search fails [@mauricioszabo](https://github.com/pulsar-edit/settings-view/pull/2)
- Rebrand: Numerous efforts from many contributors to rebrand settings-view:
  * [@mauricioszabo](https://github.com/pulsar-edit/settings-view/pull/7)
  * [@softcode589](https://github.com/pulsar-edit/settings-view/pull/3)
  * [@mauricioszabo](https://github.com/pulsar-edit/settings-view/pull/1)
- Tests: Numerous efforts from many contributors to improve our tests:
  * [@confused-Techie](https://github.com/pulsar-edit/settings-view/pull/10)

### snippets
- Added:    Proper Testing [@confused-Techie](https://github.com/pulsar-edit/snippets/pull/4)
- Removed:  `fs-plus` [@Sertonix](https://github.com/pulsar-edit/snippets/pull/2)
- Fixed:    Fix open Snippets URI [@Sertonix](https://github.com/pulsar-edit/snippets/pull/1)

### background-tips
- Bumped:   `background-tips` 0.28.0 -> 0.28.1 [@confused-Techie](https://github.com/pulsar-edit/background-tips/pull/4)
- Rebrand: Numerous efforts from many contributors to rebrand background-tips:
  * [@Sertonix](https://github.com/pulsar-edit/background-tips/pull/5)
  * [@Sertonix](https://github.com/pulsar-edit/background-tips/pull/2)
  * [@Sertonix](https://github.com/pulsar-edit/background-tips/pull/1)


## Atom v1.6.0

- See https://atom.io/releases<|MERGE_RESOLUTION|>--- conflicted
+++ resolved
@@ -6,11 +6,8 @@
 
 ## [Unreleased]
 
-<<<<<<< HEAD
 - Removed `nslog` dependency
-=======
 - Fixed an error where the GitHub package tried to interact with a diff view after it was closed
->>>>>>> 868f5692
 
 ## 1.104.0
 
