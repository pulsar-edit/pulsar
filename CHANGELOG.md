--- conflicted
+++ resolved
@@ -6,10 +6,8 @@
 
 ## [Unreleased]
 
-<<<<<<< HEAD
 - Fixed default tokenization of heredocs in Ruby (should be tokenized as string)
 - Added a modern implementation of Tree-sitter grammars behind an experimental flag. Enable the “Use Modern Tree-Sitter Implementation” in the Core settings to try it out.
-=======
 ## 1.106.0
 
 - Fixed bug that happens on some systems when trying to launch Pulsar using the Cinnamon desktop environment
@@ -42,7 +40,6 @@
 ### github
 - Added: Add logout menu option [@Daeraxa](https://github.com/pulsar-edit/github/pull/27)
 - Updated: ci: Bump action dependencies [@Spiker985](https://github.com/pulsar-edit/github/pull/19)
->>>>>>> ec5fdc6c
 
 ## 1.105.0
 
