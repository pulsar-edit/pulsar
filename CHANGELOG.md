# Changelog

- Format inspired by [Keep a Changelog](https://keepachangelog.com/en/1.0.0/)
- Format defined in [Pulsar Change Log](PENDING_APPROVAL)
- Project adheres to [Semantic Versioning](https://semver.org/spec/v2.0.0.html)

## [Unreleased]

<<<<<<< HEAD
=======
## 1.122.0

- Added a SQL State Storage alternative to IndexedDB (opt-in, off by default).
- Repackaged the AppImage so it uses our launcher script internally (supports more CLI/launch flags).
- [language-php] Highlighted “null-safe” property access correctly.
- [language-c] Scoped template delimiters properly in C++.
- [language-c] Consolidated common highlighting queries between the C and C++ grammars for more consistency in syntax highlighting.
- Fixed incorrect behavior in certain scenarios for “Fold at Indent Level X” commands.
- Fixed exception when resolving divided folds (e.g., `#ifdefs` in C/C++).
- Avoided "length of null" error in autocomplete-plus for the PHP Tree-sitter grammar.
- Preserved `/usr/bin/pulsar` and `/usr/bin/ppm` on RPM updates.
- [tree-view] Moved to a more modern API for file removal in preparation for an Electron upgrade.

### Pulsar

- Added: Adding a SQL State Storage instead of IndexedDB [@mauricioszabo](https://github.com/pulsar-edit/pulsar/pull/917)
- Fixed: Fix AppImage executable [@savetheclocktower](https://github.com/pulsar-edit/pulsar/pull/1069)
- Fixed: Tree-sitter rolling fixes, 1.122 edition [@savetheclocktower](https://github.com/pulsar-edit/pulsar/pull/1101)
- Fixed: Fix reading error of length property on null [@Digitalone1](https://github.com/pulsar-edit/pulsar/pull/1058)
- Fixed: Preserve `/usr/bin/pulsar` and `/usr/bin/ppm` on RPM updates [@am97](https://github.com/pulsar-edit/pulsar/pull/1091)
- Updated: [tree-view] Remove deprecated usage of `shell.moveItemToTrash` [@savetheclocktower](https://github.com/pulsar-edit/pulsar/pull/1109)


>>>>>>> bce72212
## 1.121.0

- Updated `web-tree-sitter` to version 0.23.0.
- [language-css] Updated `tree-sitter-css` to the latest version.
- [language-gfm] Updated `tree-sitter-markdown` to the latest version.
- [language-html] Updated `tree-sitter-html` and `tree-sitter-embedded-template` to their latest versions.
- [language-javascript] Updated `tree-sitter-javascript` to the latest version.
- [language-typescript] Updated `tree-sitter-typescript` to the latest version.
- Added a new `@match.next` capture for advanced control of how indentation should change from one line to the next.
- Added new indentation-specific query predicates `indent.matchesComparisonRow` and `indent.matchesCurrentRow` for comparing arbitrary positions in a Tree-sitter node tree to the operative rows in an indentation suggestion query. Makes it possible to say things like “decrease the indent on line 10 if a statement ends on line 9.”
- Renamed indentation directives `indent.matchIndentOf` and `indent.offsetIndent` to `indent.match` and `indent.offset`, respectively. The old names still work as aliases.
- Improved the command-line `pulsar` script’s ability to find the user’s Pulsar installation location on Linux.
- On macOS and Linux, `pulsar -p` now invokes `ppm` without having to launch Pulsar itself.
- Added options to the Windows installer to add Pulsar and PPM to the PATH
- Fixed `ppm rebuild` command on ARM (Apple Silicon) Macs

### Pulsar

- Fixed: Tree-sitter rolling fixes: 1.121 edition [@savetheclocktower](https://github.com/pulsar-edit/pulsar/pull/1085)
- Updated: Update ppm to commit 97f4d201be013157756a76008bf0cb55e6a1fe35 [@savetheclocktower](https://github.com/pulsar-edit/pulsar/pull/1094)
- Fixed: Experiment: Redirect `-p`/`--package` to `ppm` via `pulsar.sh`… [@savetheclocktower](https://github.com/pulsar-edit/pulsar/pull/1066)
- Added: [windows] Add PATH manipulation to Pulsar installer [@confused-Techie](https://github.com/pulsar-edit/pulsar/pull/1071)
- Updated: CI: Update Cirrus Rolling upload token [@DeeDeeG](https://github.com/pulsar-edit/pulsar/pull/1086)

### PPM

- Fixed: Remove hard-coded architecture on Mac [@savetheclocktower](https://github.com/pulsar-edit/ppm/pull/141)
- Updated: Begin less reliance on `async` package: Await as we go [@confused-Techie](https://github.com/pulsar-edit/ppm/pull/134)

## 1.120.0

- Resolved some issues of using `pulsar -p` to access `ppm` in the command line on Windows.
- Added a new icon for Pulsar on Windows, increasing it's visual fidelity in most locations.
- [snippets] Fixed an issue with expanding snippet variables in certain scenarios if the snippet inserted new lines into the buffer.
- Updated misconfigured links in the `CONTRIBUTING.md` file.
- [ppm] Resolved an issue that could prevent renaming an existing package.
- Various Tree-sitter improvements (folds, indents, custom queries, grammar updates...)

### Pulsar
- Fixed: Tree-sitter rolling fixes 1.120 edition [@savetheclocktower](https://github.com/pulsar-edit/pulsar/pull/1062)
- Updated: ppm: Update ppm to commit d9bcff111146547e1f4dec63 [@DeeDeeG](https://github.com/pulsar-edit/pulsar/pull/1075)
- Fixed: [snippets] Fix incorrect range traversal when resolving variables [@savetheclocktower](https://github.com/pulsar-edit/pulsar/pull/1043)
- Added: [windows] Improve Icon [@confused-Techie](https://github.com/pulsar-edit/pulsar/pull/1072)
- Added: Use a different strategy for `pulsar -p` on Windows... [@savetheclocktower](https://github.com/pulsar-edit/pulsar/pull/1063)
- Fixed: CONTRIBUTING.MD link to section fixed [@gsabatini2016](https://github.com/pulsar-edit/pulsar/pull/1067)

### PPM
- Fixed: Fix incorrect behavior on package rename [@savetheclocktower](https://github.com/pulsar-edit/ppm/pull/135)
- Updated: Update many dependencies [@DeeDeeG](https://github.com/pulsar-edit/ppm/pull/133)
- Revert: Revert "CI: Work around a weird bug in Yarn v1.x" [@DeeDeeG](https://github.com/pulsar-edit/ppm/pull/131)

## 1.119.0

- Changed `language-php` to continue syntax-highlighting even when encountering unbalanced PHP tags. (Avoid throwing a syntax error)
- Indentation, fold, and highlighting fixes in `language-python`, `language-javascript`, `language-typescript`, `language-shell` and `language-c`.
- Worked around API breakage (FreeBSD `libiconv` vs GNU `libiconv`) in the `iconv` library shipped in macOS 13+
- Fix `--no-sandbox` flag not being applied to the `.desktop` launcher on Linux (Fixes Dev Tools)

### Pulsar

- Tree-sitter rolling fixes, 1.119.0 edition [@savetheclocktower](https://github.com/pulsar-edit/pulsar/pull/1028)
- Rewrite `tree-view.js` [@savetheclocktower](https://github.com/pulsar-edit/pulsar/pull/1052)
- Fix macOS binaries by vendorizing `libiconv` [@savetheclocktower](https://github.com/pulsar-edit/pulsar/pull/1051)
- Link to Homebrew version of `libiconv`... [@savetheclocktower](https://github.com/pulsar-edit/pulsar/pull/1039)
- Revert "Merge pull request #810 from pulsar-edit/fix-on-change-cursor-pos" [@savetheclocktower](https://github.com/pulsar-edit/pulsar/pull/1035)
- electron-builder: Add '--no-sandbox' launch arg for Linux build targets [@DeeDeeG](https://github.com/pulsar-edit/pulsar/pull/1029)

### superstring

- Candidate for new `master` [@savetheclocktower](https://github.com/pulsar-edit/superstring/pull/15)

## 1.118.0

- Various tree-sitter grammar improvements
  - Docs fixes
  - A parser update for PHP
  - Miscellaneous grammar fixes and improvements
- Added a preference `core.allowWindowTransparency` so that themes and user stylesheets
  can make editor windows' backgrounds transparent.
- Added a new modern tree sitter "test" for highlight query - `ancestorTypeNearerThan`
  that matches if it finds the _first_ type as an ancestor, but _doesn't match_ if
  any "other" ancestors are found before
- Syntax quoting and unquoting in Clojure now highlights correctly, and also
  highlights full qualified keywords differently than generated ones
- `content` field of addInjectionPoint for modern-tree-sitter now supports a second
  `buffer` argument, for better customization if one wants to
- EDN is back to being detected as Clojure (for compatibility) but highlights as EDN
- Fixed syntax quoting on Clojure grammar (newer tree-sitter), fixed some
  injection points on Clojure. Added support for highligting metadata, and added
  better support for "def" elements (for example - doesn't scope `default` or
  `definition` as a `def`, but highlights `p/defresolver`)
- Fixed `textChanged` property to be accurate when deleting characters
- Fixed `ppm publish` for publishing brand new packages

### Pulsar

- Fixed: Tree-sitter rolling fixes, 1.118 edition [@savetheclocktower](https://github.com/pulsar-edit/pulsar/pull/1010)
- Added: src: Allow windows to be transparent, behind a pref (off by default) [@DeeDeeG](https://github.com/pulsar-edit/pulsar/pull/982)
- Added: Another batch of Clojure enhancements [@mauricioszabo](https://github.com/pulsar-edit/pulsar/pull/729)
- Fixed: Fix `onDidChangeCursorPosition` callback event property on deleting characters [@mauricioszabo](https://github.com/pulsar-edit/pulsar/pull/810)
- Bumped: Update ppm to commit 3542dee00f4622f7458f2f65f05e5 [@DeeDeeG](https://github.com/pulsar-edit/pulsar/pull/1014)
- Updated: Cirrus: Update Rolling upload token [@DeeDeeG](https://github.com/pulsar-edit/pulsar/pull/1011)

## 1.117.0

* [markdown-preview] Improve rendering performance in preview panes, especially in documents with lots of fenced code blocks.
* [markdown-preview] GitHub-style Markdown preview now uses up-to-date styles and supports dark mode.
* Pulsar's OS level theme will now change according to the selected editor theme if `core.syncWindowThemeWithPulsarTheme` is enabled.
* [language-sass] Add SCSS Tree-sitter grammar.
* [language-ruby] Update to latest Tree-sitter Ruby parser.
* [language-gfm] Make each block-level HTML tag its own injection.
* [language-typescript] More highlighting fixes, especially for operators.

### Pulsar
- Fixed: Cirrus: Fix gem install fpm on ARM Linux [@DeeDeeG](https://github.com/pulsar-edit/pulsar/pull/1008)
- Updated: [ci] Update Cirrus CI Token [@confused-Techie](https://github.com/pulsar-edit/pulsar/pull/1006)
- Fixed: CI: Fix workaround for Homebrew node in Cirrus on macOS [@DeeDeeG](https://github.com/pulsar-edit/pulsar/pull/1002)
- Added: [markdown-preview] Optimize re-rendering of content in a preview pane especially syntax highlighting [@savetheclocktower](https://github.com/pulsar-edit/pulsar/pull/984)
- Fixed: Tree-sitter rolling fixes, 1.117 edition [@savetheclocktower](https://github.com/pulsar-edit/pulsar/pull/974)
- Updated: Update Renovate preset name [@HonkingGoose](https://github.com/pulsar-edit/pulsar/pull/1000)
- Added: Debugging when a package service is incorrect [@mauricioszabo](https://github.com/pulsar-edit/pulsar/pull/995)
- Added: Bundle snippets [@confused-Techie](https://github.com/pulsar-edit/pulsar/pull/993)
- Fixed: CI: Pin to macOS 12 runner images instead of macos-latest (GitHub Actions) [@DeeDeeG](https://github.com/pulsar-edit/pulsar/pull/997)
- Added: [markdown-preview] Add dark mode for GitHub-style preview [@savetheclocktower](https://github.com/pulsar-edit/pulsar/pull/973)
- Added: Change Window Theme with Pulsar Theme [@confused-Techie](https://github.com/pulsar-edit/pulsar/pull/545)
- Updated: CI: Upgrade or replace all deprecated GH Actions [@DeeDeeG](https://github.com/pulsar-edit/pulsar/pull/983)
- Fixed: [language-clojure] Stop detecting `.org` files as `.language-clojure` [@confused-Techie](https://github.com/pulsar-edit/pulsar/pull/980)

## 1.116.0

* Added `TextEditor::getCommentDelimitersForBufferPosition` for retrieving comment delimiter strings appropriate for a given buffer position. This allows us to support three new snippet variables: `LINE_COMMENT`, `BLOCK_COMMENT_START`, and `BLOCK_COMMENT_END`.
* Added ability to use “simple” transformation flags in snippets (like `/upcase` and `/camelcase`) within `sed`-style snippet transformation replacements.
* Improved TypeScript syntax highlighting of regular expressions, TSX fragments, wildcard export identifiers, namespaced types, and template string punctuation.
* Replaced our underlying Tree-sitter parser for Markdown files with one that’s more stable.
* Fixed issues in Python with unwanted indentation after type annotations and applying scope names to constructor functions.
* Removed Machine PATH handling for Pulsar on Windows, ensuring to only ever attempt PATH manipulation per user. Added additional safety mechanisms when handling a user's PATH variable.
* Update (Linux) metainfo from downstream Pulsar Flatpak

### Pulsar
- Updated: Update Pulsar's Linux desktop & metainfo mostly from Flatpak [@cat-master21](https://github.com/pulsar-edit/pulsar/pull/935)
- Updated: [core] Simplify/Cleanup `StyleManager` [@confused-Techie](https://github.com/pulsar-edit/pulsar/pull/959)
- Fixed: Tree-sitter fixes (1.116 edition) [@savetheclocktower](https://github.com/pulsar-edit/pulsar/pull/968)
- Bumped: Bump `snippets` dependency to 1.8.0 [@savetheclocktower](https://github.com/pulsar-edit/pulsar/pull/972)
- Added: Add a `TextEditor` method for retrieving comment delimiters... [@savetheclocktower](https://github.com/pulsar-edit/pulsar/pull/970)
- Fixed: [core] (Windows) Remove all `Machine` PATH handling, add safety mechanisms [@confused-Techie](https://github.com/pulsar-edit/pulsar/pull/957)

### snippets
- Added: Add support for variables `LINE_COMMENT`, `BLOCK_COMMENT_START` and `BLOCK_COMMENT_END` [@savetheclocktower](https://github.com/pulsar-edit/snippets/pull/21)
- Added: Extend support for simple transformation flags to sed-style replacements [@savetheclocktower](https://github.com/pulsar-edit/snippets/pull/20)

## 1.115.0

- Fixed some folds in Ruby like `unless`, some blocks, multiline comments, function calls, and different array syntaxes for strings and keywords.
- Improved the accuracy of indentation hinting in modern Tree-sitter grammars, especially in multi-cursor scenarios.
- Improved the ability of the user to opt into a specific kind of grammar for a specific language.
- Changed the behavior of the `grammar-selector` package so that it will show the user's preferred grammar for a specific language.
- Updated to version `0.20.9` of `web-tree-sitter`.
- Improved syntax highlighting, indentation, and code folding in various languages, including TypeScript, shell scripts, Ruby, and C/C++.

### Pulsar
- Fixed: Fixed folds for Ruby [@mauricioszabo](https://github.com/pulsar-edit/pulsar/pull/956)
- Fixed: Tree-sitter fixes: 1.115 edition [@savetheclocktower](https://github.com/pulsar-edit/pulsar/pull/941)
- Updated: cirrus: Update Rolling upload token again [@DeeDeeG](https://github.com/pulsar-edit/pulsar/pull/960)
- Fixed: cirrus: Various fixes for macOS Cirrus CI [@DeeDeeG](https://github.com/pulsar-edit/pulsar/pull/961)
- Fixed: Fix(fuzzy-finder) fs.lstatSync throws Exception if not a file or dir [@schadomi7](https://github.com/pulsar-edit/pulsar/pull/944)
- Updated: CI: Update Rolling upload token for Cirrus CI [@DeeDeeG](https://github.com/pulsar-edit/pulsar/pull/936)
- Updated: Cirrus: Install older dotenv gem version ~> 2.8 (< 3) [@DeeDeeG](https://github.com/pulsar-edit/pulsar/pull/937)

## 1.114.0

- Prevented an exception raised in the command palette in certain unusual filtering scenarios.
- Refrain from rendering anchor icons when showing a package's README file in `settings-view`.
- Build Linux binaries on Debian 10, for older glibc and compatibility with older Linux distros.
- Fixed a rendering error in `atom.ui.markdown.render` when `disableMode` was set to `"strict"` and the input contained HTML line breaks.
- Added support for the semanticolor package in modern tree-sitter grammars.
- Added new `--force` flag to `ppm link` command that will uninstall any conflicting package already installed.
- Added language entity colors to `syntax-variables.less`.
- Numerous Tree-Sitter Grammar syntax highlighting fixes.
- Bumped dugite to make the github package compatible with ARM Linux.

### Pulsar
- Fixed: fix(tree-sitter): pass node text to grammar [@claytonrcarter](https://github.com/pulsar-edit/pulsar/pull/860)
- Fixed: Fix issue with Markdown rendering after line break in strict mode [@savetheclocktower](https://github.com/pulsar-edit/pulsar/pull/889)
- Updated: Update README badges [@Daeraxa](https://github.com/pulsar-edit/pulsar/pull/891)
- Updated: Update copyright year to 2024 [@Daeraxa](https://github.com/pulsar-edit/pulsar/pull/870)
- Added: CI: build Linux x86-64 binaries on older Linux [@DeeDeeG](https://github.com/pulsar-edit/pulsar/pull/858)
- Fixed: Tree-sitter rolling fixes (January edition) [@savetheclocktower](https://github.com/pulsar-edit/pulsar/pull/859)
- Fixed: Fix failing spec [@savetheclocktower](https://github.com/pulsar-edit/pulsar/pull/902)
- Fixed: [settings-view] Don't display heading anchor icons within a README [@savetheclocktower](https://github.com/pulsar-edit/pulsar/pull/905)
- Updated: ppm: Update ppm to commit 241d794f326b63b5abdb9769 [@DeeDeeG](https://github.com/pulsar-edit/pulsar/pull/908)
- Fixed: script: Update version check in Rolling release binary upload script to exclude '-dev' versions [@DeeDeeG](https://github.com/pulsar-edit/pulsar/pull/903)
- Fixed: CI: Fix tag Linux binaries are uploaded to for Rolling [@DeeDeeG](https://github.com/pulsar-edit/pulsar/pull/901)
- Fixed: [command-palette] Guard against failure to highlight a match [@savetheclocktower](https://github.com/pulsar-edit/pulsar/pull/913)
- Fixed: `symbols-view` rolling fixes [@savetheclocktower](https://github.com/pulsar-edit/pulsar/pull/861)
- Fixed: Tree-sitter rolling fixes (February) [@savetheclocktower](https://github.com/pulsar-edit/pulsar/pull/906)
- Updated: [meta] Update Cirrus `GITHUB_TOKEN` [@confused-Techie](https://github.com/pulsar-edit/pulsar/pull/924)
- Updated: deps: Update github to v0.36.20-pretranspiled to bump dugite [@DeeDeeG](https://github.com/pulsar-edit/pulsar/pull/925)
- Fixed: [symbols-view] Remap go-to-declaration commands on Windows/Linux [@savetheclocktower](https://github.com/pulsar-edit/pulsar/pull/926)

### PPM
- Fixed: Fix test failure due to missing atom command [@toddy15](https://github.com/pulsar-edit/ppm/pull/124)
- Updated: Update syntax-variables.less to include language entity colors [@savetheclocktower](https://github.com/pulsar-edit/ppm/pull/123)
- Added: feat(link): add --force flag [@claytonrcarter](https://github.com/pulsar-edit/ppm/pull/122)

### github
- Updated: Bump dugite to 2.5.2 [@DeeDeeG](https://github.com/pulsar-edit/github/pull/39)

## 1.113.0

- Enabled Modern Tree-sitter Grammars by default
- Added a modern Tree-sitter grammar for PHP.
- Fix a measurement issue that was causing visual glitches in the `github` package's diff views.
- Enabled the core `symbols-view` package to accept symbols from a number of sources, including Tree-sitter grammars and IDE packages.
- Switch default to false for converting ASCII emoticons to emoji when rendering Markdown.
- Fix certain find-and-replace scenarios when the "Preserve Case During Replace" setting is enabled.
- Fix an issue in `symbols-view` when returning from visiting a symbol declaration.

### Pulsar
- Fixed: Tree-sitter fixes for December (including a PHP grammar!) [@savetheclocktower](https://github.com/pulsar-edit/pulsar/pull/852)
- Added: Make `useExperimentalModernTreeSitter` the default... [@savetheclocktower](https://github.com/pulsar-edit/pulsar/pull/855)
- Fixed: Ensure editor is visible before measuring block decorations [@savetheclocktower](https://github.com/pulsar-edit/pulsar/pull/854)
- Added: Overhaul `symbols-view` [@savetheclocktower](https://github.com/pulsar-edit/pulsar/pull/829)
- Added: Default to no emoji when rendering Markdown [@savetheclocktower](https://github.com/pulsar-edit/pulsar/pull/850)

### find-and-replace
- Fixed: [find-and-replace] Fix `capitalize` utility [@savetheclocktower](https://github.com/pulsar-edit/pulsar/pull/849)

### symbols-view
- Fixed: [symbols-view] Fix issue with returning from a declaration [@savetheclocktower](https://github.com/pulsar-edit/pulsar/pull/864)

## 1.112.1

- Fixed a bug in PPM that prevented package publishing.

### Pulsar
- Bumped: ppm: Update ppm to commit 0bc207133b26de82aa28500e [@DeeDeeG](https://github.com/pulsar-edit/pulsar/pull/845)
- Bumped: ppm: Update ppm to commit 7dfd9ca8cf877391fc6ef1d5 [@DeeDeeG](https://github.com/pulsar-edit/pulsar/pull/842)

### PPM
- Fixed: Fix placement of `setTimeout` [@savetheclocktower](https://github.com/pulsar-edit/ppm/pull/118)
- Fixed: Fix bugs found in `publish` after 1.112 release [@savetheclocktower](https://github.com/pulsar-edit/ppm/pull/116)

## 1.112.0

- Fixed github package not giving feedback when a token with the wrong scopes was entered, tweak scope-checking logic to match expectations, and log incorrect scopes.
- Various cleanups, maintenance and upkeep of the PPM repo.
- Added options for a user to control when to automatically show or hide the wrap-guide; "Always", "When soft wrap is enabled", and "When soft wrap at preferred line length is enabled".
- Updated network handling in PPM to something newer and more secure.
- Updated most of PPM's code to use async/await and promises internally.
- Created `atom.ui.fuzzyMatcher` API, moving the Pulsar `fuzzy-finder` module into the core of the editor for community packages to utilize.
- Fixed an issue that prevented Pulsar from inheriting the directory from which the `pulsar` binary was run.

### Pulsar
- Added: [tree-sitter] Share config caches between `ScopeResolver`s [@savetheclocktower](https://github.com/pulsar-edit/pulsar/pull/836)
- Bumped: deps: Update github to v0.36.19-pretranspiled (fix silent failure when inputting a token with incorrect scopes) [@DeeDeeG](https://github.com/pulsar-edit/pulsar/pull/838)
- Bumped: ppm: Update ppm to commit 957acbd90cfc9f361c183b3c [@DeeDeeG](https://github.com/pulsar-edit/pulsar/pull/837)
- Added: Return to original logic for `ATOM_DISABLE_SHELLING_OUT_FOR_ENVIRONMENT` [@savetheclocktower](https://github.com/pulsar-edit/pulsar/pull/831)
- Added: Moving fuzzy-native to core [@mauricioszabo](https://github.com/pulsar-edit/pulsar/pull/774)
- Fixed: Tree-sitter rolling fixes for November [@savetheclocktower](https://github.com/pulsar-edit/pulsar/pull/819)
- Fixed: CI: Update Rolling upload token for Cirrus [@DeeDeeG](https://github.com/pulsar-edit/pulsar/pull/812)
- Bumped: ppm: Update to commit 13fb2845e00d7e04c2461f93 [@DeeDeeG](https://github.com/pulsar-edit/pulsar/pull/809)
- Added: Ability to indicate when to automatically show or hide the wrap-guide [@Trigan2025](https://github.com/pulsar-edit/pulsar/pull/780)

### PPM
- Bumped: fix(deps): update dependency semver to v7.5.2 [security] [@renovate](https://github.com/pulsar-edit/ppm/pull/114)
- Added: Configure Renovate [@confused-Techie](https://github.com/pulsar-edit/ppm/pull/110)
- Added: Migrate from `rimraf` to NodeJS `fs` [@confused-Techie](https://github.com/pulsar-edit/ppm/pull/108)
- Added: Implement Codacy Recommendations [@confused-Techie](https://github.com/pulsar-edit/ppm/pull/113)
- Removed: Prune outdated Deps [@confused-Techie](https://github.com/pulsar-edit/ppm/pull/109)
- Removed: Remove unused Variables [@confused-Techie](https://github.com/pulsar-edit/ppm/pull/112)
- Added: Add Codacy and Friends Configuration [@confused-Techie](https://github.com/pulsar-edit/ppm/pull/111)
- Removed: src: Delete unused code in uninstall.js [@DeeDeeG](https://github.com/pulsar-edit/ppm/pull/104)
- Fixed: src: Fix usage/help text (and error message) for -b/-t flags for ppm install [@DeeDeeG](https://github.com/pulsar-edit/ppm/pull/105)
- Added: Repository Cleanup [@confused-Techie](https://github.com/pulsar-edit/ppm/pull/107)
- Fixed: Fix Newer NodeJS CI [@confused-Techie](https://github.com/pulsar-edit/ppm/pull/106)
- Fixed: src: Stop pinging backend during package uninstalls [@DeeDeeG](https://github.com/pulsar-edit/ppm/pull/103)
- Added: Asyncify without topmost interface [@2colours](https://github.com/pulsar-edit/ppm/pull/95)
- Fixed: CI: Work around a weird bug in Yarn v1.x [@DeeDeeG](https://github.com/pulsar-edit/ppm/pull/101)
- Fixed: src: Rebrand two lines of "ppm --version" output [@DeeDeeG](https://github.com/pulsar-edit/ppm/pull/100)
- Bumped: deps: Bump nan for compatibility with newer NodeJS [@DeeDeeG](https://github.com/pulsar-edit/ppm/pull/97)
- Fixed: Fix Error Handling [@confused-Techie](https://github.com/pulsar-edit/ppm/pull/99)
- Removed: Remove `request` Migrate to `superagent` && Fix CI [@confused-Techie](https://github.com/pulsar-edit/ppm/pull/87)

### github
- Added: lib: Allow parent scopes when checking if each required scope is set [@DeeDeeG](https://github.com/pulsar-edit/github/pull/38)

## 1.111.0

- Added a new "UI" API to `atom`, accessible via `atom.ui`. This exposes a `markdown` object, allowing community packages to offload Markdown handling to the core editor.
- Fine-tuned/deduped dependencies to remove ~35.5 MB from Pulsar's installed size.
- Fixed an issue that sometimes caused text to shift or disappear after an editor pane regains focus.
- Fixed scoping/highlighting of single-quoted (`'...'`) and C-style (`$'...'`) strings in shell scripts.
- Fixed an issue with the "Dismiss this Version" button (in the `pulsar-updater` package).
- Fixed an issue with how Linux Pulsar binaries were built, to ensure compatibility with non-bleeding edge glibc versions. (Compatibility with even older glibc versions is still being looked into, for the folks on older or RHEL-compatible distros.)

### Pulsar
- Fixed: meta: Update CirrusCI GitHub Token [@confused-Techie](https://github.com/pulsar-edit/pulsar/pull/804)
- Bumped: deps: Update `github`, for `dugite` deduping purposes [@DeeDeeG](https://github.com/pulsar-edit/pulsar/pull/799)
- Fixed: Tree-sitter running fixes (October) [@savetheclocktower](https://github.com/pulsar-edit/pulsar/pull/789)
- Fixed: Prevent "half screen" bug by resetting scroll position when editor regains focus [@savetheclocktower](https://github.com/pulsar-edit/pulsar/pull/798)
- Added: [core] New `UI` API [@confused-Techie](https://github.com/pulsar-edit/pulsar/pull/763)
- Fixed: CI: Build binaries for tag pushes (GitHub Actions) [@DeeDeeG](https://github.com/pulsar-edit/pulsar/pull/782)
- Added: [DOCS] Add non-macOS keybindings for fuzzy-finder readme [@Daeraxa](https://github.com/pulsar-edit/pulsar/pull/796)
- Removed: Remove Teletype from Welcome guide [@Daeraxa](https://github.com/pulsar-edit/pulsar/pull/793)
- Fixed: CI: Python 3.12-related fixes on Cirrus CI [@DeeDeeG](https://github.com/pulsar-edit/pulsar/pull/794)
- Fixed: CI: Work around missing 'distutils' for Python 3.12+ (GHA round two) [@DeeDeeG](https://github.com/pulsar-edit/pulsar/pull/795)
- Added: [meta] Create Workflow to validate WASM Grammar Changes [@confused-Techie](https://github.com/pulsar-edit/pulsar/pull/740)
- Fixed: 🐛 ✅ Fix caching for "Dismiss this Version" in pulsar-updater [@kiskoza](https://github.com/pulsar-edit/pulsar/pull/785)
- Fixed: [tree-sitter] Fix proliferation of extra injection layers [@savetheclocktower](https://github.com/pulsar-edit/pulsar/pull/783)
- Added: CI: Increase timeout length for macOS binary builds [@DeeDeeG](https://github.com/pulsar-edit/pulsar/pull/781)
- Fixed: Fix the matching of `$'...'` strings. [@danfuzz](https://github.com/pulsar-edit/pulsar/pull/776)
- Fixed: [meta] Install Python package `setuptools` && Use Python `3.12.x` [@confused-Techie](https://github.com/pulsar-edit/pulsar/pull/779)
- Fixed: Update `web-tree-sitter` to include `isalnum` builtin [@savetheclocktower](https://github.com/pulsar-edit/pulsar/pull/770)
- Fixed: [meta] Build x86 Linux binaries on Ubuntu 20.04, for older (more compatible) glibc [@confused-Techie](https://github.com/pulsar-edit/pulsar/pull/760)
- Bumped: [core] Bump `git-utils`: `5.7.1` => `^5.7.3` [@confused-Techie](https://github.com/pulsar-edit/pulsar/pull/772)
- Removed: [core] Cleanup Unused Deps [@confused-Techie](https://github.com/pulsar-edit/pulsar/pull/771)

### github
- Bumped: deps: Update `whats-my-line` to bump `dugite` to 2.1.0 [@DeeDeeG](https://github.com/pulsar-edit/github/pull/36)

### whats-my-line
- Bumped: Pin `dugite` to `2.1.0` [@confused-Techie](https://github.com/pulsar-edit/whats-my-line/pull/7)
- Bumped: Bump dugite && Bump `package.json` version [@confused-Techie](https://github.com/pulsar-edit/whats-my-line/pull/2)
- Added: Add dugite tests [@confused-Techie](https://github.com/pulsar-edit/whats-my-line/pull/4)
- Removed: Remove TypeScript [@confused-Techie](https://github.com/pulsar-edit/whats-my-line/pull/3)
- Added: Setup Tests and Modernize [@confused-Techie](https://github.com/pulsar-edit/whats-my-line/pull/1)

## 1.110.0

- Made the modification of `editor.preferredLineLength` configurable within `wrap-guide` when changing `wrap-guide.columns`
- Fixed Snippets from `language-php` that would lose the `$` character
- Fixed a condition where an invalid config may crash Pulsar before fully starting up, but not registering that it's crashed
- Reduced error notifications that may appear from `autocomplete-html` when handling EJS files
- Fixed macOS binary signing after moving over to GitHub Actions for CI
- Updated PPM to a newer `node-gyp`, allowing newer versions of C/C++ compiler toolchains and Python to be used (also dropped support for Python 2.x!)
- Fully decaffed the entire PPM codebase
- Added a new autocomplete API that does not uses prefixes and instead declares the range it'll replace (better LSP support)

### Pulsar
- Added: [wrap-guide] Make the automatic modification of `editor.preferredLineLength` configurable [@confused-Techie](https://github.com/pulsar-edit/pulsar/pull/754)
- Fixed: Fixed filtering of suggestions with ranges [@mauricioszabo](https://github.com/pulsar-edit/pulsar/pull/762)
- Added: Tree-sitter running fixes for September [@savetheclocktower](https://github.com/pulsar-edit/pulsar/pull/735)
- Added: Add escapement to variable literals within php snippets [@Spiker985](https://github.com/pulsar-edit/pulsar/pull/758)
- Added: [core] Handle invalid config on load [@confused-Techie](https://github.com/pulsar-edit/pulsar/pull/750)
- Added: [autocomplete-html] Wrap completions in `try/catch` handler [@confused-Techie](https://github.com/pulsar-edit/pulsar/pull/753)
- Bumped: Update dependency postcss to v8.4.31 [SECURITY] [@renovate](https://github.com/pulsar-edit/pulsar/pull/752)
- Fixed: CI: Sign macOS binaries for branch pushes, not PRs [@DeeDeeG](https://github.com/pulsar-edit/pulsar/pull/745)
- Fixed: CI: Use Python 3.11 to fix macOS signing [@DeeDeeG](https://github.com/pulsar-edit/pulsar/pull/743)
- Fixed: [meta] Fix Windows Builds in CI [@confused-Techie](https://github.com/pulsar-edit/pulsar/pull/738)
- Bumped: ppm: Update ppm submodule to commit a2ade745bfbc5f [@DeeDeeG](https://github.com/pulsar-edit/pulsar/pull/725)
- Added: Making autocomplete-plus work to replace ranges [@mauricioszabo](https://github.com/pulsar-edit/pulsar/pull/479)

### ppm
- Bumped: Update npm and node-gyp, for macOS signing fix [@DeeDeeG](https://github.com/pulsar-edit/ppm/pull/94)
- Removed: Remove remnants of Coffeescript building [@2colours](https://github.com/pulsar-edit/ppm/pull/92)
- Added: Update unpublishing wording [@Daeraxa](https://github.com/pulsar-edit/ppm/pull/90)
- Added: Migrate to `second-mate` and remove `first-mate` [@confused-Techie](https://github.com/pulsar-edit/ppm/pull/86)
- Added: Cleanup `visualStudioIsInstalled()` [@confused-Techie](https://github.com/pulsar-edit/ppm/pull/85)
- Decafed: Decaf Source [@confused-Techie](https://github.com/pulsar-edit/ppm/pull/84)
- Fixed: Make `postinstall` scripts work on Windows with spaces in cwd path [@confused-Techie](https://github.com/pulsar-edit/ppm/pull/83)
- Added: Move Spec Decaf PRs into `master` [@confused-Techie](https://github.com/pulsar-edit/ppm/pull/81)
- Bumped: Switch to our npm fork, to get newer node-gyp (node-gyp 9.x) [@DeeDeeG](https://github.com/pulsar-edit/ppm/pull/79)
- Decafed: Decaffeinate remaining spec files from list-spec on [@GuilleW and @2colours](https://github.com/pulsar-edit/ppm/pull/78)
- Decafed: Decaffeinate link spec [@GuilleW and @2colours](https://github.com/pulsar-edit/ppm/pull/77)
- Decafed: Decaffeinate install spec [@GuilleW and @2colours](https://github.com/pulsar-edit/ppm/pull/76)
- Decafed: Decaffeinate init spec [@GuilleW and @2colours](https://github.com/pulsar-edit/ppm/pull/75)
- Decafed: Decaffeinate help spec [@GuilleW and @2colours](https://github.com/pulsar-edit/ppm/pull/74)
- Decafed: Decaffeinate featured spec [@GuilleW and @2colours](https://github.com/pulsar-edit/ppm/pull/73)
- Decafed: Decaffeinate enable spec [@GuilleW and @2colours](https://github.com/pulsar-edit/ppm/pull/72)
- Decafed: Decaffeinate docs spec [@GuilleW and @2colours](https://github.com/pulsar-edit/ppm/pull/71)
- Decafed: Decaffeinate disable spec [@GuilleW and @2colours](https://github.com/pulsar-edit/ppm/pull/70)
- Decafed: Decaffeinate develop spec [@GuilleW and @2colours](https://github.com/pulsar-edit/ppm/pull/69)
- Decafed: Decaffeinate config spec [@GuilleW and @2colours](https://github.com/pulsar-edit/ppm/pull/68)
- Decafed: Decaffeinate command spec [@GuilleW and @2colours](https://github.com/pulsar-edit/ppm/pull/67)
- Decafed: Decaffeinate clean spec [@GuilleW and @2colours](https://github.com/pulsar-edit/ppm/pull/66)
- Decafed: Decaffeinate ci spec [@GuilleW and @2colours](https://github.com/pulsar-edit/ppm/pull/65)
- Decafed: Decaffeinate apm cli spec [@GuilleW and @2colours](https://github.com/pulsar-edit/ppm/pull/64)
- Decafed: Decaffeinate spec helper (updated) [@GuilleW and @2colours](https://github.com/pulsar-edit/ppm/pull/63)

## 1.109.0

- Fixed a race condition that could cause `autocomplete-plus` to ignore user input.
- Fixed the `about` package linking to release notes for Pulsar.
- Reduced the amount of network requests that `settings-view` creates.
- Fixed the icon used when registering Pulsar as a file handler on Windows.
- Removed the non-functional `autoUpdate` API from Pulsar, instead relying on the `pulsar-updater` package.
- Prevented warnings in the developer console from appearing when autocomplete suggestions are shown.
- Removed the last CoffeeScript code from Pulsar and core packages.
- Migrated the majority of our CI to GitHub Actions.

### Pulsar
- Added: about: Make the About page's CSS responsive for narrow panes [@DeeDeeG](https://github.com/pulsar-edit/pulsar/pull/717)
- Added: [core & settings-view] Avoid network requests for bundled packages [@confused-Techie](https://github.com/pulsar-edit/pulsar/pull/711)
- Fixed: Remove @ from example to fix Documentation CI [@Spiker985](https://github.com/pulsar-edit/pulsar/pull/719)
- Fixed: Cirrus: Don't update last good commit if CI skipped [@DeeDeeG](https://github.com/pulsar-edit/pulsar/pull/716)
- Fixed: Tree-sitter running fixes (August edition) [@savetheclocktower](https://github.com/pulsar-edit/pulsar/pull/677)
- Added: [status-bar & tree-view] Manual Decaf Source [@confused-Techie](https://github.com/pulsar-edit/pulsar/pull/707)
- Added: [core] Consolidate app detail logic into single module [@confused-Techie](https://github.com/pulsar-edit/pulsar/pull/705)
- Fixed: [about] Link release notes to `CHANGELOG.md` instead of tagged release of Pulsar [@confused-Techie](https://github.com/pulsar-edit/pulsar/pull/706)
- Removed: Remove `fs-plus` from atom-protocol-handler [@Sertonix](https://github.com/pulsar-edit/pulsar/pull/170)
- Fixed: [core] Fix the icon used when registering Pulsar as a file handler in Windows [@confused-Techie](https://github.com/pulsar-edit/pulsar/pull/704)
- Added: Decaf Packages Spec [@confused-Techie](https://github.com/pulsar-edit/pulsar/pull/700)
- Removed: settings-view: Don't fix repository for core themes [@DeeDeeG](https://github.com/pulsar-edit/pulsar/pull/702)
- Added: Cirrus: Skip builds if same commit was previously built [@DeeDeeG](https://github.com/pulsar-edit/pulsar/pull/701)
- Fixed: CI: Tweak Cirrus build filter to allow tag pushes [@DeeDeeG](https://github.com/pulsar-edit/pulsar/pull/699)
- Added: Automatically rename binaries in CI during Regular releases [@DeeDeeG](https://github.com/pulsar-edit/pulsar/pull/675)
- Removed: remove repository fallback [@Sertonix](https://github.com/pulsar-edit/pulsar/pull/264)
- Added: [meta] GitHub Actions: Don't sign macOS builds from forked repo PRs [@confused-Techie](https://github.com/pulsar-edit/pulsar/pull/698)
- Added: [meta] Ensure Actions can upload Rolling Releases [@confused-Techie](https://github.com/pulsar-edit/pulsar/pull/695)
- Added: [meta] Cleanup `push` trigger, add `workflow_dispatch` [@confused-Techie](https://github.com/pulsar-edit/pulsar/pull/694)
- Added: Migrate most binary building to GitHub Actions [@confused-Techie](https://github.com/pulsar-edit/pulsar/pull/682)
- Added: [meta] Add `ignorePaths` to renovate config [@confused-Techie](https://github.com/pulsar-edit/pulsar/pull/691)
- Added: [language- && packages] Manual Decaf Spec Bundle [@confused-Techie](https://github.com/pulsar-edit/pulsar/pull/686)
- Fixed: fix links of packages readme [@asiloisad](https://github.com/pulsar-edit/pulsar/pull/689)
- Added: [meta] Add new and missing packages to renovate config [@confused-Techie](https://github.com/pulsar-edit/pulsar/pull/687)
- Added: Small Update to Docs [@confused-Techie](https://github.com/pulsar-edit/pulsar/pull/621)
- Fixed: [autocomplete-plus] Detect when menu state gets out of sync with DOM [@savetheclocktower](https://github.com/pulsar-edit/pulsar/pull/680)
- Removed: Remove AutoUpdate functionality from Core [@confused-Techie](https://github.com/pulsar-edit/pulsar/pull/668)
- Bumped: Update autocomplete-html package [@renovate](https://github.com/pulsar-edit/pulsar/pull/688)
- Added: [core]: Make showing tab title in window title optional [@confused-Techie](https://github.com/pulsar-edit/pulsar/pull/671)
- Fixed: [autocomplete-plus] Suppress `marked` warnings [@savetheclocktower](https://github.com/pulsar-edit/pulsar/pull/683)
- Added: [pulsar-updater] Don't notify if Pulsar is running via `yarn start` [@confused-Techie](https://github.com/pulsar-edit/pulsar/pull/679)
- Bumped: bump actions/checkout to v3 [@casswedson](https://github.com/pulsar-edit/pulsar/pull/678)

## 1.108.0

- Restored ability for `less` files in packages to use inline JavaScript inside backticks.
- Fixed a syntax highlighting issue inside the `styleguide` package.
- Fixed an issue with rubygems timing out on ARM Linux workflow.
- Rewrote Tree-sitter scope predicates to use `#is?` and `#is-not?` where applicable.
- Ensure that project-specific setting overrides don't leak to the user's config file when the settings UI is visited.
- Added a feature in `markdown-preview` that adds support for Linguist, Chroma, Rouge, and HighlightJS for language identifiers in fenced code blocks.
- Fixed the `TextMate` `language-toml` grammar to properly support whitespace where-ever it may appear.
- Added a Tree-Sitter grammar for YAML files.
- Added a new core package `pulsar-updater` to help users update Pulsar.
- Added `ppm` and `ppm.cmd` binaries/launchers within ppm. This allows easier integration of correctly named binaries on more systems in more contexts (especially Windows). Existing `apm` and `apm.cmd` binaries/launchers are still there for the time being.
- Added a modern Tree-Sitter grammar for Markdown files.

### Pulsar
- Added: Add the Tree-Sitter Markdown grammar [@savetheclocktower](https://github.com/pulsar-edit/pulsar/pull/659)
- Fixed: [pulsar-updater] Correct deb-get instructions ( + readme change) [@Daeraxa](https://github.com/pulsar-edit/pulsar/pull/669)
- Added: Tree-sitter running fixes [@savetheclocktower](https://github.com/pulsar-edit/pulsar/pull/660)
- Added: Add `pulsar-updater` as a core bundled Package [@confused-Techie](https://github.com/pulsar-edit/pulsar/pull/656)
- Added: Manual Decaf Bundle (`autocomplete-atom-api`, `autoflow`, `deprecation-cop`) Source [@confused-Techie](https://github.com/pulsar-edit/pulsar/pull/664)
- Bumped: [Time Sensitive] Update Cirrus Encrypted token for GitHub Access [@confused-Techie](https://github.com/pulsar-edit/pulsar/pull/666)
- Added: [core]: Transforming Deprecated Math Usage - Support for Variables [@confused-Techie](https://github.com/pulsar-edit/pulsar/pull/653)
- Added: Add Tree-sitter grammar for YAML [@savetheclocktower](https://github.com/pulsar-edit/pulsar/pull/634)
- Fixed: [language-toml] Add whitespace rule to values [@arite](https://github.com/pulsar-edit/pulsar/pull/646)
- Added: [markdown-preview]: Support for nested table objects in Yaml Frontmatter [@confused-Techie](https://github.com/pulsar-edit/pulsar/pull/629)
- Added: [markdown-preview]: Revamp Fenced Code Block Language Identifiers [@confused-Techie](https://github.com/pulsar-edit/pulsar/pull/622)
- Bumped: ppm: Update submodule to 49c8ced8f9552bb4aeb279130 [@DeeDeeG](https://github.com/pulsar-edit/pulsar/pull/654)
- Fixed: [settings-view] Don't let project-specific settings pollute the UI [@savetheclocktower](https://github.com/pulsar-edit/pulsar/pull/655)
- Added: [modern-tree-sitter] Overhaul Tree-sitter scope tests [@savetheclocktower](https://github.com/pulsar-edit/pulsar/pull/652)
- Fixed: fix(arm): use rubygems from APT [@cat-master21](https://github.com/pulsar-edit/pulsar/pull/651)
- Added: [language-*]: Manual Spec Decaf (Part 1) [@confused-Techie](https://github.com/pulsar-edit/pulsar/pull/632)
- Fixed: [styleguide] Fix error when styleguide is shown... [@savetheclocktower](https://github.com/pulsar-edit/pulsar/pull/648)
- Bumped: Bump `less-cache` to 2.0.1 [@savetheclocktower](https://github.com/pulsar-edit/pulsar/pull/644)

### ppm

- Added: Add 'ppm' bins to complement existing 'apm' bins [@DeeDeeG](https://github.com/pulsar-edit/ppm/pull/80)
- Fixed: Replace "apm" by "ppm" in help messages. [@azuledu](https://github.com/pulsar-edit/ppm/pull/62)
- Bumped: Update OS, actions, node [@Spiker985](https://github.com/pulsar-edit/ppm/pull/57)

## 1.107.1

- Updated the `github` package to resolve incompatibility in Style Sheets against Less v4

### Pulsar

- Bumped: deps: Update github package to v0.36.17-pretranspiled [@DeeDeeG](https://github.com/pulsar-edit/pulsar/pull/639)

### github

- Fixed: Fix Less Syntax [@confused-Techie](https://github.com/pulsar-edit/github/pull/34)

## 1.107.0

- Fixed a number of issues with the experimental modern Tree-sitter grammar mode
- Pulsar can now be added to the PATH on Windows, via the "System" pane within Settings View.
- Bumped `less-cache` to `v2.0.0` which uses `less@4.1.3`. This adds many new features of Less, while causing breaking changes to existing Less StyleSheets. Read more about these changes [here](https://github.com/pulsar-edit/less-cache/releases/tag/v2.0.0). Pulsar will attempt to automatically repair any breaking changes in any package style sheets, while emitting deprecations.
- Fixed a bug that would render files unable to be clicked with sticky headers enabled on One-Dark and One-Light themes.
- Added a Modern Tree-Sitter TOML Grammar.
- Added a new API endpoint within Pulsar of `atom.versionSatisifes()` to allow packages to safely check the version of Pulsar, instead of having to do so themselves.
- An issue in a downstream dependency has been resolved that improperly flagged Pulsar as malicious.

### Pulsar
- Added: Improved Windows Install (`PATH`, `ATOM_HOME`, `InstallLocation`) [@confused-Techie](https://github.com/pulsar-edit/pulsar/pull/604)
- Fixed: Running PR for Tree-Sitter fixes [@savetheclocktower](https://github.com/pulsar-edit/pulsar/pull/555)
- Added: [autocomplete-css]: Manual Decaf of Source [@confused-Techie](https://github.com/pulsar-edit/pulsar/pull/631)
- Fixed: [welcome]: Ensure Changelog Always Shows if enabled, and version hasn't been dismissed [@confused-Techie](https://github.com/pulsar-edit/pulsar/pull/607)
- Bumped: [autocomplete-plus] Maintenance - Deps bumps, remove CoffeeScript files [@confused-Techie](https://github.com/pulsar-edit/pulsar/pull/630)
- Fixed: Fix tree-view sticky headers of one-dark & one-light themes [@asiloisad](https://github.com/pulsar-edit/pulsar/pull/599)
- Fixed: [spell-check]: Remove usage of reserved word [@confused-Techie](https://github.com/pulsar-edit/pulsar/pull/620)
- Added: [core]: Implement API on `atom.` to compare Pulsar Versions [@confused-Techie](https://github.com/pulsar-edit/pulsar/pull/588)
- Added: [settings-view]: Manual Decaf (source) [@confused-Techie](https://github.com/pulsar-edit/pulsar/pull/558)
- Bumped: [core]: Bump `less-cache` to `v2.0.0` Upgrades `less` to `4.1.3` [@confused-Techie](https://github.com/pulsar-edit/pulsar/pull/611)
- Added: [core]: Bundle `spell-check` [@confused-Techie](https://github.com/pulsar-edit/pulsar/pull/614)
- Bumped: Update dependency semver to v7.5.2 [SECURITY] [@renovate](https://github.com/pulsar-edit/pulsar/pull/609)
- Added: [modern-tree-sitter] Add TOML tree-sitter grammar [@savetheclocktower](https://github.com/pulsar-edit/pulsar/pull/617)
- Fixed: [language-toml]: Allow spaces within Array [@confused-Techie](https://github.com/pulsar-edit/pulsar/pull/610)
- Fixed: Pin `es5-ext` to `pulsar-edit/es5-ext` removing code flagged as malicious [@confused-Techie](https://github.com/pulsar-edit/pulsar/pull/608)
- Bumped: [git-diff] Bump all Deps [@confused-Techie](https://github.com/pulsar-edit/pulsar/pull/603)
- Bumped: Update dependency semver [SECURITY] [@renovate](https://github.com/pulsar-edit/pulsar/pull/605)
- Fixed: [autocomplete-css] Get tests passing for new CSS tree-sitter grammar [@savetheclocktower](https://github.com/pulsar-edit/pulsar/pull/601)
- Bumped: [dalek] Bump dependencies to latest, fix links [@confused-Techie](https://github.com/pulsar-edit/pulsar/pull/602)
- Bumped: Update dependency marked to v5.0.3 [@mauricioszabo](https://github.com/pulsar-edit/pulsar/pull/568)

### less-cache
- Bumped: Bump `1.1.1` => `2.0.0` [@confused-Techie](https://github.com/pulsar-edit/less-cache/pull/5)
- Bumped: Bump `less` `3.12.2` => `4.1.3` [@confused-Techie](https://github.com/pulsar-edit/less-cache/pull/4)
- Added: Repository Cleanup + CoffeeScript tool Removal (Depends on #2) [@confused-Techie](https://github.com/pulsar-edit/less-cache/pull/3)
- Added: Manual decaf of source files [@confused-Techie](https://github.com/pulsar-edit/less-cache/pull/2)
- Added: Implement Repo Tests [@confused-Techie](https://github.com/pulsar-edit/less-cache/pull/1)

## 1.106.0

- Fixed bug that happens on some systems when trying to launch Pulsar using the Cinnamon desktop environment
- Added a modern implementation of Tree-sitter grammars behind an experimental flag. Enable the “Use Modern Tree-Sitter Implementation” in the Core settings to try it out
- Bugfix: fixed Clojure indentation on tree-sitter
- Improved the Clojure language support by migrating it to tree-sitter and support block comments, quoting, and other advanced features on modern tree-sitter implementation
- Fixed a bug that could cause images to not appear the first time opening them
- `autocomplete-css` Completions are now sorted in a way that may match what users expect
- Added a "Log Out" menu item for the `github` package

### Pulsar
- Updated: deps: Bump github to v0.36.16-pretranspiled [@DeeDeeG](https://github.com/pulsar-edit/pulsar/pull/592)
- Removed: Mostly remove `request` [@confused-Techie](https://github.com/pulsar-edit/pulsar/pull/474)
- Fixed: Fix: Image doesn't appear at first open [@asiloisad](https://github.com/pulsar-edit/pulsar/pull/579)
- Removed: Remove specific cinnamon condition [@mauricioszabo](https://github.com/pulsar-edit/pulsar/pull/563)
- Fixed: Fix of Clojure's indentation rules by removing query file [@mauricioszabo](https://github.com/pulsar-edit/pulsar/pull/584)
- Fixed: Update links in settings page [@Daeraxa](https://github.com/pulsar-edit/pulsar/pull/570)
- Added: [autocomplete-css] Sort `completions.json` [@confused-Techie](https://github.com/pulsar-edit/pulsar/pull/552)
- Fixed: Fixes on "comment block" for Clojure grammar [@mauricioszabo](https://github.com/pulsar-edit/pulsar/pull/573)
- Added: Hardcode NSIS GUID [@confused-Techie](https://github.com/pulsar-edit/pulsar/pull/566)
- Fixed: Make yarn sane [@mauricioszabo](https://github.com/pulsar-edit/pulsar/pull/567)
- Fixed: Huge improvement on Clojure highlighting [@mauricioszabo](https://github.com/pulsar-edit/pulsar/pull/553)
- Removed: Removed unused_require method [@mauricioszabo](https://github.com/pulsar-edit/pulsar/pull/561)
- Bumped: Update dependency underscore to 1.12.1 [SECURITY] [@renovate](https://github.com/pulsar-edit/pulsar/pull/504)
- Added: Add modern tree-sitter support behind an experimental flag [@savetheclocktower](https://github.com/pulsar-edit/pulsar/pull/472)
- Added: Make CHANGELOG easier to merge and update dompurify [@mauricioszabo](https://github.com/pulsar-edit/pulsar/pull/537)
- Added: js operators [@icecream17](https://github.com/pulsar-edit/pulsar/pull/79)
- Bumped: Update dependency postcss to v8.2.13 [SECURITY] [@renovate](https://github.com/pulsar-edit/pulsar/pull/514)

### github
- Added: Add logout menu option [@Daeraxa](https://github.com/pulsar-edit/github/pull/27)
- Updated: ci: Bump action dependencies [@Spiker985](https://github.com/pulsar-edit/github/pull/19)

## 1.105.0

- Rebranded notifications, using our backend to find new versions of package,
and our github repository to find issues on Pulsar. Also fixed the "view issue"
and "create issue" buttons that were not working
- Bumped to latest version of `second-mate`, fixing a memory usage issue in `vscode-oniguruma`
- Removed a cache for native modules - fix bugs where an user rebuilds a native
module outside of Pulsar, but Pulsar refuses to load anyway
- Removed `nslog` dependency
- Fixed an error where the GitHub package tried to interact with a diff view after it was closed
- Fixed RPM installation failure when Atom was installed on the same machine
- Added a new set of Package `activationHooks`, `...:uri-opened` lets a package activate when any URI is opened within Pulsar, and `...:file-name-opened` lets a package activate when any specific filename is opened within Pulsar.

### Pulsar
- Added: Add new `...:uri-opened` && `...:file-name-opened` Package Activation Hook [@confused-Techie](https://github.com/pulsar-edit/pulsar/pull/518)
- Fixed: Properly localize Download/Stargazer Counts within `settings-view` [@confused-Techie](https://github.com/pulsar-edit/pulsar/pull/526)
- Added: Add bookmarks service for consumption by other packages [@savetheclocktower](https://github.com/pulsar-edit/pulsar/pull/525)
- Added: Bundle notifications [@mauricioszabo](https://github.com/pulsar-edit/pulsar/pull/529)
- Fixed: Fix Ripgrep download issues in CirrusCI [@confused-Techie](https://github.com/pulsar-edit/pulsar/pull/530)
- Removed: Revert Incorrect Commit [@confused-Techie](https://github.com/pulsar-edit/pulsar/pull/528)
- Fixed: Making CI green, hopefully [@mauricioszabo](https://github.com/pulsar-edit/pulsar/pull/523)
- Bumped: Bump `second-mate` to 96866771 [@savetheclocktower](https://github.com/pulsar-edit/pulsar/pull/524)
- Removed: Remove cache of incompatible native packages [@mauricioszabo](https://github.com/pulsar-edit/pulsar/pull/493)
- Added: Simplify and bundle fuzzy-finder [@mauricioszabo](https://github.com/pulsar-edit/pulsar/pull/515)
- Added: Bundle find and replace [@mauricioszabo](https://github.com/pulsar-edit/pulsar/pull/517)
- Added: Bundle tree view [@confused-Techie](https://github.com/pulsar-edit/pulsar/pull/513)
- Added: Bundle `autocomplete-atom-api` [@confused-Techie](https://github.com/pulsar-edit/pulsar/pull/476)
- Added: Add FPM option to stop rpm buildid clash [@Daeraxa](https://github.com/pulsar-edit/pulsar/pull/505)
- Bumped: chore(deps): update dependency minimist [security] [@renovate](https://github.com/pulsar-edit/pulsar/pull/502)
- Fixed: Disable Failing Tests [@confused-Techie](https://github.com/pulsar-edit/pulsar/pull/477)
- Bumped: chore(deps): update dependency ajv to 6.12.3 [security] [@renovate](https://github.com/pulsar-edit/pulsar/pull/501)
- Bumped: chore(deps): update dependency async to 3.2.2 [security] [@renovate](https://github.com/pulsar-edit/pulsar/pull/495)
- Added: Add "icon only" class to settings view icon [@Daeraxa](https://github.com/pulsar-edit/pulsar/pull/456)
- Bumped: chore(deps): update dependency minimatch [security] [@renovate](https://github.com/pulsar-edit/pulsar/pull/496)
 - Removed: Remove `nslog` dependency [@mauricioszabo](https://github.com/pulsar-edit/pulsar/pull/494)
- Added: Setup Renovate [@confused-Techie](https://github.com/pulsar-edit/pulsar/pull/469)
- Fixed: Don't mark diff ranges on a destroyed buffer [@savetheclocktower](https://github.com/pulsar-edit/pulsar/pull/481)
- Added: First Architectural Design Records [@mauricioszabo](https://github.com/pulsar-edit/pulsar/pull/480)
- Bumped: use pular's `typscript-simple` fork, which bumps `typescript` to 5.0.3 [@Meadowsys](https://github.com/pulsar-edit/pulsar/pull/458)
- Added: CI: cache and restore dependencies, plus skip rebuilding all over the place (saves a lot of time) [@DeeDeeG](https://github.com/pulsar-edit/pulsar/pull/492)

### notifications
- Fixed: Cleanup and rename [@Sertonix](https://github.com/pulsar-edit/notifications/pull/1)
- Added: reject promise with Error instance [@Sertonix](https://github.com/pulsar-edit/notifications/pull/2)
- Added: Add our Testing Action [@confused-Techie](https://github.com/pulsar-edit/notifications/pull/3)
- Fixed: Change atom strings to pulsar [@mdibella-dev](https://github.com/pulsar-edit/notifications/pull/4)
- Bumped: Bump to v3.2 of action-pulsar-dependency [@confused-Techie](https://github.com/pulsar-edit/notifications/pull/5)
- Fixed: Fix all Tests [@confused-Techie](https://github.com/pulsar-edit/notifications/pull/6)

## 1.104.0

- The settings-view package now lists a package’s snippets more accurately
- Fixed some issues with some packages with WebComponents v0 (tablr package
should work now) by internalizing and patching document-register-element
- Migrated away from `node-oniguruma` in favor of `vscode-oniguruma` (WASM
version). This fixes issues with Electron 21
- Ensured new WASM packages will work on Apple Silicon
- Completions for HTML will now be as bleeding edge as possible.

### Pulsar
- Added: `settings-view` Support for Badges [@confused-Techie](https://github.com/pulsar-edit/pulsar/pull/451)
- Removed: remove weird duplicate accented fixture file (hopefully?) [@Meadowsys](https://github.com/pulsar-edit/pulsar/pull/488)
- Added: Add optional entitlements monkey-patch [@confused-Tecie](https://github.com/pulsar-edit/pulsar/pull/483)
- Added: Decaf `wrap-guide` [@confused-Techie](https://github.com/pulsar-edit/pulsar/pull/443)
- Added: Additional Bundling of Core Packages [@confused-Techie](https://github.com/pulsar-edit/pulsar/pull/424)
- Added: add allow-jit entitlement (fixes Apple Silicon builds) [@Meadowsys](https://github.com/pulsar-edit/pulsar/pull/454)
- Removed: Revert "Create i18n API" [@mauricioszabo](https://github.com/pulsar-edit/pulsar/pull/471)
- Added: Build first, and test later [@mauricioszabo](https://github.com/pulsar-edit/pulsar/pull/463)
- Update: [settings-view] Update package snippets view to reflect new features [@savetheclocktower](https://github.com/pulsar-edit/pulsar/pull/406)
- Added: Create i18n API [@Meadowsys](https://github.com/pulsar-edit/pulsar/pull/446)
- Added: Add Automated updating of `autocomplete-html` `completions.json` [@confused-Techie](https://github.com/pulsar-edit/pulsar/pull/405)
- Fixed: docs: fix markdown links in packages README [@oakmac](https://github.com/pulsar-edit/pulsar/pull/450)
- Fixed: Patch document register element [@mauricioszabo](https://github.com/pulsar-edit/pulsar/pull/438)
- Added: Using "second-mate" [@mauricioszabo](https://github.com/pulsar-edit/pulsar/pull/435)
- Fixed: Fix spacing of PHP's "for ..." snippet [@machitgarha](https://github.com/pulsar-edit/pulsar/pull/440)
- Update: Update resources metadata [@Spiker985](https://github.com/pulsar-edit/pulsar/pull/414)
- Fixed: Cirrus: Windows: install ppm deps with Yarn [@DeeDeeG](https://github.com/pulsar-edit/pulsar/pull/434)
- Added: made cirrus build scripts consistent [@Sertonix](https://github.com/pulsar-edit/pulsar/pull/239)
- Update: Update package.json author [@Daeraxa](https://github.com/pulsar-edit/pulsar/pull/432)

### second-mate
- Added: Migrate to vscode-oniguruma [@mauricioszabo](https://github.com/pulsar-edit/second-mate/pull/1)

### autosave
- Removed: removed fs-plus dependency [@Sertonix](https://github.com/pulsar-edit/autosave/pull/2)
- Update: Cleanup and rename [@Sertonix](https://github.com/pulsar-edit/autosave/pull/1)

### bracket-matcher
- Fixed: Fixing test that need to run locally [@mauricioszabo](https://github.com/pulsar-edit/bracket-matcher/pull/3)
- Update: cleanup .md and rename repo url [@Sertonix](https://github.com/pulsar-edit/bracket-matcher/pull/2)
- Update: Rename A[a]tom -> P[p]ulsar [@Spiker985](https://github.com/pulsar-edit/bracket-matcher/pull/1)

### timecop
- Update: cleanup and rename [@Sertonix](https://github.com/pulsar-edit/timecop/pull/1)

### keybinding-resolver
- Update: Cleanup and rename [@Sertonix](https://github.com/pulsar-edit/keybinding-resolver/pull/1)

## 1.103.0

- Added a new feature to Search for Pulsar's settings
- Updated the completions provided by `autocomplete-css` to be as bleeding edge as possible.
- Updated the instructions and look of the login flow for the `github` package.
- Snippet transformations no longer have an implied global flag, bringing them into compatibility with snippets in most other editors.
- Snippets can now be given command names instead of tab triggers, and thus can now be assigned to key shortcuts in `keymap.cson`.

### Pulsar
- Added: feature: Implement Search Settings Ability [@confused-Techie](https://github.com/pulsar-edit/pulsar/pull/416)
- Added: Show Settings Icon in Status Bar [@confused-Techie](https://github.com/pulsar-edit/pulsar/pull/421)
- Added: Add Automated updated of `autocomplete-css` `completions.json` [@confused-Techie](https://github.com/pulsar-edit/pulsar/pull/398)
- Bumped: ppm: Update submodule to 9af239277180f2a9ee9e86714 [@Spiker985](https://github.com/pulsar-edit/pulsar/pull/403)
- Bumped: ppm: Update submodule to 915cbf6e5f9ea1141ef5dcaf8 [@DeeDeeG](https://github.com/pulsar-edit/pulsar/pull/418)
- Bumped: deps: Bump github to v0.36.15-pretranspiled [@DeeDeeG](https://github.com/pulsar-edit/pulsar/pull/415)
- Added: actually cache based on sha [@Meadowsys](https://github.com/pulsar-edit/pulsar/pull/412)
- Bumped: Bump `snippets` to bb00f9 [@savetheclocktower](https://github.com/pulsar-edit/pulsar/pull/408)
- Added: [skip-ci] Small Readme Touchup [@confused-Techie](https://github.com/pulsar-edit/pulsar/pull/404)
- Added: json language - add .har extension [@wesinator](https://github.com/pulsar-edit/pulsar/pull/396)
- Added: Bundle `markdown-preview`, `styleguide`, `wrap-guide` [@confused-Techie](https://github.com/pulsar-edit/pulsar/pull/374)
- Added: Add GitHub Token to Doc CI [@Spiker985](https://github.com/pulsar-edit/pulsar/pull/400)
- Added: Add Setup Node to Package Tests [@confused-Techie](https://github.com/pulsar-edit/pulsar/pull/399)
- Added: feat: add dev.pulsar_edit.Pulsar.metainfo.xml [@cat-master21](https://github.com/pulsar-edit/pulsar/pull/380)

### Snippets
- Added: Add `command` property that registers a command name for a snippet [@savetheclocktower](https://github.com/pulsar-edit/snippets/pull/10)
- Removed: Remove implicit `g` flag from snippet transformations [@savetheclocktower](https://github.com/pulsar-edit/snippets/pull/7)
- Fixed: Fix failing specs [@mauricioszabo](https://github.com/pulsar-edit/snippets/pull/6)
- Added: cleanup and rename [@Sertonix](https://github.com/pulsar-edit/snippets/pull/5)

### Github
- Added: rebrand git-tab-view [@icecream17](https://github.com/pulsar-edit/github/pull/17)
- Added: lib: Update login instructions for PATs, not OAuth [@DeeDeeG](https://github.com/pulsar-edit/github/pull/15)

### PPM
- Fixed: src: Update default Pulsar install paths [@DeeDeeG](https://github.com/pulsar-edit/ppm/pull/49)
- Bumped: deps: Upgrade npm to 6.14.18 [@DeeDeeG](https://github.com/pulsar-edit/ppm/pull/53)
- Fixed: Fix installing with yarn on Windows [@DeeDeeG](https://github.com/pulsar-edit/ppm/pull/58)
- Fixed: Fix inability to notice newer versions of git-installed packages [@savetheclocktower](https://github.com/pulsar-edit/ppm/pull/59)
- Added: meta: Actually sync yarn.lock [@DeeDeeG](https://github.com/pulsar-edit/ppm/pull/60)

## 1.102.0

- Fixed a bug where `pulsar` on Windows could never trigger
- Fixed `github` package shelling out to `git` on macOS
- Fixed minor bugs found during fixes to tests
- Improved our testing infrastructure to aide in finding and fixing further bugs
- Updated many dependencies of Pulsar and its core packages
- New Pulsar Icon on macOS
- Selected text is styled by default
- Restored `right-clicked` CSS class on tags
- Fixed syntax highlighting on C++
- Updated JavaScript snippets to modern ES6 syntax
- PPM no longer assumes `master` for git branches

### Pulsar
- Added: implement signing and notarizing for macOS, PR #4 lol [@Meadowsys](https://github.com/pulsar-edit/pulsar/pull/387)
- Fixed: Pin `python` brew installation to `3.10` during MacOS Intel Cirrus Build [@confused-Techie](https://github.com/pulsar-edit/pulsar/pull/384)
- Update: Bump `ppm` to `a46537c0b7f0eaaef5404ef88003951fdc988c65` [@confused-Techie](https://github.com/pulsar-edit/pulsar/pull/383)
- Added: Add new macOS icon [@mdibella-dev](https://github.com/pulsar-edit/pulsar/pull/372)
- Fixed: type $ as # [@Meadowsys](https://github.com/pulsar-edit/pulsar/pull/378)
- Update: deps: Update github to v0.36.14-pretranspiled-take-2 [@DeeDeeG](https://github.com/pulsar-edit/pulsar/pull/375)
- Added: add style to selected text by default [@Sertonix](https://github.com/pulsar-edit/pulsar/pull/238)
- Added: Set Max Concurrent Package Tests [@confused-Techie](https://github.com/pulsar-edit/pulsar/pull/376)
- Fixed: c++ fixes [@icecream17](https://github.com/pulsar-edit/pulsar/pull/369)
- Update: deps: Update github to v0.36.14-pretranspiled [@DeeDeeG](https://github.com/pulsar-edit/pulsar/pull/373)
- Update `coffeescript` [@confused-Techie](https://github.com/pulsar-edit/pulsar/pull/361)
- Updated: Misc Dependency Updates [@confused-Techie](https://github.com/pulsar-edit/pulsar/pull/362)
- Added: Bundle `autocomplete-plus` [@confused-Techie](https://github.com/pulsar-edit/pulsar/pull/358)
- Fixed: Add LICENSE.md to extra resources (resourcesPath) [@Daeraxa](https://github.com/pulsar-edit/pulsar/pull/354)
- Fixed: Get Windows `pulsar` Working [@confused-Techie](https://github.com/pulsar-edit/pulsar/pull/340)
- Fixed: Restore `right-clicked` class on a right-clicked tab [@savetheclocktower](https://github.com/pulsar-edit/pulsar/pull/368)
- Updated: ppm: Update submodule to commit 4645ba2905747897b0 [@DeeDeeG](https://github.com/pulsar-edit/pulsar/pull/371)
- Added: Machine decaf tabs spec [@confused-Techie](https://github.com/pulsar-edit/pulsar/pull/367)
- Added: Manually Decaf `tabs` package Specs [@confused-Techie](https://github.com/pulsar-edit/pulsar/pull/357)
- Fixed: Uncomment and fix a settings-view package test [@DeeDeeG](https://github.com/pulsar-edit/pulsar/pull/366)
- Added: Decaf Changes from Manual and Machine Decaf to Main [@confused-Techie](https://github.com/pulsar-edit/pulsar/pull/356)
- Added: Manual decafe tabs [@confused-Techie](https://github.com/pulsar-edit/pulsar/pull/352)
- Added: Organize failing tests [@mauricioszabo](https://github.com/pulsar-edit/pulsar/pull/307)
- Fixed: autocomplete-snippets: Fix repo URL [@DeeDeeG](https://github.com/pulsar-edit/pulsar/pull/341)
- Updated: update apm message to pulsar -p [@Daeraxa](https://github.com/pulsar-edit/pulsar/pull/337)
- Fixed: Replace incorrect spellings of 'macOS' with the correct one [@mdibella-dev](https://github.com/pulsar-edit/pulsar/pull/336)
- Changed: use `let` and `const` in js snippets [@Sertonix](https://github.com/pulsar-edit/pulsar/pull/326)
- Fixed: Fix URI to correct address [@mdibella-dev](https://github.com/pulsar-edit/pulsar/pull/335)
- Updated: update copyright year (2023) [@icecream17](https://github.com/pulsar-edit/pulsar/pull/332)

### ppm
- Fixed: fix: Don't assume `master` when checking git packages for upgrades [@savetheclocktower](https://github.com/pulsar-edit/ppm/pull/56)
- Fixed: meta: Normalize package.json and lockfile line endings [@DeeDeeG](https://github.com/pulsar-edit/ppm/pull/54)
- Update: spec: Fixtures Node v10.20.1 --> Electron v12.2.3 [@DeeDeeG](https://github.com/pulsar-edit/ppm/pull/52)
- Fixed: Fix .com links, pulsar rebranding and rebranding readme [@Daeraxa](https://github.com/pulsar-edit/ppm/pull/48)

### github
- Fixed: lib: Rebrand getAtomAppName() function (fix shelling out to `git` on macOS) [@DeeDeeG](https://github.com/pulsar-edit/github/pull/13)
- Fixed: meta: Revert "main" to "./lib/index", no dist (fix package on `master` branch) [@DeeDeeG](https://github.com/pulsar-edit/github/pull/12)

## 1.101.0-beta

- Fixed a bug where macOS menus like "Open" don't do anything
- Fixed a bug where macOS wouldn't open files by dragging them onto the dock.
- Fixed a bug where devtools won't open (https://github.com/pulsar-edit/pulsar/issues/260)
- Fixed a bug where the editor refused to open with the message "GPU process
isn't usable. Goodbye" (https://github.com/pulsar-edit/pulsar/issues/233)
- Fixed logo artifacts on Linux
- Fixed Windows Taskbar Icon being 'Cut in Half'
- Fixed commands like `--version`, `--package` or `--help` did not show outputs
- Fixed additional flags not being sent to `--package`
- Small improvement on the binary size
- Fixed "install command line tools" on Mac and Windows
- Cached queries for featured packages (featured packages will load faster, and
fewer errors on the settings-view regarding package info)
- Added warning when `settings-view` is disabled, describing how to re-enable it

### Pulsar
- Added: script: Clean up `pulsar` and `ppm` on uninstall [@DeeDeeG](https://github.com/pulsar-edit/pulsar/pull/297)
- Added: increase search query delay [@Sertonix](https://github.com/pulsar-edit/pulsar/pull/289)
- Fixed: update `packages/README.md` [@Sertonix](https://github.com/pulsar-edit/pulsar/pull/317)
- Fixed: Fix Windows Icon being cut in half [@confused-Techie](https://github.com/pulsar-edit/pulsar/pull/318)
- Removed: remove unused json [@Sertonix](https://github.com/pulsar-edit/pulsar/pull/309)
- Added: add ignored `package-lock.json` to packages [@Sertonix](https://github.com/pulsar-edit/pulsar/pull/308)
- Rebrand: Rebrand AppUserModelID - Ensure Pulsar is separated as its own App Icon on Windows [@confused-Techie](https://github.com/pulsar-edit/pulsar/pull/315)
- Removed: remove fs-plus from image-view package [@Sertonix](https://github.com/pulsar-edit/pulsar/pull/305)
- Added: Additional Bundling of Core Packages [@confused-Techie](https://github.com/pulsar-edit/pulsar/pull/314)
- Fixed: Resolve some `about` package tests (6 Resolved Tests) [@confused-Techie](https://github.com/pulsar-edit/pulsar/pull/310)
- Fixed: Fix Package Test Cache Issue [@confused-Techie](https://github.com/pulsar-edit/pulsar/pull/302)
- Fixed: Resolve all Tests within `language-html` (Resolves 2 Failing Tests) [@confused-Techie](https://github.com/pulsar-edit/pulsar/pull/300)
- Fixed: Resolve all Tests within `language-javascript` (Resolves 24 Failing Tests) [@confused-Techie](https://github.com/pulsar-edit/pulsar/pull/299)
- Fixed: Resolve 40 Failing `image-view` Tests [@confused-Techie](https://github.com/pulsar-edit/pulsar/pull/293)
- Added: Added changelog entries that we missed [@mauricioszabo](https://github.com/pulsar-edit/pulsar/pull/292)
- Removed: meta: Delete preinstall script from package.json [@DeeDeeG](https://github.com/pulsar-edit/pulsar/pull/296)
- Added: Improve macOS Builds [@confused-Techie](https://github.com/pulsar-edit/pulsar/pull/280)
- Fixed: Fix `archive-view` [@confused-Techie](https://github.com/pulsar-edit/pulsar/pull/294)
- Added: Improved Windows Builds [@confused-Techie](https://github.com/pulsar-edit/pulsar/pull/279)
- Added: More Bundles [@confused-Techie](https://github.com/pulsar-edit/pulsar/pull/290)
- Fixed: Fix macOS open without window [@mauricioszabo](https://github.com/pulsar-edit/pulsar/pull/291)
- Removed: delete workflow from language-java [@Sertonix](https://github.com/pulsar-edit/pulsar/pull/285)
- Removed: Remove handlers for opening things on Mac [@mauricioszabo](https://github.com/pulsar-edit/pulsar/pull/288)
- Rebrand: Rebranding and relinking to new site [@Daeraxa](https://github.com/pulsar-edit/pulsar/pull/282)
- Added: script: symlink ppm in post-install.sh (for .deb and .rpm packages) [@DeeDeeG](https://github.com/pulsar-edit/pulsar/pull/273)
- Added: Add --no-sandbox to start script [@Daeraxa](https://github.com/pulsar-edit/pulsar/pull/276)
- Added: exclude directories from build [@Sertonix](https://github.com/pulsar-edit/pulsar/pull/265)
- Added: add warning when settings-view is disabled [@Sertonix](https://github.com/pulsar-edit/pulsar/pull/243)
- Fixed: Fix typo [@snowcatridge10](https://github.com/pulsar-edit/pulsar/pull/267)
- Fixed: Fix install on packaged code [@mauricioszabo](https://github.com/pulsar-edit/pulsar/pull/269)
- Fixed: Fix Logo weirdness [@mauricioszabo](https://github.com/pulsar-edit/pulsar/pull/271)
- Fixed: Fix installing shell commands to path (macOS) [@DeeDeeG](https://github.com/pulsar-edit/pulsar/pull/263)
- Fixed: 🍎 Fix wrong app name resolution in pulsar.sh on Mac [@soupertonic](https://github.com/pulsar-edit/pulsar/pull/252)
- Fixed: Postinstall error with rm usr/bin/pulsar [@Spiker985](https://github.com/pulsar-edit/pulsar/pull/228)
- Added: Made changes to the main.js file. [@CatPerson136](https://github.com/pulsar-edit/pulsar/pull/232)
- Added: Add `--no-sandbox` to Linux Launch [@confused-Techie](https://github.com/pulsar-edit/pulsar/pull/262)
- Removed: removed unused files [@Sertonix](https://github.com/pulsar-edit/pulsar/pull/219)
- Rebrand: rebrand package publish domain [@Sertonix](https://github.com/pulsar-edit/pulsar/pull/245)
- Removed: remove metrics code from welcome package [@Sertonix](https://github.com/pulsar-edit/pulsar/pull/244)
- Fixed: Deep cache for settings view [@mauricioszabo](https://github.com/pulsar-edit/pulsar/pull/250)
- Fixed: fix syntax error in `packages/README.md` [@Sertonix](https://github.com/pulsar-edit/pulsar/pull/248)
- Removed: remove package.json dependencies [@Sertonix](https://github.com/pulsar-edit/pulsar/pull/169)
- Added: `underscore-plus` to dependencies [@Sertonix](https://github.com/pulsar-edit/pulsar/pull/218)

### ppm
- Added: Convert body params to query params [@Spiker985](https://github.com/pulsar-edit/ppm/pull/47)
- Fixed: src: Update Electron header download URL [@DeeDeeG](https://github.com/pulsar-edit/ppm/pull/43)

## v1.100.0-beta

- Bump to Electron 12 and Node 14
- Added a rebranding API
- Removed experimental file watchers on the editor
- Ability to install packages from git repositories
- New Pulsar Package Repository Backend
- Better error messages when installing a package fails
- Config watching fixes
- Bump tree-sitter to 0.20.1 and all grammars to their recent versions
- Native support for Apple Silicon and ARM Linux
- Removed Benchmark Startup Mode
- Removed all telemetry from Core Editor
- New Pulsar Website
- New Test Runner to Improve Testing
- Added Apple Silicon support to `github` Package v0.36.13

### Pulsar
- Added:    Incorporate settings-view to core [@Daeraxa](https://github.com/pulsar-edit/pulsar/pull/220)
- Added:    Bundle `autocomplete-css` && `autocomplete-html` [@confused-Techie](https://github.com/pulsar-edit/pulsar/pull/212)
- Added:    add or update `packages/*/package-lock.json` [@Sertonix](https://github.com/pulsar-edit/pulsar/pull/209)
- Fixed:    Organize our Exclusions/Inclusions [@confused-Techie](https://github.com/pulsar-edit/pulsar/pull/208)
- Added:    Bundle `package-generator` [@confused-Techie](https://github.com/pulsar-edit/pulsar/pull/207)
- Fixed:    meta: Don't exclude 'loophole' or 'pegjs' packages [@DeeDeeG](https://github.com/pulsar-edit/pulsar/pull/206)
- Fixed:    Fix `dugite` [@confused-Techie](https://github.com/pulsar-edit/pulsar/pull/201)
- Bumped:   ppm: Update ppm submodule (new Electron headers download URL) [@DeeDeeG](https://github.com/pulsar-edit/pulsar/pull/198)
- Removed:  Revert "Merge pull request #184 from pulsar-edit/bump-autocomplete-plus" [@confused-Techie](https://github.com/pulsar-edit/pulsar/pull/196)
- Bumped:   Bump GitHub package [@mauricioszabo](https://github.com/pulsar-edit/pulsar/pull/186)
- Fixed:    CI (Windows): Use npm (not yarn) to install ppm [@DeeDeeG](https://github.com/pulsar-edit/pulsar/pull/185)
- Bumped:   Bumped `autocomplete-plus` [@confused-Techie](https://github.com/pulsar-edit/pulsar/pull/184)
- Added:    Adding test runner missing files [@mauricioszabo](https://github.com/pulsar-edit/pulsar/pull/183)
- Fixed:    fix about package test [@Sertonix](https://github.com/pulsar-edit/pulsar/pull/180)
- Added:    Add tar.gz target to electron-builder [@Daeraxa](https://github.com/pulsar-edit/pulsar/pull/178)
- Fixed:    Cleanup/standardize pulsar.sh [@Spiker985](https://github.com/pulsar-edit/pulsar/pull/175)
- Fixed:    Update LICENSE.md [@Daeraxa](https://github.com/pulsar-edit/pulsar/pull/171)
- Removed:  remove old scripts [@Sertonix](https://github.com/pulsar-edit/pulsar/pull/168)
- Fixed:    Fix Codacy Ignore [@confused-Techie](https://github.com/pulsar-edit/pulsar/pull/167)
- Added:    New ChangeLog Format [@confused-Techie](https://github.com/pulsar-edit/pulsar/pull/166)
- Fixed:    shorten task description if too long [@Sertonix](https://github.com/pulsar-edit/pulsar/pull/163)
- Fixed:    Improve Package Tests [@confused-Techie](https://github.com/pulsar-edit/pulsar/pull/161)
- Removed:  Metric docs from `welcome` [@Sertonix](https://github.com/pulsar-edit/pulsar/pull/159)
- Fixed:    PostInstall of `ppm` [@mauricioszabo](https://github.com/pulsar-edit/pulsar/pull/153)
- Fixed:    Unmerged Menus ignoring separators [@Sertonix](https://github.com/pulsar-edit/pulsar/pull/151)
- Removed:  `mkdirp` [@Sertonix](https://github.com/pulsar-edit/pulsar/pull/150)
- Fixed:    `--package` exiting incorrectly [@mauricioszabo](https://github.com/pulsar-edit/pulsar/pull/149)
- Bumped:   `ppm` submodule [@mauricioszabo](https://github.com/pulsar-edit/pulsar/pull/144)
- Fixed:    undefined `nsole` [@jonian](https://github.com/pulsar-edit/pulsar/pull/142)
- Fixed:    Git tab in Binaries [@benonymus](https://github.com/pulsar-edit/pulsar/pull/140)
- Fixed:    `yarn.lock` versions [@jonian](https://github.com/pulsar-edit/pulsar/pull/139)
- Added:    `dist` & `binaries` to `gitignore` [@jonain](https://github.com/pulsar-edit/pulsar/pull/138)
- Bumped:   `ppm` submodule to allow Git Package Install [@mauricioszabo](https://github.com/pulsar-edit/pulsar/pull/131)
- Bumped:   `settings-view` 0.261.9 -> 0.261.10 [@mauricioszabo](https://github.com/pulsar-edit/pulsar/pull/130)
- Removed:  Unused code fragments from build scripts [@Sertonix](https://github.com/pulsar-edit/pulsar/pull/128)
- Added:    Ability to run `ppm` from `pulsar` CLI [@mauricioszabo](https://github.com/pulsar-edit/pulsar/pull/125)
- Fixed:    base16 URL to use WayBack Machine [@Sertonix](https://github.com/pulsar-edit/pulsar/pull/121)
- Removed:  `fs-plus` from `exception-reporting` [@Sertonix](https://github.com/pulsar-edit/pulsar/pull/118)
- Removed:  Benchmark Startup Mode Part 2 [@DeeDeeG](https://github.com/pulsar-edit/pulsar/pull/115)
- Removed:  Unused scripts [@mauricioszabo](https://github.com/pulsar-edit/pulsar/pull/114)
- Bumped:   `background-tips` 0.28.0 -> 0.28.1 [@confused-Techie](https://github.com/pulsar-edit/pulsar/pull/111)
- Removed:  Tooling bloat [@confused-Techie](https://github.com/pulsar-edit/pulsar/pull/110)
- Bumped:   `snippets` NA -> 1.6.1 [@mauricioszabo](https://github.com/pulsar-edit/pulsar/pull/107)
- Removed:  Benchmark Startup mode [@confused-Techie](https://github.com/pulsar-edit/pulsar/pull/105)
- Added:    Binaries for Intel Mac & ARM Linux [@mauricioszabo](https://github.com/pulsar-edit/pulsar/pull/101)
- Added:    `yarn dist` accepts arguments [@mauricioszabo](https://github.com/pulsar-edit/pulsar/pull/97)
- Fixed:    Load core packages `README.md` [@Sertonix](https://github.com/pulsar-edit/pulsar/pull/96)
- Fixed:    Unlock terminal on Linux [@mauricioszabo](https://github.com/pulsar-edit/pulsar/pull/82)
- Added:    Aliases to workflow for link generation [@kaosine](https://github.com/pulsar-edit/pulsar/pull/78)
- Fixed:    Hooked `NSFW` directly [@mauricioszabo](https://github.com/pulsar-edit/pulsar/pull/77)
- Bumped:   `settings-view` 0.261.8 -> 0.261.9 [@mauricioszabo](https://github.com/pulsar-edit/pulsar/pull/72)
- Bumped:   `.nvmrc` 12.18 -> 16 [@Daeraxa](https://github.com/pulsar-edit/pulsar/pull/71)
- Bumped:   `ppm` submodule for new backend [@confused-Techie](https://github.com/pulsar-edit/pulsar/pull/68)
- Removed:  Experimental and internal watchers [@mauricioszabo](https://github.com/pulsar-edit/pulsar/pull/67)
- Fixed:    Improvements for windows binaries [@mauricioszabo](https://github.com/pulsar-edit/pulsar/pull/66)
- Fixed:    Improvements for binary building [@mauricioszabo](https://github.com/pulsar-edit/pulsar/pull/63)
- Bumped:   `async` 3.2.0 -> 3.2.4 [@confused-Techie](https://github.com/pulsar-edit/pulsar/pull/59)
- Removed:  Mystery/Ghost Submodule [@mauricioszabo](https://github.com/pulsar-edit/pulsar/pull/51)
- Removed:  Telemetry and Remote Crash Reports [@confused-Techie](https://github.com/pulsar-edit/pulsar/pull/40)
- Added:    Bundled `language-c` into the editor [@mauricioszabo](https://github.com/pulsar-edit/pulsar/pull/33)
- Bumped:   `electron` 11.5.0 -> 12.2.3 [@mauricioszabo](https://github.com/pulsar-edit/pulsar/pull/28)
- Fixed:    `yarn install` due to syntax error [@Daeraxa](https://github.com/pulsar-edit/pulsar/pull/16)
- Added:    Bundled most language grammars into the editor [@mauricioszabo](https://github.com/pulsar-edit/pulsar/pull/14)
- Bumped:   `autocomplete-html` 0.8.8 -> 0.8.9 [@mauricioszabo](https://github.com/pulsar-edit/pulsar/pull/14)
- Bumped:   `tree-sitter` NA -> 0.20.0 [@mauricioszabo](https://github.com/pulsar-edit/pulsar/pull/14)
- Added:    Branding Config on Global Atom API [@confused-Techie](https://github.com/pulsar-edit/pulsar/pull/7)
- Added:    `yarn` as method to build editor. [@mauricioszabo](https://github.com/pulsar-edit/pulsar/pull/6)
- Bumped:   `fs-admin` 0.15.0 -> 0.19.0 [@kaosine](https://github.com/pulsar-edit/pulsar/pull/4)
- Bumped:   `text-buffer` 13.18.5 -> 13.18.6 [@kaosine](https://github.com/pulsar-edit/pulsar/pull/4)
- Decaffeinate: Numerous efforts from many contributors to decaffeinate the editor:
  * [@Sertonix](https://github.com/pulsar-edit/pulsar/pull/112)
  * [@confused-Techie](https://github.com/pulsar-edit/pulsar/pull/45)
  * [@Spiker985](https://github.com/pulsar-edit/pulsar/pull/29)
  * [@fabianfiorotto](https://github.com/pulsar-edit/pulsar/pull/13)
- Rebrand: Numerous efforts from many contributors to rebrand the editor:
  * [@Daeraxa](https://github.com/pulsar-edit/pulsar/pull/190)
  * [@mauricioszabo](https://github.com/pulsar-edit/pulsar/pull/173)
  * [@Daeraxa](https://github.com/pulsar-edit/pulsar/pull/172)
  * [@Sertonix](https://github.com/pulsar-edit/pulsar/pull/156)
  * [@Daeraxa](https://github.com/pulsar-edit/pulsar/pull/145)
  * [@mauricioszabo](https://github.com/pulsar-edit/pulsar/pull/136)
  * [@confused-Techie](https://github.com/pulsar-edit/pulsar/pull/126)
  * [@ElectronicsArchiver](https://github.com/pulsar-edit/pulsar/pull/123)
  * [@Sertonix](https://github.com/pulsar-edit/pulsar/pull/122)
  * [@confused-Techie](https://github.com/pulsar-edit/pulsar/pull/120)
  * [@Sertonix](https://github.com/pulsar-edit/pulsar/pull/103)
  * [@Daeraxa](https://github.com/pulsar-edit/pulsar/pull/83)
  * [@Spiker985](https://github.com/pulsar-edit/pulsar/pull/81)
  * [@kaosine](https://github.com/pulsar-edit/pulsar/pull/65)
  * [@Spiker985](https://github.com/pulsar-edit/pulsar/pull/58)
  * [@mauricioszabo](https://github.com/pulsar-edit/pulsar/pull/54)
  * [@mauricioszabo](https://github.com/pulsar-edit/pulsar/pull/22)
  * [@Spiker985](https://github.com/pulsar-edit/pulsar/pull/17)
  * [@softcode589](https://github.com/pulsar-edit/pulsar/pull/11)
  * [@LandarXT](https://github.com/pulsar-edit/pulsar/pull/10)
  * [@confused-Techie](https://github.com/pulsar-edit/pulsar/pull/8)
- Tests: Numerous efforts from many contributors to improve our tests:
  * [@icecream17](https://github.com/pulsar-edit/pulsar/pull/152)
  * [@confused-Techie](https://github.com/pulsar-edit/pulsar/pull/141)
  * [@DeeDeeG](https://github.com/pulsar-edit/pulsar/pull/116)
  * [@Spiker985](https://github.com/pulsar-edit/pulsar/pull/109)
  * [@confused-Techie](https://github.com/pulsar-edit/pulsar/pull/70)
  * [@confused-Techie](https://github.com/pulsar-edit/pulsar/pull/50)
  * [@confused-Techie](https://github.com/pulsar-edit/pulsar/pull/48)
  * [@confused-Techie](https://github.com/pulsar-edit/pulsar/pull/46)
  * [@confused-Techie](https://github.com/pulsar-edit/pulsar/pull/42)
  * [@confused-Techie](https://github.com/pulsar-edit/pulsar/pull/41)
  * [@fabianfiorotto](https://github.com/pulsar-edit/pulsar/pull/36)
  * [@fabianfiorotto](https://github.com/pulsar-edit/pulsar/pull/35)
  * [@mauricioszabo](https://github.com/pulsar-edit/pulsar/pull/18)

### ppm
- Fixed:    ppm PostInstall [@mauricioszabo](https://github.com/pulsar-edit/ppm/pull/41)
- Added:    Better `help` command display [@mauricioszabo](https://github.com/pulsar-edit/ppm/pull/40)
- Fixed:    Empty Featured Packages [@jonian](https://github.com/pulsar-edit/ppm/pull/38)
- Fixed:    Use ppm as basename in `getResourcePath` [@jonain](https://github.com/pulsar-edit/ppm/pull/36)
- Fixed:    Installation from Git [@mauricioszabo](https://github.com/pulsar-edit/ppm/pull/34)
- Added:    Ability to define tag to install [@mauricioszabo](https://github.com/pulsar-edit/ppm/pull/13)
- Added:    Our new Pulsar Package Repository Backend [@confused-Techie](https://github.com/pulsar-edit/ppm/pull/5)
- Bumped:   `electron` to 12 [@mauricioszabo](https://github.com/pulsar-edit/ppm/pull/2)
- Rebrand: Numerous efforts from many contributors to rebrand ppm:
  * [@Sertonix](https://github.com/pulsar-edit/ppm/pull/12)
  * [@softcode589](https://github.com/pulsar-edit/ppm/pull/7)
  * [@mauricioszabo](https://github.com/pulsar-edit/ppm/pull/6)
- Tests: Numerous efforts from many contributors to improve our tests:
  * [@DeeDeeG](https://github.com/pulsar-edit/ppm/pull/39)

### autocomplete-html
- Fixed:    Finding the proper Node version [@mauricioszabo](https://github.com/pulsar-edit/autocomplete-html/pull/1)

### settings-view
- Added:    Remember Scroll Position [@jonian](https://github.com/pulsar-edit/settings-view/pull/12)
- Removed:  Support for deprecated packages [@Sertonix](https://github.com/pulsar-edit/settings-view/pull/6)
- Added:    Better errors when search fails [@mauricioszabo](https://github.com/pulsar-edit/settings-view/pull/2)
- Rebrand: Numerous efforts from many contributors to rebrand settings-view:
  * [@mauricioszabo](https://github.com/pulsar-edit/settings-view/pull/7)
  * [@softcode589](https://github.com/pulsar-edit/settings-view/pull/3)
  * [@mauricioszabo](https://github.com/pulsar-edit/settings-view/pull/1)
- Tests: Numerous efforts from many contributors to improve our tests:
  * [@confused-Techie](https://github.com/pulsar-edit/settings-view/pull/10)

### snippets
- Added:    Proper Testing [@confused-Techie](https://github.com/pulsar-edit/snippets/pull/4)
- Removed:  `fs-plus` [@Sertonix](https://github.com/pulsar-edit/snippets/pull/2)
- Fixed:    Fix open Snippets URI [@Sertonix](https://github.com/pulsar-edit/snippets/pull/1)

### background-tips
- Bumped:   `background-tips` 0.28.0 -> 0.28.1 [@confused-Techie](https://github.com/pulsar-edit/background-tips/pull/4)
- Rebrand: Numerous efforts from many contributors to rebrand background-tips:
  * [@Sertonix](https://github.com/pulsar-edit/background-tips/pull/5)
  * [@Sertonix](https://github.com/pulsar-edit/background-tips/pull/2)
  * [@Sertonix](https://github.com/pulsar-edit/background-tips/pull/1)


## Atom v1.6.0

- See https://atom.io/releases<|MERGE_RESOLUTION|>--- conflicted
+++ resolved
@@ -6,8 +6,6 @@
 
 ## [Unreleased]
 
-<<<<<<< HEAD
-=======
 ## 1.122.0
 
 - Added a SQL State Storage alternative to IndexedDB (opt-in, off by default).
@@ -31,7 +29,6 @@
 - Updated: [tree-view] Remove deprecated usage of `shell.moveItemToTrash` [@savetheclocktower](https://github.com/pulsar-edit/pulsar/pull/1109)
 
 
->>>>>>> bce72212
 ## 1.121.0
 
 - Updated `web-tree-sitter` to version 0.23.0.
