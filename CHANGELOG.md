--- conflicted
+++ resolved
@@ -6,12 +6,10 @@
 
 ## [Unreleased]
 
-<<<<<<< HEAD
 ## 1.127.0
 
 - Added a Jasmine 2-based test runner, migrated core editor tests to use it. Packages bundled into the core editor can migrate their tests to use this as well, over time. The Jasmine 1 test runner remains available.
 - Adding `--enable-features=UseOzonePlatform` and `--ozone-platform=wayland` as parameters when running under Wayland on Linux (avoids using xwayland, which causes rendering problems on some systems, especially with NVidia)
-=======
 ## 1.127.1
 
 - Hotfix: Reverted a Wayland-related change that Linux users reported issues with on Electron 12.
@@ -24,7 +22,6 @@
 
 - Added a Jasmine 2-based test runner, migrated core editor tests to use it. Packages bundled into the core editor can migrate their tests to use this as well, over time. The Jasmine 1 test runner remains available.
 - Added `--enable-features=UseOzonePlatform` and `--ozone-platform=wayland` as parameters when running under Wayland on Linux (avoids using xwayland, which causes rendering problems on some systems, especially with NVidia)
->>>>>>> 1bdcb9b9
 - Many Tree-sitter/parser/grammar improvements.
   - Updated to `web-tree-sitter` version `0.25.3`.
   - Fixed a bug preventing folds from updating after code changes in some scenarios.
