--- conflicted
+++ resolved
@@ -184,11 +184,8 @@
   '"final"': 'storage.modifier'
   '"override"': 'storage.modifier'
   '"virtual"': 'storage.modifier'
-<<<<<<< HEAD
   '"noexcept"': 'storage.modifier'
-=======
   '"mutable"': 'storage.modifier'
->>>>>>> fa2c84e9
 
   '";"': 'punctuation.terminator.statement'
   '"["': 'punctuation.definition.begin.bracket.square'
