--- conflicted
+++ resolved
@@ -236,11 +236,7 @@
     ]
   }
   {
-<<<<<<< HEAD
-    'begin': '^\\s*(def)\\s+(?=[A-Za-z_][\\w_]*\\s*\\()'
-=======
     'begin': '^\\s*(?:(async)\\s+)?(def)\\s+(?=[A-Za-z_][A-Za-z0-9_]*)'
->>>>>>> 10980d34
     'beginCaptures':
       '1':
         'name': 'storage.modifier.async.python'
@@ -314,7 +310,6 @@
           }
         ]
       }
-<<<<<<< HEAD
       {
         'match': '(->)\\s*([A-Za-z_][\\w_]*)(?=\\s*:)'
         'captures':
@@ -323,23 +318,6 @@
           '2':
             'name': 'storage.type.python'
       }
-    ]
-  }
-  {
-    'begin': '^\\s*(def)\\s+(?=[A-Za-z_][A-Za-z0-9_]*)'
-    'beginCaptures':
-      '1':
-        'name': 'storage.type.function.python'
-    'end': '(\\()|\\s*($\\n?|#.*$\\n?)'
-    'endCaptures':
-      '1':
-        'name': 'punctuation.definition.parameters.begin.python'
-      '2':
-        'name': 'invalid.illegal.missing-parameters.python'
-    'name': 'meta.function.python'
-    'patterns': [
-=======
->>>>>>> 10980d34
       {
         # No match, not at the end of the line, and no opening parentheses
         'begin': '(?!\\G)(?!\\s*$)(?!.*\\()'
