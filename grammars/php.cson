# Actual PHP grammar

# NOTE: While the PHP manual documents the range of valid identifiers as [a-z_\x{7f}-\x{ff}][a-z0-9_\x{7f}-\x{ff}]*,
# due to a quirk with how PHP parses identifiers it looks at each _byte_ rather than _characters_.
# Therefore while سن is technically not in that range, its hex representation is `d8 b3 d9 86`,
# and PHP recognizes it as a valid identifier. To handle this behavior in Atom, we use the modified regex
# [a-z_\x{7f}-\x{7fffffff}][a-z0-9_\x{7f}-\x{7fffffff}]*.
# See https://github.com/atom/language-php/issues/301.
'scopeName': 'source.php'
'patterns': [
  {
    'include': '#comments'
  }
  {
    'begin': '(?i)^\\s*(interface)\\s+([a-z_\\x{7f}-\\x{7fffffff}][a-z0-9_\\x{7f}-\\x{7fffffff}]*)\\s*(extends)?\\s*'
    'beginCaptures':
      '1':
        'name': 'storage.type.interface.php'
      '2':
        'name': 'entity.name.type.interface.php'
      '3':
        'name': 'storage.modifier.extends.php'
    'end': '(?i)((?:[a-z_\\x{7f}-\\x{7fffffff}][a-z0-9_\\x{7f}-\\x{7fffffff}]*\\s*,\\s*)*)([a-z_\\x{7f}-\\x{7fffffff}][a-z0-9_\\x{7f}-\\x{7fffffff}]*)?\\s*(?:(?={)|$)'
    'endCaptures':
      '1':
        'patterns': [
          {
            'match': '(?i)[a-z_\\x{7f}-\\x{7fffffff}][a-z0-9_\\x{7f}-\\x{7fffffff}]*'
            'name': 'entity.other.inherited-class.php'
          }
          {
            'match': ','
            'name': 'punctuation.separator.classes.php'
          }
        ]
      '2':
        'name': 'entity.other.inherited-class.php'
    'name': 'meta.interface.php'
    'patterns': [
      {
        'include': '#namespace'
      }
    ]
  }
  {
    'begin': '(?i)^\\s*(trait)\\s+([a-z_\\x{7f}-\\x{7fffffff}][a-z0-9_\\x{7f}-\\x{7fffffff}]*)'
    'beginCaptures':
      '1':
        'name': 'storage.type.trait.php'
      '2':
        'name': 'entity.name.type.trait.php'
    'end': '(?={)'
    'name': 'meta.trait.php'
    'patterns': [
      {
        'include': '#comments'
      }
    ]
  }
  {
    'match': '(?i)(?:^|(?<=<\\?php))\\s*(namespace)\\s+([a-z0-9_\\x{7f}-\\x{7fffffff}\\\\]+)(?=\\s*;)'
    'name': 'meta.namespace.php'
    'captures':
      '1':
        'name': 'keyword.other.namespace.php'
      '2':
        'name': 'entity.name.type.namespace.php'
        'patterns': [
          {
            'match': '\\\\'
            'name': 'punctuation.separator.inheritance.php'
          }
        ]
  }
  {
    'begin': '(?i)(?:^|(?<=<\\?php))\\s*(namespace)\\s+'
    'beginCaptures':
      '1':
        'name': 'keyword.other.namespace.php'
    'end': '(?<=})|(?=\\?>)'
    'name': 'meta.namespace.php'
    'patterns': [
      {
        'include': '#comments'
      }
      {
        'match': '(?i)[a-z0-9_\\x{7f}-\\x{7fffffff}\\\\]+'
        'name': 'entity.name.type.namespace.php'
        'captures':
          '0':
            'patterns': [
              {
                'match': '\\\\'
                'name': 'punctuation.separator.inheritance.php'
              }
            ]
      }
      {
        'begin': '{'
        'beginCaptures':
          '0':
            'name': 'punctuation.definition.namespace.begin.bracket.curly.php'
        'end': '}|(?=\\?>)'
        'endCaptures':
          '0':
            'name': 'punctuation.definition.namespace.end.bracket.curly.php'
        'patterns': [
          {
            'include': '$self'
          }
        ]
      }
      {
        'match': '[^\\s]+'
        'name': 'invalid.illegal.identifier.php'
      }
    ]
  }
  {
    'match': '\\s+(?=use\\b)'
  }
  {
    'begin': '(?i)\\buse\\b'
    'beginCaptures':
      '0':
        'name': 'keyword.other.use.php'
    'end': '(?<=})|(?=;)'
    'name': 'meta.use.php'
    'patterns': [
      {
        'match': '\\b(const|function)\\b'
        'name': 'storage.type.${1:/downcase}.php'
      }
      {
        'begin': '{'
        'beginCaptures':
          '0':
            'name': 'punctuation.definition.use.begin.bracket.curly.php'
        'end': '}'
        'endCaptures':
          '0':
            'name': 'punctuation.definition.use.end.bracket.curly.php'
        'patterns': [
          {
            'include': '#scope-resolution'
          }
          {
            'match': '''(?xi)
              \\b(as)
              \\s+(final|abstract|public|private|protected|static)
              \\s+([a-z_\\x{7f}-\\x{7fffffff}][a-z0-9_\\x{7f}-\\x{7fffffff}]*)
            '''
            'captures':
              '1':
                'name': 'keyword.other.use-as.php'
              '2':
                'name': 'storage.modifier.php'
              '3':
                'name': 'entity.other.alias.php'
          }
          {
            'match': '''(?xi)
              \\b(as)
              \\s+([a-z_\\x{7f}-\\x{7fffffff}][a-z0-9_\\x{7f}-\\x{7fffffff}]*)
            '''
            'captures':
              '1':
                'name': 'keyword.other.use-as.php'
              '2':
                'patterns': [
                  {
                    'match': '^(?:final|abstract|public|private|protected|static)$'
                    'name': 'storage.modifier.php'
                  }
                  {
                    'match': '.+'
                    'name': 'entity.other.alias.php'
                  }
                ]
          }
          {
            'match': '(?i)\\b(insteadof)\\s+([a-z_\\x{7f}-\\x{7fffffff}][a-z0-9_\\x{7f}-\\x{7fffffff}]*)'
            'captures':
              '1':
                'name': 'keyword.other.use-insteadof.php'
              '2':
                'name': 'support.class.php'
          }
          {
            'match': ';'
            'name': 'punctuation.terminator.expression.php'
          }
          {
            'include': '#use-inner'
          }
        ]
      }
      {
        'include': '#use-inner'
      }
    ]
  }
  {
    'begin': '(?i)(?:^|(?<=}))\\s*(?:(abstract|final)\\s+)?(class)\\s+([a-z_\\x{7f}-\\x{7fffffff}][a-z0-9_\\x{7f}-\\x{7fffffff}]*)'
    'beginCaptures':
      '1':
        'name': 'storage.modifier.${1:/downcase}.php'
      '2':
        'name': 'storage.type.class.php'
      '3':
        'name': 'entity.name.type.class.php'
    'end': '}|(?=\\?>)'
    'endCaptures':
      '0':
        'name': 'punctuation.definition.class.end.bracket.curly.php'
    'name': 'meta.class.php'
    'patterns': [
      {
        'include': '#comments'
      }
      {
        'begin': '(?i)(extends)\\s+'
        'beginCaptures':
          '1':
            'name': 'storage.modifier.extends.php'
        'contentName': 'meta.other.inherited-class.php'
        'end': '(?i)(?=[^a-z0-9_\\x{7f}-\\x{7fffffff}\\\\])'
        'patterns': [
          {
            'begin': '(?i)(?=\\\\?[a-z_\\x{7f}-\\x{7fffffff}][a-z0-9_\\x{7f}-\\x{7fffffff}]*\\\\)'
            'end': '(?i)([a-z_\\x{7f}-\\x{7fffffff}][a-z0-9_\\x{7f}-\\x{7fffffff}]*)?(?=[^a-z0-9_\\x{7f}-\\x{7fffffff}\\\\])'
            'endCaptures':
              '1':
                'name': 'entity.other.inherited-class.php'
            'patterns': [
              {
                'include': '#namespace'
              }
            ]
          }
          {
            'include': '#class-builtin'
          }
          {
            'include': '#namespace'
          }
          {
            'match': '(?i)[a-z_\\x{7f}-\\x{7fffffff}][a-z0-9_\\x{7f}-\\x{7fffffff}]*'
            'name': 'entity.other.inherited-class.php'
          }
        ]
      }
      {
        'begin': '(?i)(implements)\\s+'
        'beginCaptures':
          '1':
            'name': 'storage.modifier.implements.php'
        'end': '(?i)(?=[;{])'
        'patterns': [
          {
            'include': '#comments'
          }
          {
            'begin': '(?i)(?=[a-z0-9_\\x{7f}-\\x{7fffffff}\\\\]+)'
            'contentName': 'meta.other.inherited-class.php'
            'end': '(?i)(?:\\s*(?:,|(?=[^a-z0-9_\\x{7f}-\\x{7fffffff}\\\\\\s]))\\s*)'
            'patterns': [
              {
                'begin': '(?i)(?=\\\\?[a-z_\\x{7f}-\\x{7fffffff}][a-z0-9_\\x{7f}-\\x{7fffffff}]*\\\\)'
                'end': '(?i)([a-z_\\x{7f}-\\x{7fffffff}][a-z0-9_\\x{7f}-\\x{7fffffff}]*)?(?=[^a-z0-9_\\x{7f}-\\x{7fffffff}\\\\])'
                'endCaptures':
                  '1':
                    'name': 'entity.other.inherited-class.php'
                'patterns': [
                  {
                    'include': '#namespace'
                  }
                ]
              }
              {
                'include': '#class-builtin'
              }
              {
                'include': '#namespace'
              }
              {
                'match': '(?i)[a-z_\\x{7f}-\\x{7fffffff}][a-z0-9_\\x{7f}-\\x{7fffffff}]*'
                'name': 'entity.other.inherited-class.php'
              }
            ]
          }
        ]
      }
      {
        'begin': '{'
        'beginCaptures':
          '0':
            'name': 'punctuation.definition.class.begin.bracket.curly.php'
        'end': '(?=}|\\?>)'
        'contentName': 'meta.class.body.php'
        'patterns': [
          {
            'include': '$self'
          }
        ]
      }
    ]
  }
  {
    'include': '#switch_statement'
  }
  {
    # Special-case `yield from` so its scope isn't `keyword.control.yield from.php`
    'match': '\\s*\\b(yield\\s+from)\\b'
    'captures':
      '1':
        'name': 'keyword.control.yield-from.php'
  }
  {
    'match': '''(?x)
      \\s* # FIXME: Removing this causes specs to fail. Investigate.
      \\b(
        break|case|continue|declare|default|die|do|
        else(if)?|end(declare|for(each)?|if|switch|while)|exit|
        for(each)?|if|return|switch|use|while|yield
      )\\b
    '''
    'captures':
      '1':
        'name': 'keyword.control.${1:/downcase}.php'
  }
  {
    'begin': '(?i)\\b((?:require|include)(?:_once)?)\\s+'
    'beginCaptures':
      '1':
        'name': 'keyword.control.import.include.php'
    'end': '(?=\\s|;|$|\\?>)'
    'name': 'meta.include.php'
    'patterns': [
      {
        'include': '$self'
      }
    ]
  }
  {
    'begin': '\\b(catch)\\s*(\\()'
    'beginCaptures':
      '1':
        'name': 'keyword.control.exception.catch.php'
      '2':
        'name': 'punctuation.definition.parameters.begin.bracket.round.php'
    'end': '\\)'
    'endCaptures':
      '0':
        'name': 'punctuation.definition.parameters.end.bracket.round.php'
    'name': 'meta.catch.php'
    'patterns': [
      {
        'include': '#namespace'
      }
      {
        'match': '''(?xi)
          ([a-z_\\x{7f}-\\x{7fffffff}][a-z0-9_\\x{7f}-\\x{7fffffff}]*)                 # Exception class
          ((?:\\s*\\|\\s*[a-z_\\x{7f}-\\x{7fffffff}][a-z0-9_\\x{7f}-\\x{7fffffff}]*)*) # Optional additional exception classes
          \\s*
          ((\\$+)[a-z_\\x{7f}-\\x{7fffffff}][a-z0-9_\\x{7f}-\\x{7fffffff}]*)           # Variable
        '''
        'captures':
          '1':
            'name': 'support.class.exception.php'
          '2':
            'patterns': [
              {
                'match': '(?i)[a-z_\\x{7f}-\\x{7fffffff}][a-z0-9_\\x{7f}-\\x{7fffffff}]*'
                'name': 'support.class.exception.php'
              }
              {
                'match': '\\|'
                'name': 'punctuation.separator.delimiter.php'
              }
            ]
          '3':
            'name': 'variable.other.php'
          '4':
            'name': 'punctuation.definition.variable.php'
      }
    ]
  }
  {
    'match': '\\b(catch|try|throw|exception|finally)\\b'
    'name': 'keyword.control.exception.php'
  }
  {
    'begin': '(?i)\\b(function)\\s*(?=&?\\s*\\()'
    'beginCaptures':
      '1':
        'name': 'storage.type.function.php'
    'end': '(?=\\s*{)'
    'name': 'meta.function.closure.php'
    'patterns': [
      {
<<<<<<< HEAD
        'begin': '(&)?\\s*(\\()'
=======
        'include': '#comments'
      }
      {
        'begin': '\\('
>>>>>>> 9a2085fb
        'beginCaptures':
          '1':
            'name': 'storage.modifier.reference.php'
          '2':
            'name': 'punctuation.definition.parameters.begin.bracket.round.php'
        'contentName': 'meta.function.parameters.php'
        'end': '\\)'
        'endCaptures':
          '0':
            'name': 'punctuation.definition.parameters.end.bracket.round.php'
        'patterns': [
          {
            'include': '#function-parameters'
          }
        ]
      }
      {
        'begin': '(?i)(use)\\s*(\\()'
        'beginCaptures':
          '1':
            'name': 'keyword.other.function.use.php'
          '2':
            'name': 'punctuation.definition.parameters.begin.bracket.round.php'
        'end': '\\)'
        'endCaptures':
          '0':
            'name': 'punctuation.definition.parameters.end.bracket.round.php'
        'patterns': [
          {
            'captures':
              '1':
                'name': 'variable.other.php'
              '2':
                'name': 'storage.modifier.reference.php'
              '3':
                'name': 'punctuation.definition.variable.php'
            'match': '(?i)((&)?\\s*(\\$+)[a-z_\\x{7f}-\\x{7fffffff}][a-z0-9_\\x{7f}-\\x{7fffffff}]*)\\s*(?=,|\\))'
            'name': 'meta.function.closure.use.php'
          }
        ]
      }
      {
        'match': '(:)\\s*(\\?)?\\s*((?:\\\\?[a-zA-Z_\\x{7f}-\\x{7fffffff}][a-zA-Z0-9_\\x{7f}-\\x{7fffffff}]*)+)'
        'captures':
          '1':
            'name': 'keyword.operator.return-value.php'
          '2':
            'name': 'keyword.operator.nullable-type.php'
          '3':
            'name': 'storage.type.php'
      }
    ]
  }
  {
    'begin': '''(?x)
      ((?:(?:final|abstract|public|private|protected|static)\\s+)*)
      (function)\\s+
      (?i:
        (__(?:call|construct|debugInfo|destruct|get|set|isset|unset|toString|
              clone|set_state|sleep|wakeup|autoload|invoke|callStatic))
        |(?:(&)?\\s*([a-zA-Z_\\x{7f}-\\x{7fffffff}][a-zA-Z0-9_\\x{7f}-\\x{7fffffff}]*))
      )
      \\s*(\\()
    '''
    'beginCaptures':
      '1':
        'patterns': [
          {
            'match': 'final|abstract|public|private|protected|static'
            'name': 'storage.modifier.php'
          }
        ]
      '2':
        'name': 'storage.type.function.php'
      '3':
        'name': 'support.function.magic.php'
      '4':
        'name': 'storage.modifier.reference.php'
      '5':
        'name': 'entity.name.function.php'
      '6':
        'name': 'punctuation.definition.parameters.begin.bracket.round.php'
    'contentName': 'meta.function.parameters.php'
    'end': '(\\))(?:\\s*(:)\\s*(\\?)?\\s*((?:\\\\?[a-zA-Z_\\x{7f}-\\x{7fffffff}][a-zA-Z0-9_\\x{7f}-\\x{7fffffff}]*)+))?'
    'endCaptures':
      '1':
        'name': 'punctuation.definition.parameters.end.bracket.round.php'
      '2':
        'name': 'keyword.operator.return-value.php'
      '3':
        'name': 'keyword.operator.nullable-type.php'
      '4':
        'name': 'storage.type.php'
    'name': 'meta.function.php'
    'patterns': [
      {
        'include': '#function-parameters'
      }
    ]
  }
  {
    'include': '#invoke-call'
  }
  {
    'include': '#scope-resolution'
  }
  {
    'include': '#variables'
  }
  {
    'include': '#strings'
  }
  {
    'captures':
      '1':
        'name': 'support.function.construct.php'
      '2':
        'name': 'punctuation.definition.array.begin.bracket.round.php'
      '3':
        'name': 'punctuation.definition.array.end.bracket.round.php'
    'match': '(array)(\\()(\\))'
    'name': 'meta.array.empty.php'
  }
  {
    'begin': '(array)\\s*(\\()'
    'beginCaptures':
      '1':
        'name': 'support.function.construct.php'
      '2':
        'name': 'punctuation.definition.array.begin.bracket.round.php'
    'end': '\\)|(?=\\?>)'
    'endCaptures':
      '0':
        'name': 'punctuation.definition.array.end.bracket.round.php'
    'name': 'meta.array.php'
    'patterns': [
      {
        'include': '$self'
      }
    ]
  }
  {
    'match': '(?i)(\\()\\s*(array|real|double|float|int(?:eger)?|bool(?:ean)?|string|object|binary|unset)\\s*(\\))'
    'captures':
      '1':
        'name': 'punctuation.definition.storage-type.begin.bracket.round.php'
      '2':
        'name': 'storage.type.php'
      '3':
        'name': 'punctuation.definition.storage-type.end.bracket.round.php'
  }
  {
    'match': '(?i)\\b(array|real|double|float|int(eger)?|bool(ean)?|string|class|var|function|interface|trait|parent|self|object)\\b'
    'name': 'storage.type.php'
  }
  {
    'match': '(?i)\\b(global|abstract|const|extends|implements|final|private|protected|public|static)\\b'
    'name': 'storage.modifier.php'
  }
  {
    'include': '#object'
  }
  {
    'match': ';'
    'name': 'punctuation.terminator.expression.php'
  }
  {
    'match': ':'
    'name': 'punctuation.terminator.statement.php'
  }
  {
    'include': '#heredoc'
  }
  {
    'include': '#numbers'
  }
  {
    'match': '(?i)\\bclone\\b'
    'name': 'keyword.other.clone.php'
  }
  {
    'match': '\\.=?'
    'name': 'keyword.operator.string.php'
  }
  {
    'match': '=>'
    'name': 'keyword.operator.key.php'
  }
  {
    'captures':
      '1':
        'name': 'keyword.operator.assignment.php'
      '2':
        'name': 'storage.modifier.reference.php'
      '3':
        'name': 'storage.modifier.reference.php'
    'match': '(?i)(\\=)(&)|(&)(?=[$a-z_])'
  }
  {
    'match': '@'
    'name': 'keyword.operator.error-control.php'
  }
  {
    'match': '===|==|!==|!=|<>'
    'name': 'keyword.operator.comparison.php'
  }
  {
    'match': '=|\\+=|\\-=|\\*=|/=|%=|&=|\\|=|\\^=|<<=|>>='
    'name': 'keyword.operator.assignment.php'
  }
  {
    'match': '<=>|<=|>=|<|>'
    'name': 'keyword.operator.comparison.php'
  }
  {
    'match': '\\-\\-|\\+\\+'
    'name': 'keyword.operator.increment-decrement.php'
  }
  {
    'match': '\\-|\\+|\\*|/|%'
    'name': 'keyword.operator.arithmetic.php'
  }
  {
    'match': '(?i)(!|&&|\\|\\|)|\\b(and|or|xor|as)\\b'
    'name': 'keyword.operator.logical.php'
  }
  {
    'include': '#function-call'
  }
  {
    'match': '<<|>>|~|\\^|&|\\|'
    'name': 'keyword.operator.bitwise.php'
  }
  {
    'begin': '(?i)\\b(instanceof)\\s+(?=[\\\\$a-z_])'
    'beginCaptures':
      '1':
        'name': 'keyword.operator.type.php'
    'end': '(?=[^\\\\$a-z0-9_\\x{7f}-\\x{7fffffff}])'
    'patterns': [
      {
        'include': '#class-name'
      }
      {
        'include': '#variable-name'
      }
    ]
  }
  {
    'include': '#instantiation'
  }
  {
    'captures':
      '1':
        'name': 'keyword.control.goto.php'
      '2':
        'name': 'support.other.php'
    'match': '(?i)(goto)\\s+([a-z_\\x{7f}-\\x{7fffffff}][a-z0-9_\\x{7f}-\\x{7fffffff}]*)'
  }
  {
    'captures':
      '1':
        'name': 'entity.name.goto-label.php'
    'match': '(?i)^\\s*([a-z_\\x{7f}-\\x{7fffffff}][a-z0-9_\\x{7f}-\\x{7fffffff}]*)\\s*:(?!:)'
  }
  {
    'include': '#string-backtick'
  }
  {
    'include': '#ternary_shorthand'
  }
  {
    'include': '#null_coalescing'
  }
  {
    'include': '#ternary_expression'
  }
  {
    'begin': '{'
    'beginCaptures':
      '0':
        'name': 'punctuation.definition.begin.bracket.curly.php'
    'end': '}|(?=\\?>)'
    'endCaptures':
      '0':
        'name': 'punctuation.definition.end.bracket.curly.php'
    'patterns': [
      {
        'include': '$self'
      }
    ]
  }
  {
    'begin': '\\['
    'beginCaptures':
      '0':
        'name': 'punctuation.section.array.begin.php'
    'end': '\\]|(?=\\?>)'
    'endCaptures':
      '0':
        'name': 'punctuation.section.array.end.php'
    'patterns': [
      {
        'include': '$self'
      }
    ]
  }
  {
    'begin': '\\('
    'beginCaptures':
      '0':
        'name': 'punctuation.definition.begin.bracket.round.php'
    'end': '\\)|(?=\\?>)'
    'endCaptures':
      '0':
        'name': 'punctuation.definition.end.bracket.round.php'
    'patterns': [
      {
        'include': '$self'
      }
    ]
  }
  {
    'include': '#constants'
  }
  {
    'match': ','
    'name': 'punctuation.separator.delimiter.php'
  }
]
'repository':
  'class-builtin':
    'patterns': [
      {
        'match': '''(?xi)
          (\\\\)?\\b
          ((APC|Append)Iterator|Array(Access|Iterator|Object)
          |Bad(Function|Method)CallException
          |(Caching|CallbackFilter)Iterator|Collator|Collectable|Cond|Countable|CURLFile
          |Date(Interval|Period|Time(Interface|Immutable|Zone)?)?|Directory(Iterator)?|DomainException
          |DOM(Attr|CdataSection|CharacterData|Comment|Document(Fragment)?|Element|EntityReference
              |Implementation|NamedNodeMap|Node(list)?|ProcessingInstruction|Text|XPath)
          |(Error)?Exception|EmptyIterator
          |finfo
          |Ev(Check|Child|Embed|Fork|Idle|Io|Loop|Periodic|Prepare|Signal|Stat|Timer|Watcher)?
          |Event(Base|Buffer(Event)?|SslContext|Http(Request|Connection)?|Config|DnsBase|Util|Listener)?
          |FANNConnection|(Filter|Filesystem)Iterator
          |Gender\\\\Gender|GlobIterator|Gmagick(Draw|Pixel)?
          |Haru(Annotation|Destination|Doc|Encoder|Font|Image|Outline|Page)
          |Http((Inflate|Deflate)?Stream|Message|Request(Pool)?|Response|QueryString)
          |HRTime\\\\(PerformanceCounter|StopWatch)
          |Intl(Calendar|((CodePoint|RuleBased)?Break|Parts)?Iterator|DateFormatter|TimeZone)
          |Imagick(Draw|Pixel(Iterator)?)?
          |InfiniteIterator|InvalidArgumentException|Iterator(Aggregate|Iterator)?
          |JsonSerializable
          |KTaglib_(MPEG_(File|AudioProperties)|Tag|ID3v2_(Tag|(AttachedPicture)?Frame))
          |Lapack|(Length|Locale|Logic)Exception|LimitIterator|Lua(Closure)?
          |Mongo(BinData|Client|Code|Collection|CommandCursor|Cursor(Exception)?|Date|DB(Ref)?|DeleteBatch
                |Grid(FS(Cursor|File)?)|Id|InsertBatch|Int(32|64)|Log|Pool|Regex|ResultException|Timestamp
                |UpdateBatch|Write(Batch|ConcernException))?
          |Memcache(d)?|MessageFormatter|MultipleIterator|Mutex
          |mysqli(_(driver|stmt|warning|result))?
          |MysqlndUh(Connection|PreparedStatement)
          |NoRewindIterator|Normalizer|NumberFormatter
          |OCI-(Collection|Lob)|OuterIterator|(OutOf(Bounds|Range)|Overflow)Exception
          |ParentIterator|PDO(Statement)?|Phar(Data|FileInfo)?|php_user_filter|Pool
          |QuickHash(Int(Set|StringHash)|StringIntHash)
          |Recursive(Array|Caching|Directory|Fallback|Filter|Iterator|Regex|Tree)?Iterator
          |Reflection(Class|Function(Abstract)?|Method|Object|Parameter|Property|(Zend)?Extension)?
          |RangeException|Reflector|RegexIterator|ResourceBundle|RuntimeException|RRD(Creator|Graph|Updater)
          |SAM(Connection|Message)|SCA(_(SoapProxy|LocalProxy))?
          |SDO_(DAS_(ChangeSummary|Data(Factory|Object)|Relational|Setting|XML(_Document)?)
               |Data(Factory|Object)|Exception|List|Model_(Property|ReflectionDataObject|Type)|Sequence)
          |SeekableIterator|Serializable|SessionHandler(Interface)?|SimpleXML(Iterator|Element)|SNMP
          |Soap(Client|Fault|Header|Param|Server|Var)
          |SphinxClient|Spoofchecker
          |Spl(DoublyLinkedList|Enum|File(Info|Object)|FixedArray|(Max|Min)?Heap|Observer|ObjectStorage
              |(Priority)?Queue|Stack|Subject|Type|TempFileObject)
          |SQLite(3(Result|Stmt)?|Database|Result|Unbuffered)
          |stdClass|streamWrapper|SVM(Model)?|Swish(Result(s)?|Search)?|Sync(Event|Mutex|ReaderWriter|Semaphore)
          |Thread(ed)?|tidy(Node)?|TokyoTyrant(Table|Iterator|Query)?|Transliterator|Traversable
          |UConverter|(Underflow|UnexpectedValue)Exception
          |V8Js(Exception)?|Varnish(Admin|Log|Stat)
          |Worker|Weak(Map|Ref)
          |XML(Diff\\\\(Base|DOM|File|Memory)|Reader|Writer)|XsltProcessor
          |Yaf_(Route_(Interface|Map|Regex|Rewrite|Simple|Supervar)
               |Action_Abstract|Application|Config_(Simple|Ini|Abstract)|Controller_Abstract
               |Dispatcher|Exception|Loader|Plugin_Abstract|Registry|Request_(Abstract|Simple|Http)
               |Response_Abstract|Router|Session|View_(Simple|Interface))
          |Yar_(Client(_Exception)?|Concurrent_Client|Server(_Exception)?)
          |ZipArchive|ZMQ(Context|Device|Poll|Socket)?)
          \\b
        '''
        'name': 'support.class.builtin.php'
        'captures':
          '1':
            'name': 'punctuation.separator.inheritance.php'
      }
    ]
  'class-name':
    'patterns': [
      {
        'begin': '(?i)(?=\\\\?[a-z_0-9]+\\\\)'
        'end': '(?i)([a-z_][a-z_0-9]*)?(?![a-z0-9_\\\\])'
        'endCaptures':
          '1':
            'name': 'support.class.php'
        'patterns': [
          {
            'include': '#namespace'
          }
        ]
      }
      {
        'include': '#class-builtin'
      }
      {
        'begin': '(?=[\\\\a-zA-Z_])'
        'end': '(?i)([a-z_][a-z_0-9]*)?(?![a-z0-9_\\\\])'
        'endCaptures':
          '1':
            'name': 'support.class.php'
        'patterns': [
          {
            'include': '#namespace'
          }
        ]
      }
    ]
  'comments':
    'patterns': [
      {
        # This only highlights a docblock if the first line contains only two *s
        # to stop highlighting everything as invalid when people do comment banners with /******** ...
        'begin': '/\\*\\*(?=\\s)'
        'beginCaptures':
          '0':
            'name': 'punctuation.definition.comment.php'
        'end': '\\*/'
        'endCaptures':
          '0':
            'name': 'punctuation.definition.comment.php'
        'name': 'comment.block.documentation.phpdoc.php'
        'patterns': [
          {
            'include': '#php_doc'
          }
        ]
      }
      {
        'begin': '/\\*'
        'captures':
          '0':
            'name': 'punctuation.definition.comment.php'
        'end': '\\*/'
        'name': 'comment.block.php'
      }
      {
        'begin': '(^\\s+)?(?=//)'
        'beginCaptures':
          '1':
            'name': 'punctuation.whitespace.comment.leading.php'
        'end': '(?!\\G)'
        'patterns': [
          {
            'begin': '//'
            'beginCaptures':
              '0':
                'name': 'punctuation.definition.comment.php'
            'end': '\\n|(?=\\?>)'
            'name': 'comment.line.double-slash.php'
          }
        ]
      }
      {
        'begin': '(^\\s+)?(?=#)'
        'beginCaptures':
          '1':
            'name': 'punctuation.whitespace.comment.leading.php'
        'end': '(?!\\G)'
        'patterns': [
          {
            'begin': '#'
            'beginCaptures':
              '0':
                'name': 'punctuation.definition.comment.php'
            'end': '\\n|(?=\\?>)'
            'name': 'comment.line.number-sign.php'
          }
        ]
      }
    ]
  'constants':
    'patterns': [
      {
        'match': '(?i)\\b(TRUE|FALSE|NULL|__(FILE|DIR|FUNCTION|CLASS|METHOD|LINE|NAMESPACE)__|ON|OFF|YES|NO|NL|BR|TAB)\\b'
        'name': 'constant.language.php'
      }
      {
        'match': '''(?x)
          (\\\\)?\\b
          (DEFAULT_INCLUDE_PATH
          |EAR_(INSTALL|EXTENSION)_DIR
          |E_(ALL|COMPILE_(ERROR|WARNING)|CORE_(ERROR|WARNING)|DEPRECATED|ERROR|NOTICE
             |PARSE|RECOVERABLE_ERROR|STRICT|USER_(DEPRECATED|ERROR|NOTICE|WARNING)|WARNING)
          |PHP_(ROUND_HALF_(DOWN|EVEN|ODD|UP)|(MAJOR|MINOR|RELEASE)_VERSION|MAXPATHLEN
               |BINDIR|SHLIB_SUFFIX|SYSCONFDIR|SAPI|CONFIG_FILE_(PATH|SCAN_DIR)
               |INT_(MAX|SIZE)|ZTS|OS|OUTPUT_HANDLER_(START|CONT|END)|DEBUG|DATADIR
               |URL_(SCHEME|HOST|USER|PORT|PASS|PATH|QUERY|FRAGMENT)|PREFIX
               |EXTRA_VERSION|EXTENSION_DIR|EOL|VERSION(_ID)?
               |WINDOWS_(NT_(SERVER|DOMAIN_CONTROLLER|WORKSTATION)
                        |VERSION_(MAJOR|MINOR)|BUILD|SUITEMASK|SP_(MAJOR|MINOR)
                        |PRODUCTTYPE|PLATFORM)
               |LIBDIR|LOCALSTATEDIR)
          |STD(ERR|IN|OUT)|ZEND_(DEBUG_BUILD|THREAD_SAFE))
          \\b
        '''
        'name': 'support.constant.core.php'
        'captures':
          '1':
            'name': 'punctuation.separator.inheritance.php'
      }
      {
        'match': '''(?x)
          (\\\\)?\\b
          (__COMPILER_HALT_OFFSET__|AB(MON_(1|2|3|4|5|6|7|8|9|10|11|12)|DAY[1-7])
          |AM_STR|ASSERT_(ACTIVE|BAIL|CALLBACK_QUIET_EVAL|WARNING)|ALT_DIGITS
          |CASE_(UPPER|LOWER)|CHAR_MAX|CONNECTION_(ABORTED|NORMAL|TIMEOUT)|CODESET|COUNT_(NORMAL|RECURSIVE)
          |CREDITS_(ALL|DOCS|FULLPAGE|GENERAL|GROUP|MODULES|QA|SAPI)
          |CRYPT_(BLOWFISH|EXT_DES|MD5|SHA(256|512)|SALT_LENGTH|STD_DES)|CURRENCY_SYMBOL
          |D_(T_)?FMT|DATE_(ATOM|COOKIE|ISO8601|RFC(822|850|1036|1123|2822|3339)|RSS|W3C)
          |DAY_[1-7]|DECIMAL_POINT|DIRECTORY_SEPARATOR
          |ENT_(COMPAT|IGNORE|(NO)?QUOTES)|EXTR_(IF_EXISTS|OVERWRITE|PREFIX_(ALL|IF_EXISTS|INVALID|SAME)|REFS|SKIP)
          |ERA(_(D_(T_)?FMT)|T_FMT|YEAR)?|FRAC_DIGITS|GROUPING|HASH_HMAC|HTML_(ENTITIES|SPECIALCHARS)
          |INF|INFO_(ALL|CREDITS|CONFIGURATION|ENVIRONMENT|GENERAL|LICENSEMODULES|VARIABLES)
          |INI_(ALL|CANNER_(NORMAL|RAW)|PERDIR|SYSTEM|USER)|INT_(CURR_SYMBOL|FRAC_DIGITS)
          |LC_(ALL|COLLATE|CTYPE|MESSAGES|MONETARY|NUMERIC|TIME)|LOCK_(EX|NB|SH|UN)
          |LOG_(ALERT|AUTH(PRIV)?|CRIT|CRON|CONS|DAEMON|DEBUG|EMERG|ERR|INFO|LOCAL[1-7]|LPR|KERN|MAIL
               |NEWS|NODELAY|NOTICE|NOWAIT|ODELAY|PID|PERROR|WARNING|SYSLOG|UCP|USER)
          |M_(1_PI|SQRT(1_2|2|3|PI)|2_(SQRT)?PI|PI(_(2|4))?|E(ULER)?|LN(10|2|PI)|LOG(10|2)E)
          |MON_(1|2|3|4|5|6|7|8|9|10|11|12|DECIMAL_POINT|GROUPING|THOUSANDS_SEP)
          |N_(CS_PRECEDES|SEP_BY_SPACE|SIGN_POSN)|NAN|NEGATIVE_SIGN|NO(EXPR|STR)
          |P_(CS_PRECEDES|SEP_BY_SPACE|SIGN_POSN)|PM_STR|POSITIVE_SIGN
          |PATH(_SEPARATOR|INFO_(EXTENSION|(BASE|DIR|FILE)NAME))|RADIXCHAR
          |SEEK_(CUR|END|SET)|SORT_(ASC|DESC|LOCALE_STRING|REGULAR|STRING)|STR_PAD_(BOTH|LEFT|RIGHT)
          |T_FMT(_AMPM)?|THOUSEP|THOUSANDS_SEP
          |UPLOAD_ERR_(CANT_WRITE|EXTENSION|(FORM|INI)_SIZE|NO_(FILE|TMP_DIR)|OK|PARTIAL)
          |YES(EXPR|STR))
          \\b
        '''
        'name': 'support.constant.std.php'
        'captures':
          '1':
            'name': 'punctuation.separator.inheritance.php'
      }
      {
        'match': '''(?x)
          (\\\\)?\\b
          (GLOB_(MARK|BRACE|NO(SORT|CHECK|ESCAPE)|ONLYDIR|ERR|AVAILABLE_FLAGS)
          |XML_(SAX_IMPL|(DTD|DOCUMENT(_(FRAG|TYPE))?|HTML_DOCUMENT|NOTATION|NAMESPACE_DECL|PI|COMMENT|DATA_SECTION|TEXT)_NODE
               |OPTION_(SKIP_(TAGSTART|WHITE)|CASE_FOLDING|TARGET_ENCODING)
               |ERROR_((BAD_CHAR|(ATTRIBUTE_EXTERNAL|BINARY|PARAM|RECURSIVE)_ENTITY)_REF|MISPLACED_XML_PI|SYNTAX|NONE
                      |NO_(MEMORY|ELEMENTS)|TAG_MISMATCH|INCORRECT_ENCODING|INVALID_TOKEN|DUPLICATE_ATTRIBUTE
                      |UNCLOSED_(CDATA_SECTION|TOKEN)|UNDEFINED_ENTITY|UNKNOWN_ENCODING|JUNK_AFTER_DOC_ELEMENT
                      |PARTIAL_CHAR|EXTERNAL_ENTITY_HANDLING|ASYNC_ENTITY)
               |ENTITY_(((REF|DECL)_)?NODE)|ELEMENT(_DECL)?_NODE|LOCAL_NAMESPACE|ATTRIBUTE_(NMTOKEN(S)?|NOTATION|NODE)
               |CDATA|ID(REF(S)?)?|DECL_NODE|ENTITY|ENUMERATION)
          |MHASH_(RIPEMD(128|160|256|320)|GOST|MD(2|4|5)|SHA(1|224|256|384|512)|SNEFRU256|HAVAL(128|160|192|224|256)
                 |CRC23(B)?|TIGER(128|160)?|WHIRLPOOL|ADLER32)
          |MYSQL_(BOTH|NUM|CLIENT_(SSL|COMPRESS|IGNORE_SPACE|INTERACTIVE|ASSOC))
          |MYSQLI_(REPORT_(STRICT|INDEX|OFF|ERROR|ALL)|REFRESH_(GRANT|MASTER|BACKUP_LOG|STATUS|SLAVE|HOSTS|THREADS|TABLES|LOG)
                  |READ_DEFAULT_(FILE|GROUP)|(GROUP|MULTIPLE_KEY|BINARY|BLOB)_FLAG|BOTH
                  |STMT_ATTR_(CURSOR_TYPE|UPDATE_MAX_LENGTH|PREFETCH_ROWS)|STORE_RESULT
                  |SERVER_QUERY_(NO_((GOOD_)?INDEX_USED)|WAS_SLOW)|SET_(CHARSET_NAME|FLAG)
                  |NO_(DEFAULT_VALUE_FLAG|DATA)|NOT_NULL_FLAG|NUM(_FLAG)?
                  |CURSOR_TYPE_(READ_ONLY|SCROLLABLE|NO_CURSOR|FOR_UPDATE)
                  |CLIENT_(SSL|NO_SCHEMA|COMPRESS|IGNORE_SPACE|INTERACTIVE|FOUND_ROWS)
                  |TYPE_(GEOMETRY|((MEDIUM|LONG|TINY)_)?BLOB|BIT|SHORT|STRING|SET|YEAR|NULL|NEWDECIMAL|NEWDATE|CHAR
                        |TIME(STAMP)?|TINY|INT24|INTERVAL|DOUBLE|DECIMAL|DATE(TIME)?|ENUM|VAR_STRING|FLOAT|LONG(LONG)?)
                  |TIME_STAMP_FLAG|INIT_COMMAND|ZEROFILL_FLAG|ON_UPDATE_NOW_FLAG
                  |OPT_(NET_((CMD|READ)_BUFFER_SIZE)|CONNECT_TIMEOUT|INT_AND_FLOAT_NATIVE|LOCAL_INFILE)
                  |DEBUG_TRACE_ENABLED|DATA_TRUNCATED|USE_RESULT|(ENUM|(PART|PRI|UNIQUE)_KEY|UNSIGNED)_FLAG
                  |ASSOC|ASYNC|AUTO_INCREMENT_FLAG)
          |MCRYPT_(RC(2|6)|RIJNDAEL_(128|192|256)|RAND|GOST|XTEA|MODE_(STREAM|NOFB|CBC|CFB|OFB|ECB)|MARS
                  |BLOWFISH(_COMPAT)?|SERPENT|SKIPJACK|SAFER(64|128|PLUS)|CRYPT|CAST_(128|256)|TRIPLEDES|THREEWAY
                  |TWOFISH|IDEA|(3)?DES|DECRYPT|DEV_(U)?RANDOM|PANAMA|ENCRYPT|ENIGNA|WAKE|LOKI97|ARCFOUR(_IV)?)
          |STREAM_(REPORT_ERRORS|MUST_SEEK|MKDIR_RECURSIVE|BUFFER_(NONE|FULL|LINE)|SHUT_(RD)?WR
                  |SOCK_(RDM|RAW|STREAM|SEQPACKET|DGRAM)|SERVER_(BIND|LISTEN)
                  |NOTIFY_(REDIRECTED|RESOLVE|MIME_TYPE_IS|SEVERITY_(INFO|ERR|WARN)|COMPLETED|CONNECT|PROGRESS
                          |FILE_SIZE_IS|FAILURE|AUTH_(REQUIRED|RESULT))
                  |CRYPTO_METHOD_((SSLv2(3)?|SSLv3|TLS)_(CLIENT|SERVER))|CLIENT_((ASYNC_)?CONNECT|PERSISTENT)
                  |CAST_(AS_STREAM|FOR_SELECT)|(IGNORE|IS)_URL|IPPROTO_(RAW|TCP|ICMP|IP|UDP)|OOB
                  |OPTION_(READ_(BUFFER|TIMEOUT)|BLOCKING|WRITE_BUFFER)|URL_STAT_(LINK|QUIET)|USE_PATH
                  |PEEK|PF_(INET(6)?|UNIX)|ENFORCE_SAFE_MODE|FILTER_(ALL|READ|WRITE))
          |SUNFUNCS_RET_(DOUBLE|STRING|TIMESTAMP)
          |SQLITE_(READONLY|ROW|MISMATCH|MISUSE|BOTH|BUSY|SCHEMA|NOMEM|NOTFOUND|NOTADB|NOLFS|NUM|CORRUPT
                  |CONSTRAINT|CANTOPEN|TOOBIG|INTERRUPT|INTERNAL|IOERR|OK|DONE|PROTOCOL|PERM|ERROR|EMPTY
                  |FORMAT|FULL|LOCKED|ABORT|ASSOC|AUTH)
          |SQLITE3_(BOTH|BLOB|NUM|NULL|TEXT|INTEGER|OPEN_(READ(ONLY|WRITE)|CREATE)|FLOAT_ASSOC)
          |CURL(M_(BAD_((EASY)?HANDLE)|CALL_MULTI_PERFORM|INTERNAL_ERROR|OUT_OF_MEMORY|OK)
               |MSG_DONE|SSH_AUTH_(HOST|NONE|DEFAULT|PUBLICKEY|PASSWORD|KEYBOARD)
               |CLOSEPOLICY_(SLOWEST|CALLBACK|OLDEST|LEAST_(RECENTLY_USED|TRAFFIC)
               |INFO_(REDIRECT_(COUNT|TIME)|REQUEST_SIZE|SSL_VERIFYRESULT|STARTTRANSFER_TIME
                     |(SIZE|SPEED)_(DOWNLOAD|UPLOAD)|HTTP_CODE|HEADER_(OUT|SIZE)|NAMELOOKUP_TIME
                     |CONNECT_TIME|CONTENT_(TYPE|LENGTH_(DOWNLOAD|UPLOAD))|CERTINFO|TOTAL_TIME
                     |PRIVATE|PRETRANSFER_TIME|EFFECTIVE_URL|FILETIME)
               |OPT_(RESUME_FROM|RETURNTRANSFER|REDIR_PROTOCOLS|REFERER|READ(DATA|FUNCTION)|RANGE|RANDOM_FILE
                    |MAX(CONNECTS|REDIRS)|BINARYTRANSFER|BUFFERSIZE
                    |SSH_(HOST_PUBLIC_KEY_MD5|(PRIVATE|PUBLIC)_KEYFILE)|AUTH_TYPES)
                    |SSL(CERT(TYPE|PASSWD)?|ENGINE(_DEFAULT)?|VERSION|KEY(TYPE|PASSWD)?)
                    |SSL_(CIPHER_LIST|VERIFY(HOST|PEER))
                    |STDERR|HTTP(GET|HEADER|200ALIASES|_VERSION|PROXYTUNNEL|AUTH)
                    |HEADER(FUNCTION)?|NO(BODY|SIGNAL|PROGRESS)|NETRC|CRLF|CONNECTTIMEOUT(_MS)?
                    |COOKIE(SESSION|JAR|FILE)?|CUSTOMREQUEST|CERTINFO|CLOSEPOLICY|CA(INFO|PATH)|TRANSFERTEXT
                    |TCP_NODELAY|TIME(CONDITION|OUT(_MS)?|VALUE)|INTERFACE|INFILE(SIZE)?|IPRESOLVE
                    |DNS_(CACHE_TIMEOUT|USE_GLOBAL_CACHE)|URL|USER(AGENT|PWD)|UNRESTRICTED_AUTH|UPLOAD
                    |PRIVATE|PROGRESSFUNCTION|PROXY(TYPE|USERPWD|PORT|AUTH)?|PROTOCOLS|PORT
                    |POST(REDIR|QUOTE|FIELDS)?|PUT|EGDSOCKET|ENCODING|VERBOSE|KRB4LEVEL|KEYPASSWD|QUOTE|FRESH_CONNECT
                    |FTP(APPEND|LISTONLY|PORT|SSLAUTH)
                    |FTP_(SSL|SKIP_PASV_IP|CREATE_MISSING_DIRS|USE_EP(RT|SV)|FILEMETHOD)
                    |FILE(TIME)?|FORBID_REUSE|FOLLOWLOCATION|FAILONERROR|WRITE(FUNCTION|HEADER)|LOW_SPEED_(LIMIT|TIME)
                    |AUTOREFERER)
               |PROXY_(HTTP|SOCKS(4|5))|PROTO_(SCP|SFTP|HTTP(S)?|TELNET|TFTP|DICT|FTP(S)?|FILE|LDAP(S)?|ALL)
               |E_((RECV|READ)_ERROR|GOT_NOTHING|MALFORMAT_USER
                  |BAD_(CONTENT_ENCODING|CALLING_ORDER|PASSWORD_ENTERED|FUNCTION_ARGUMENT)
                  |SSH|SSL_(CIPHER|CONNECT_ERROR|CERTPROBLEM|CACERT|PEER_CERTIFICATE|ENGINE_(NOTFOUND|SETFAILED))
                  |SHARE_IN_USE|SEND_ERROR|HTTP_(RANGE_ERROR|NOT_FOUND|PORT_FAILED|POST_ERROR)
                  |COULDNT_(RESOLVE_(HOST|PROXY)|CONNECT)|TOO_MANY_REDIRECTS|TELNET_OPTION_SYNTAX|OBSOLETE
                  |OUT_OF_MEMORY|OPERATION|TIMEOUTED|OK|URL_MALFORMAT(_USER)?|UNSUPPORTED_PROTOCOL
                  |UNKNOWN_TELNET_OPTION|PARTIAL_FILE
                  |FTP_(BAD_DOWNLOAD_RESUME|SSL_FAILED|COULDNT_(RETR_FILE|GET_SIZE|STOR_FILE|SET_(BINARY|ASCII)|USE_REST)
                       |CANT_(GET_HOST|RECONNECT)|USER_PASSWORD_INCORRECT|PORT_FAILED|QUOTE_ERROR|WRITE_ERROR
                       |WEIRD_((PASS|PASV|SERVER|USER)_REPLY|227_FORMAT)|ACCESS_DENIED)
                  |FILESIZE_EXCEEDED|FILE_COULDNT_READ_FILE|FUNCTION_NOT_FOUND|FAILED_INIT|WRITE_ERROR|LIBRARY_NOT_FOUND
                  |LDAP_(SEARCH_FAILED|CANNOT_BIND|INVALID_URL)|ABORTED_BY_CALLBACK)
               |VERSION_NOW
               |FTP(METHOD_(MULTI|SINGLE|NO)CWD|SSL_(ALL|NONE|CONTROL|TRY)|AUTH_(DEFAULT|SSL|TLS))
               |AUTH_(ANY(SAFE)?|BASIC|DIGEST|GSSNEGOTIATE|NTLM))
          |CURL_(HTTP_VERSION_(1_(0|1)|NONE)|NETRC_(REQUIRED|IGNORED|OPTIONAL)|TIMECOND_(IF(UN)?MODSINCE|LASTMOD)
                |IPRESOLVE_(V(4|6)|WHATEVER)|VERSION_(SSL|IPV6|KERBEROS4|LIBZ))
          |IMAGETYPE_(GIF|XBM|BMP|SWF|COUNT|TIFF_(MM|II)|ICO|IFF|UNKNOWN|JB2|JPX|JP2|JPC|JPEG(2000)?|PSD|PNG|WBMP)
          |INPUT_(REQUEST|GET|SERVER|SESSION|COOKIE|POST|ENV)|ICONV_(MIME_DECODE_(STRICT|CONTINUE_ON_ERROR)|IMPL|VERSION)
          |DNS_(MX|SRV|SOA|HINFO|NS|NAPTR|CNAME|TXT|PTR|ANY|ALL|AAAA|A(6)?)
          |DOM(STRING_SIZE_ERR)
          |DOM_((SYNTAX|HIERARCHY_REQUEST|NO_(MODIFICATION_ALLOWED|DATA_ALLOWED)|NOT_(FOUND|SUPPORTED)|NAMESPACE
               |INDEX_SIZE|USE_ATTRIBUTE|VALID_(MODIFICATION|STATE|CHARACTER|ACCESS)|PHP|VALIDATION|WRONG_DOCUMENT)_ERR)
          |JSON_(HEX_(TAG|QUOT|AMP|APOS)|NUMERIC_CHECK|ERROR_(SYNTAX|STATE_MISMATCH|NONE|CTRL_CHAR|DEPTH|UTF8)|FORCE_OBJECT)
          |PREG_((D_UTF8(_OFFSET)?|NO|INTERNAL|(BACKTRACK|RECURSION)_LIMIT)_ERROR|GREP_INVERT
                |SPLIT_(NO_EMPTY|(DELIM|OFFSET)_CAPTURE)|SET_ORDER|OFFSET_CAPTURE|PATTERN_ORDER)
          |PSFS_(PASS_ON|ERR_FATAL|FEED_ME|FLAG_(NORMAL|FLUSH_(CLOSE|INC)))
          |PCRE_VERSION|POSIX_((F|R|W|X)_OK|S_IF(REG|BLK|SOCK|CHR|IFO))
          |FNM_(NOESCAPE|CASEFOLD|PERIOD|PATHNAME)
          |FILTER_(REQUIRE_(SCALAR|ARRAY)|NULL_ON_FAILURE|CALLBACK|DEFAULT|UNSAFE_RAW
                  |SANITIZE_(MAGIC_QUOTES|STRING|STRIPPED|SPECIAL_CHARS|NUMBER_(INT|FLOAT)|URL
                            |EMAIL|ENCODED|FULL_SPCIAL_CHARS)
                  |VALIDATE_(REGEXP|BOOLEAN|INT|IP|URL|EMAIL|FLOAT)
                  |FORCE_ARRAY
                  |FLAG_(SCHEME_REQUIRED|STRIP_(BACKTICK|HIGH|LOW)|HOST_REQUIRED|NONE|NO_(RES|PRIV)_RANGE|ENCODE_QUOTES
                        |IPV(4|6)|PATH_REQUIRED|EMPTY_STRING_NULL|ENCODE_(HIGH|LOW|AMP)|QUERY_REQUIRED
                        |ALLOW_(SCIENTIFIC|HEX|THOUSAND|OCTAL|FRACTION)))
          |FILE_(BINARY|SKIP_EMPTY_LINES|NO_DEFAULT_CONTEXT|TEXT|IGNORE_NEW_LINES|USE_INCLUDE_PATH|APPEND)
          |FILEINFO_(RAW|MIME(_(ENCODING|TYPE))?|SYMLINK|NONE|CONTINUE|DEVICES|PRESERVE_ATIME)
          |FORCE_(DEFLATE|GZIP)
          |LIBXML_(XINCLUDE|NSCLEAN|NO(XMLDECL|BLANKS|NET|CDATA|ERROR|EMPTYTAG|ENT|WARNING)
                  |COMPACT|DTD(VALID|LOAD|ATTR)|((DOTTED|LOADED)_)?VERSION|PARSEHUGE|ERR_(NONE|ERROR|FATAL|WARNING)))
          \\b
        '''
        'name': 'support.constant.ext.php'
        'captures':
          '1':
            'name': 'punctuation.separator.inheritance.php'
      }
      {
        'match': '''(?x)
          (\\\\)?\\b
          (T_(RETURN|REQUIRE(_ONCE)?|GOTO|GLOBAL|(MINUS|MOD|MUL|XOR)_EQUAL|METHOD_C|ML_COMMENT|BREAK
             |BOOL_CAST|BOOLEAN_(AND|OR)|BAD_CHARACTER|SR(_EQUAL)?|STRING(_CAST|VARNAME)?|START_HEREDOC|STATIC
             |SWITCH|SL(_EQUAL)?|HALT_COMPILER|NS_(C|SEPARATOR)|NUM_STRING|NEW|NAMESPACE|CHARACTER|COMMENT
             |CONSTANT(_ENCAPSED_STRING)?|CONCAT_EQUAL|CONTINUE|CURLY_OPEN|CLOSE_TAG|CLONE|CLASS(_C)?
             |CASE|CATCH|TRY|THROW|IMPLEMENTS|ISSET|IS_((GREATER|SMALLER)_OR_EQUAL|(NOT_)?(IDENTICAL|EQUAL))
             |INSTANCEOF|INCLUDE(_ONCE)?|INC|INT_CAST|INTERFACE|INLINE_HTML|IF|OR_EQUAL|OBJECT_(CAST|OPERATOR)
             |OPEN_TAG(_WITH_ECHO)?|OLD_FUNCTION|DNUMBER|DIR|DIV_EQUAL|DOC_COMMENT|DOUBLE_(ARROW|CAST|COLON)
             |DOLLAR_OPEN_CURLY_BRACES|DO|DEC|DECLARE|DEFAULT|USE|UNSET(_CAST)?|PRINT|PRIVATE|PROTECTED|PUBLIC
             |PLUS_EQUAL|PAAMAYIM_NEKUDOTAYIM|EXTENDS|EXIT|EMPTY|ENCAPSED_AND_WHITESPACE
             |END(SWITCH|IF|DECLARE|FOR(EACH)?|WHILE)|END_HEREDOC|ECHO|EVAL|ELSE(IF)?|VAR(IABLE)?|FINAL|FILE
             |FOR(EACH)?|FUNC_C|FUNCTION|WHITESPACE|WHILE|LNUMBER|LIST|LINE|LOGICAL_(AND|OR|XOR)
             |ARRAY_(CAST)?|ABSTRACT|AS|AND_EQUAL))
          \\b
        '''
        'name': 'support.constant.parser-token.php'
        'captures':
          '1':
            'name': 'punctuation.separator.inheritance.php'
      }
      {
        # In PHP, any identifier which is not a variable is taken to be a constant.
        # However, if there is not a constant defined with the given name then a notice
        # is generated and the constant is assumed to have the value of its name.
        'match': '(?i)[a-z_\\x{7f}-\\x{7fffffff}][a-z0-9_\\x{7f}-\\x{7fffffff}]*'
        'name': 'constant.other.php'
      }
    ]
  'function-parameters':
    'patterns': [
      {
        'include': '#comments'
      }
      {
        'match': ','
        'name': 'punctuation.separator.delimiter.php'
      }
      {
        'begin': '''(?xi)
          (?:(\\?)\\s*)?(array)                                              # Typehint
          \\s+((&)?\\s*(\\$+)[a-z_\\x{7f}-\\x{7fffffff}][a-z0-9_\\x{7f}-\\x{7fffffff}]*) # Variable name with possible reference
          \\s*(=)\\s*(array)\\s*(\\()                                        # Default value
        '''
        'beginCaptures':
          '1':
            'name': 'keyword.operator.nullable-type.php'
          '2':
            'name': 'storage.type.php'
          '3':
            'name': 'variable.other.php'
          '4':
            'name': 'storage.modifier.reference.php'
          '5':
            'name': 'punctuation.definition.variable.php'
          '6':
            'name': 'keyword.operator.assignment.php'
          '7':
            'name': 'support.function.construct.php'
          '8':
            'name': 'punctuation.definition.array.begin.bracket.round.php'
        'contentName': 'meta.array.php'
        'end': '\\)'
        'endCaptures':
          '0':
            'name': 'punctuation.definition.array.end.bracket.round.php'
        'name': 'meta.function.parameter.array.php'
        'patterns': [
          {
            'include': '#comments'
          }
          {
            'include': '#strings'
          }
          {
            'include': '#numbers'
          }
        ]
      }
      {
        'match': '''(?xi)
          (?:(\\?)\\s*)?(array|callable)                                     # Typehint
          \\s+((&)?\\s*(\\$+)[a-z_\\x{7f}-\\x{7fffffff}][a-z0-9_\\x{7f}-\\x{7fffffff}]*) # Variable name with possible reference
          (?:                                                                # Optional default value
            \\s*(=)\\s*
            (?:
              (null)
              |
              (\\[)((?>[^\\[\\]]+|\\[\\g<8>\\])*)(\\])
              |((?:\\S*?\\(\\))|(?:\\S*?))
            )
          )?
          \\s*(?=,|\\)|/[/*]|\\#|$) # A closing parentheses (end of argument list) or a comma or a comment
        '''
        'name': 'meta.function.parameter.array.php'
        'captures':
          '1':
            'name': 'keyword.operator.nullable-type.php'
          '2':
            'name': 'storage.type.php'
          '3':
            'name': 'variable.other.php'
          '4':
            'name': 'storage.modifier.reference.php'
          '5':
            'name': 'punctuation.definition.variable.php'
          '6':
            'name': 'keyword.operator.assignment.php'
          '7':
            'name': 'constant.language.php'
          '8':
            'name': 'punctuation.section.array.begin.php'
          '9':
            'patterns': [
              {
                'include': '#parameter-default-types'
              }
            ]
          '10':
            'name': 'punctuation.section.array.end.php'
          '11':
            'name': 'invalid.illegal.non-null-typehinted.php'
      }
      {
        'begin': '''(?xi)
          (?:(\\?)\\s*)?
          (\\\\?(?:[a-z_\\x{7f}-\\x{7fffffff}][a-z0-9_\\x{7f}-\\x{7fffffff}]*\\\\)*)                 # Optional namespace
          ([a-z_\\x{7f}-\\x{7fffffff}][a-z0-9_\\x{7f}-\\x{7fffffff}]*)                               # Typehinted class name
          \\s+((&)?\\s*(\\.\\.\\.)?(\\$+)[a-z_\\x{7f}-\\x{7fffffff}][a-z0-9_\\x{7f}-\\x{7fffffff}]*) # Variable name with possible reference
        '''
        'beginCaptures':
          '1':
            'name': 'keyword.operator.nullable-type.php'
          '2':
            'name': 'support.other.namespace.php'
            'patterns': [
              {
                'match': '(?i)[a-z_\\x{7f}-\\x{7fffffff}][a-z0-9_\\x{7f}-\\x{7fffffff}]*'
                'name': 'storage.type.php'
              }
              {
                'match': '\\\\'
                'name': 'punctuation.separator.inheritance.php'
              }
            ]
          '3':
            'name': 'storage.type.php'
          '4':
            'name': 'variable.other.php'
          '5':
            'name': 'storage.modifier.reference.php'
          '6':
            'name': 'keyword.operator.variadic.php'
          '7':
            'name': 'punctuation.definition.variable.php'
        'end': '(?=,|\\)|/[/*]|\\#)'
        'name': 'meta.function.parameter.typehinted.php'
        'patterns': [
          {
            'begin': '='
            'beginCaptures':
              '0':
                'name': 'keyword.operator.assignment.php'
            'end': '(?=,|\\)|/[/*]|\\#)'
            'patterns': [
              {
                'include': '$self'
              }
            ]
          }
        ]
      }
      {
        'captures':
          '1':
            'name': 'variable.other.php'
          '2':
            'name': 'storage.modifier.reference.php'
          '3':
            'name': 'keyword.operator.variadic.php'
          '4':
            'name': 'punctuation.definition.variable.php'
        'match': '''(?xi)
          ((&)?\\s*(\\.\\.\\.)?(\\$+)[a-z_\\x{7f}-\\x{7fffffff}][a-z0-9_\\x{7f}-\\x{7fffffff}]*) # Variable name with possible reference
          \\s*(?=,|\\)|/[/*]|\\#|$) # A closing parentheses (end of argument list) or a comma or a comment
        '''
        'name': 'meta.function.parameter.no-default.php'
      }
      {
        'begin': '''(?xi)
          ((&)?\\s*(\\.\\.\\.)?(\\$+)[a-z_\\x{7f}-\\x{7fffffff}][a-z0-9_\\x{7f}-\\x{7fffffff}]*) # Variable name with possible reference
          \\s*(=)\\s*
          (?:(\\[)((?>[^\\[\\]]+|\\[\\g<6>\\])*)(\\]))?                              # Optional default type
        '''
        'beginCaptures':
          '1':
            'name': 'variable.other.php'
          '2':
            'name': 'storage.modifier.reference.php'
          '3':
            'name': 'keyword.operator.variadic.php'
          '4':
            'name': 'punctuation.definition.variable.php'
          '5':
            'name': 'keyword.operator.assignment.php'
          '6':
            'name': 'punctuation.section.array.begin.php'
          '7':
            'patterns': [
              {
                'include': '#parameter-default-types'
              }
            ]
          '8':
            'name': 'punctuation.section.array.end.php'
        'end': '(?=,|\\)|/[/*]|\\#)'
        'name': 'meta.function.parameter.default.php'
        'patterns': [
          {
            'include': '#parameter-default-types'
          }
        ]
      }
    ]
  'function-call':
    'patterns': [
      {
        # Functions in a user-defined namespace (overrides any built-ins)
        'begin': '''(?xi)
          (
            \\\\?(?<![a-z0-9_\\x{7f}-\\x{7fffffff}])                            # Optional root namespace
            [a-z_\\x{7f}-\\x{7fffffff}][a-z0-9_\\x{7f}-\\x{7fffffff}]*          # First namespace
            (?:\\\\[a-z_\\x{7f}-\\x{7fffffff}][a-z0-9_\\x{7f}-\\x{7fffffff}]*)+ # Additional namespaces
          )\\s*(\\()
        '''
        'beginCaptures':
          '1':
            'patterns': [
              {
                'include': '#namespace'
              }
              {
                'match': '(?i)[a-z_\\x{7f}-\\x{7fffffff}][a-z0-9_\\x{7f}-\\x{7fffffff}]*'
                'name': 'entity.name.function.php'
              }
            ]
          '2':
            'name': 'punctuation.definition.arguments.begin.bracket.round.php'
        'end': '\\)|(?=\\?>)'
        'endCaptures':
          '0':
            'name': 'punctuation.definition.arguments.end.bracket.round.php'
        'name': 'meta.function-call.php'
        'patterns': [
          {
            'include': '$self'
          }
        ]
      }
      {
        # Root namespace function calls (built-in or user)
        'begin': '(?i)(\\\\)?(?<![a-z0-9_\\x{7f}-\\x{7fffffff}])([a-z_\\x{7f}-\\x{7fffffff}][a-z0-9_\\x{7f}-\\x{7fffffff}]*)\\s*(\\()'
        'beginCaptures':
          '1':
            'patterns': [
              {
                'include': '#namespace'
              }
            ]
          '2':
            'patterns': [
              {
                'include': '#support'
              }
              {
                'match': '(?i)[a-z_\\x{7f}-\\x{7fffffff}][a-z0-9_\\x{7f}-\\x{7fffffff}]*'
                'name': 'entity.name.function.php'
              }
            ]
          '3':
            'name': 'punctuation.definition.arguments.begin.bracket.round.php'
        'end': '\\)|(?=\\?>)'
        'endCaptures':
          '0':
            'name': 'punctuation.definition.arguments.end.bracket.round.php'
        'name': 'meta.function-call.php'
        'patterns': [
          {
            'include': '$self'
          }
        ]
      }
      {
        'match': '(?i)\\b(print|echo)\\b'
        'name': 'support.function.construct.output.php'
      }
    ]
  'heredoc':
    'patterns': [
      {
        'begin': '(?i)(?=<<<\\s*("?)([a-z_\\x{7f}-\\x{7fffffff}][a-z0-9_\\x{7f}-\\x{7fffffff}]*)(\\1)\\s*$)'
        'end': '(?!\\G)'
        'name': 'string.unquoted.heredoc.php'
        'patterns': [
          {
            'include': '#heredoc_interior'
          }
        ]
      }
      {
        'begin': '(?=<<<\\s*\'([a-zA-Z_]+[a-zA-Z0-9_]*)\'\\s*$)'
        'end': '(?!\\G)'
        'name': 'string.unquoted.nowdoc.php'
        'patterns': [
          {
            'include': '#nowdoc_interior'
          }
        ]
      }
    ]
  'heredoc_interior':
    'patterns': [
      {
        'begin': '(<<<)\\s*("?)(HTML)(\\2)(\\s*)$'
        'beginCaptures':
          '0':
            'name': 'punctuation.section.embedded.begin.php'
          '1':
            'name': 'punctuation.definition.string.php'
          '3':
            'name': 'keyword.operator.heredoc.php'
          '5':
            'name': 'invalid.illegal.trailing-whitespace.php'
        'contentName': 'text.html'
        'end': '^\\s*(\\3)(?![A-Za-z0-9_\\x{7f}-\\x{7fffffff}])'
        'endCaptures':
          '0':
            'name': 'punctuation.section.embedded.end.php'
          '1':
            'name': 'keyword.operator.heredoc.php'
        'name': 'meta.embedded.html'
        'patterns': [
          {
            'include': '#interpolation'
          }
          {
            'include': 'text.html.basic'
          }
        ]
      }
      {
        'begin': '(<<<)\\s*("?)(XML)(\\2)(\\s*)$'
        'beginCaptures':
          '0':
            'name': 'punctuation.section.embedded.begin.php'
          '1':
            'name': 'punctuation.definition.string.php'
          '3':
            'name': 'keyword.operator.heredoc.php'
          '5':
            'name': 'invalid.illegal.trailing-whitespace.php'
        'contentName': 'text.xml'
        'end': '^\\s*(\\3)(?![A-Za-z0-9_\\x{7f}-\\x{7fffffff}])'
        'endCaptures':
          '0':
            'name': 'punctuation.section.embedded.end.php'
          '1':
            'name': 'keyword.operator.heredoc.php'
        'name': 'meta.embedded.xml'
        'patterns': [
          {
            'include': '#interpolation'
          }
          {
            'include': 'text.xml'
          }
        ]
      }
      {
        'begin': '(<<<)\\s*("?)(SQL)(\\2)(\\s*)$'
        'beginCaptures':
          '0':
            'name': 'punctuation.section.embedded.begin.php'
          '1':
            'name': 'punctuation.definition.string.php'
          '3':
            'name': 'keyword.operator.heredoc.php'
          '5':
            'name': 'invalid.illegal.trailing-whitespace.php'
        'contentName': 'source.sql'
        'end': '^\\s*(\\3)(?![A-Za-z0-9_\\x{7f}-\\x{7fffffff}])'
        'endCaptures':
          '0':
            'name': 'punctuation.section.embedded.end.php'
          '1':
            'name': 'keyword.operator.heredoc.php'
        'name': 'meta.embedded.sql'
        'patterns': [
          {
            'include': '#interpolation'
          }
          {
            'include': 'source.sql'
          }
        ]
      }
      {
        'begin': '(<<<)\\s*("?)(JAVASCRIPT|JS)(\\2)(\\s*)$'
        'beginCaptures':
          '0':
            'name': 'punctuation.section.embedded.begin.php'
          '1':
            'name': 'punctuation.definition.string.php'
          '3':
            'name': 'keyword.operator.heredoc.php'
          '5':
            'name': 'invalid.illegal.trailing-whitespace.php'
        'contentName': 'source.js'
        'end': '^\\s*(\\3)(?![A-Za-z0-9_\\x{7f}-\\x{7fffffff}])'
        'endCaptures':
          '0':
            'name': 'punctuation.section.embedded.end.php'
          '1':
            'name': 'keyword.operator.heredoc.php'
        'name': 'meta.embedded.js'
        'patterns': [
          {
            'include': '#interpolation'
          }
          {
            'include': 'source.js'
          }
        ]
      }
      {
        'begin': '(<<<)\\s*("?)(JSON)(\\2)(\\s*)$'
        'beginCaptures':
          '0':
            'name': 'punctuation.section.embedded.begin.php'
          '1':
            'name': 'punctuation.definition.string.php'
          '3':
            'name': 'keyword.operator.heredoc.php'
          '5':
            'name': 'invalid.illegal.trailing-whitespace.php'
        'contentName': 'source.json'
        'end': '^\\s*(\\3)(?![A-Za-z0-9_\\x{7f}-\\x{7fffffff}])'
        'endCaptures':
          '0':
            'name': 'punctuation.section.embedded.end.php'
          '1':
            'name': 'keyword.operator.heredoc.php'
        'name': 'meta.embedded.json'
        'patterns': [
          {
            'include': '#interpolation'
          }
          {
            'include': 'source.json'
          }
        ]
      }
      {
        'begin': '(<<<)\\s*("?)(CSS)(\\2)(\\s*)$'
        'beginCaptures':
          '0':
            'name': 'punctuation.section.embedded.begin.php'
          '1':
            'name': 'punctuation.definition.string.php'
          '3':
            'name': 'keyword.operator.heredoc.php'
          '5':
            'name': 'invalid.illegal.trailing-whitespace.php'
        'contentName': 'source.css'
        'end': '^\\s*(\\3)(?![A-Za-z0-9_\\x{7f}-\\x{7fffffff}])'
        'endCaptures':
          '0':
            'name': 'punctuation.section.embedded.end.php'
          '1':
            'name': 'keyword.operator.heredoc.php'
        'name': 'meta.embedded.css'
        'patterns': [
          {
            'include': '#interpolation'
          }
          {
            'include': 'source.css'
          }
        ]
      }
      {
        'begin': '(<<<)\\s*("?)(REGEXP?)(\\2)(\\s*)$'
        'beginCaptures':
          '0':
            'name': 'punctuation.section.embedded.begin.php'
          '1':
            'name': 'punctuation.definition.string.php'
          '3':
            'name': 'keyword.operator.heredoc.php'
          '5':
            'name': 'invalid.illegal.trailing-whitespace.php'
        'contentName': 'string.regexp.heredoc.php'
        'end': '^\\s*(\\3)(?![A-Za-z0-9_\\x{7f}-\\x{7fffffff}])'
        'endCaptures':
          '0':
            'name': 'punctuation.section.embedded.end.php'
          '1':
            'name': 'keyword.operator.heredoc.php'
        'patterns': [
          {
            'include': '#interpolation'
          }
          {
            # Escaped from the regexp – there can also be 2 backslashes (since 1 will escape the first)
            'match': '(\\\\){1,2}[.$^\\[\\]{}]'
            'name': 'constant.character.escape.regex.php'
          }
          {
            'captures':
              '1':
                'name': 'punctuation.definition.arbitrary-repitition.php'
              '3':
                'name': 'punctuation.definition.arbitrary-repitition.php'
            'match': '({)\\d+(,\\d+)?(})'
            'name': 'string.regexp.arbitrary-repitition.php'
          }
          {
            'begin': '\\[(?:\\^?\\])?'
            'captures':
              '0':
                'name': 'punctuation.definition.character-class.php'
            'end': '\\]'
            'name': 'string.regexp.character-class.php'
            'patterns': [
              {
                'match': '\\\\[\\\\\'\\[\\]]'
                'name': 'constant.character.escape.php'
              }
            ]
          }
          {
            'match': '[$^+*]'
            'name': 'keyword.operator.regexp.php'
          }
          {
            # We are restrictive in what we allow to go after the comment to avoid false positives,
            # since the availability of comments depend on regexp flags.
            'begin': '(?i)(?<=^|\\s)(#)\\s(?=[[a-z0-9_\\x{7f}-\\x{7fffffff},. \\t?!-][^\\x{00}-\\x{7f}]]*$)'
            'beginCaptures':
              '1':
                'name': 'punctuation.definition.comment.php'
            'end': '$'
            'endCaptures':
              '0':
                'name': 'punctuation.definition.comment.php'
            'name': 'comment.line.number-sign.php'
          }
        ]
      }
      {
        'begin': '(?i)(<<<)\\s*("?)([a-z_\\x{7f}-\\x{7fffffff}]+[a-z0-9_\\x{7f}-\\x{7fffffff}]*)(\\2)(\\s*)'
        'beginCaptures':
          '1':
            'name': 'punctuation.definition.string.php'
          '3':
            'name': 'keyword.operator.heredoc.php'
          '5':
            'name': 'invalid.illegal.trailing-whitespace.php'
        'end': '^\\s*(\\3)(?![A-Za-z0-9_\\x{7f}-\\x{7fffffff}])'
        'endCaptures':
          '1':
            'name': 'keyword.operator.heredoc.php'
        'patterns': [
          {
            'include': '#interpolation'
          }
        ]
      }
    ]
  'nowdoc_interior':
    'patterns': [
      {
        'begin': '(<<<)\\s*\'(HTML)\'(\\s*)$'
        'beginCaptures':
          '0':
            'name': 'punctuation.section.embedded.begin.php'
          '1':
            'name': 'punctuation.definition.string.php'
          '2':
            'name': 'keyword.operator.nowdoc.php'
          '3':
            'name': 'invalid.illegal.trailing-whitespace.php'
        'contentName': 'text.html'
        'end': '^\\s*(\\2)(?![A-Za-z0-9_\\x{7f}-\\x{7fffffff}])'
        'endCaptures':
          '0':
            'name': 'punctuation.section.embedded.end.php'
          '1':
            'name': 'keyword.operator.nowdoc.php'
        'name': 'meta.embedded.html'
        'patterns': [
          {
            'include': 'text.html.basic'
          }
        ]
      }
      {
        'begin': '(<<<)\\s*\'(XML)\'(\\s*)$'
        'beginCaptures':
          '0':
            'name': 'punctuation.section.embedded.begin.php'
          '1':
            'name': 'punctuation.definition.string.php'
          '2':
            'name': 'keyword.operator.nowdoc.php'
          '3':
            'name': 'invalid.illegal.trailing-whitespace.php'
        'contentName': 'text.xml'
        'end': '^\\s*(\\2)(?![A-Za-z0-9_\\x{7f}-\\x{7fffffff}])'
        'endCaptures':
          '0':
            'name': 'punctuation.section.embedded.end.php'
          '1':
            'name': 'keyword.operator.nowdoc.php'
        'name': 'meta.embedded.xml'
        'patterns': [
          {
            'include': 'text.xml'
          }
        ]
      }
      {
        'begin': '(<<<)\\s*\'(SQL)\'(\\s*)$'
        'beginCaptures':
          '0':
            'name': 'punctuation.section.embedded.begin.php'
          '1':
            'name': 'punctuation.definition.string.php'
          '2':
            'name': 'keyword.operator.nowdoc.php'
          '3':
            'name': 'invalid.illegal.trailing-whitespace.php'
        'contentName': 'source.sql'
        'end': '^\\s*(\\2)(?![A-Za-z0-9_\\x{7f}-\\x{7fffffff}])'
        'endCaptures':
          '0':
            'name': 'punctuation.section.embedded.end.php'
          '1':
            'name': 'keyword.operator.nowdoc.php'
        'name': 'meta.embedded.sql'
        'patterns': [
          {
            'include': 'source.sql'
          }
        ]
      }
      {
        'begin': '(<<<)\\s*\'(JAVASCRIPT|JS)\'(\\s*)$'
        'beginCaptures':
          '0':
            'name': 'punctuation.section.embedded.begin.php'
          '1':
            'name': 'punctuation.definition.string.php'
          '2':
            'name': 'keyword.operator.nowdoc.php'
          '3':
            'name': 'invalid.illegal.trailing-whitespace.php'
        'contentName': 'source.js'
        'end': '^\\s*(\\2)(?![A-Za-z0-9_\\x{7f}-\\x{7fffffff}])'
        'endCaptures':
          '0':
            'name': 'punctuation.section.embedded.end.php'
          '1':
            'name': 'keyword.operator.nowdoc.php'
        'name': 'meta.embedded.js'
        'patterns': [
          {
            'include': 'source.js'
          }
        ]
      }
      {
        'begin': '(<<<)\\s*\'(JSON)\'(\\s*)$'
        'beginCaptures':
          '0':
            'name': 'punctuation.section.embedded.begin.php'
          '1':
            'name': 'punctuation.definition.string.php'
          '2':
            'name': 'keyword.operator.nowdoc.php'
          '3':
            'name': 'invalid.illegal.trailing-whitespace.php'
        'contentName': 'source.json'
        'end': '^\\s*(\\2)(?![A-Za-z0-9_\\x{7f}-\\x{7fffffff}])'
        'endCaptures':
          '0':
            'name': 'punctuation.section.embedded.end.php'
          '1':
            'name': 'keyword.operator.nowdoc.php'
        'name': 'meta.embedded.json'
        'patterns': [
          {
            'include': 'source.json'
          }
        ]
      }
      {
        'begin': '(<<<)\\s*\'(CSS)\'(\\s*)$'
        'beginCaptures':
          '0':
            'name': 'punctuation.section.embedded.begin.php'
          '1':
            'name': 'punctuation.definition.string.php'
          '2':
            'name': 'keyword.operator.nowdoc.php'
          '3':
            'name': 'invalid.illegal.trailing-whitespace.php'
        'contentName': 'source.css'
        'end': '^\\s*(\\2)(?![A-Za-z0-9_\\x{7f}-\\x{7fffffff}])'
        'endCaptures':
          '0':
            'name': 'punctuation.section.embedded.end.php'
          '1':
            'name': 'keyword.operator.nowdoc.php'
        'name': 'meta.embedded.css'
        'patterns': [
          {
            'include': 'source.css'
          }
        ]
      }
      {
        'begin': '(<<<)\\s*\'(REGEXP?)\'(\\s*)$'
        'beginCaptures':
          '0':
            'name': 'punctuation.section.embedded.begin.php'
          '1':
            'name': 'punctuation.definition.string.php'
          '2':
            'name': 'keyword.operator.nowdoc.php'
          '3':
            'name': 'invalid.illegal.trailing-whitespace.php'
        'contentName': 'string.regexp.nowdoc.php'
        'end': '^\\s*(\\2)(?![A-Za-z0-9_\\x{7f}-\\x{7fffffff}])'
        'endCaptures':
          '0':
            'name': 'punctuation.section.embedded.end.php'
          '1':
            'name': 'keyword.operator.nowdoc.php'
        'patterns': [
          {
            # Escaped from the regexp – there can also be 2 backslashes (since 1 will escape the first)
            'match': '(\\\\){1,2}[.$^\\[\\]{}]'
            'name': 'constant.character.escape.regex.php'
          }
          {
            'captures':
              '1':
                'name': 'punctuation.definition.arbitrary-repitition.php'
              '3':
                'name': 'punctuation.definition.arbitrary-repitition.php'
            'match': '({)\\d+(,\\d+)?(})'
            'name': 'string.regexp.arbitrary-repitition.php'
          }
          {
            'begin': '\\[(?:\\^?\\])?'
            'captures':
              '0':
                'name': 'punctuation.definition.character-class.php'
            'end': '\\]'
            'name': 'string.regexp.character-class.php'
            'patterns': [
              {
                'match': '\\\\[\\\\\'\\[\\]]'
                'name': 'constant.character.escape.php'
              }
            ]
          }
          {
            'match': '[$^+*]'
            'name': 'keyword.operator.regexp.php'
          }
          {
            # We are restrictive in what we allow to go after the comment to avoid false positives,
            # since the availability of comments depend on regexp flags.
            'begin': '(?i)(?<=^|\\s)(#)\\s(?=[[a-z0-9_\\x{7f}-\\x{7fffffff},. \\t?!-][^\\x{00}-\\x{7f}]]*$)'
            'beginCaptures':
              '1':
                'name': 'punctuation.definition.comment.php'
            'end': '$'
            'endCaptures':
              '0':
                'name': 'punctuation.definition.comment.php'
            'name': 'comment.line.number-sign.php'
          }
        ]
      }
      {
        'begin': '(?i)(<<<)\\s*\'([a-z_\\x{7f}-\\x{7fffffff}]+[a-z0-9_\\x{7f}-\\x{7fffffff}]*)\'(\\s*)'
        'beginCaptures':
          '1':
            'name': 'punctuation.definition.string.php'
          '2':
            'name': 'keyword.operator.nowdoc.php'
          '3':
            'name': 'invalid.illegal.trailing-whitespace.php'
        'end': '^\\s*(\\2)(?![A-Za-z0-9_\\x{7f}-\\x{7fffffff}])'
        'endCaptures':
          '1':
            'name': 'keyword.operator.nowdoc.php'
      }
    ]
  'instantiation':
    'begin': '(?i)(new)\\s+'
    'beginCaptures':
      '1':
        'name': 'keyword.other.new.php'
    'end': '(?i)(?=[^a-z0-9_\\x{7f}-\\x{7fffffff}\\\\])'
    'patterns': [
      {
        'match': '(?i)(parent|static|self)(?![a-z0-9_\\x{7f}-\\x{7fffffff}])'
        'name': 'storage.type.php'
      }
      {
        'include': '#class-name'
      }
      {
        'include': '#variable-name'
      }
    ]
  'interpolation':
    # http://www.php.net/manual/en/language.types.string.php#language.types.string.parsing
    # http://www.php.net/manual/en/language.types.string.php#language.types.string.syntax.double
    'patterns': [
      {
        'match': '\\\\[0-7]{1,3}'
        'name': 'constant.character.escape.octal.php'
      }
      {
        'match': '\\\\x[0-9A-Fa-f]{1,2}'
        'name': 'constant.character.escape.hex.php'
      }
      {
        'match': '\\\\u{[0-9A-Fa-f]+}'
        'name': 'constant.character.escape.unicode.php'
      }
      {
        'match': '\\\\[nrtvef$\\\\]'
        'name': 'constant.character.escape.php'
      }
      {
        'begin': '{(?=\\$.*?})'
        'beginCaptures':
          '0':
            'name': 'punctuation.definition.variable.php'
        'end': '}'
        'endCaptures':
          '0':
            'name': 'punctuation.definition.variable.php'
        'patterns': [
          {
            'include': '$self'
          }
        ]
      }
      {
        'include': '#variable-name'
      }
    ]
  'interpolation_double_quoted':
    'patterns': [
      {
        'match': '\\\\"'
        'name': 'constant.character.escape.php'
      }
      {
        'include': '#interpolation'
      }
    ]
  'invoke-call':
    'captures':
      '1':
        'name': 'punctuation.definition.variable.php'
      '2':
        'name': 'variable.other.php'
    'match': '(?i)(\\$+)([a-z_\\x{7f}-\\x{7fffffff}][a-z0-9_\\x{7f}-\\x{7fffffff}]*)(?=\\s*\\()'
    'name': 'meta.function-call.invoke.php'
  'namespace':
    'begin': '(?i)(?:(namespace)|[a-z_\\x{7f}-\\x{7fffffff}][a-z0-9_\\x{7f}-\\x{7fffffff}]*)?(\\\\)'
    'beginCaptures':
      '1':
        'name': 'variable.language.namespace.php'
      '2':
        'name': 'punctuation.separator.inheritance.php'
    'end': '(?i)(?![a-z0-9_\\x{7f}-\\x{7fffffff}]*\\\\)'
    'name': 'support.other.namespace.php'
    'patterns': [
      {
        'match': '\\\\'
        'name': 'punctuation.separator.inheritance.php'
      }
    ]
  'numbers':
    'patterns': [
      {
        'match': '0[xX][0-9a-fA-F]+'
        'name': 'constant.numeric.hex.php'
      }
      {
        'match': '0[bB][01]+'
        'name': 'constant.numeric.binary.php'
      }
      {
        'match': '0[0-7]+'
        'name': 'constant.numeric.octal.php'
      }
      {
        'match': '''(?x)
          (?:
            [0-9]*(\\.)[0-9]+(?:[eE][+-]?[0-9]+)?|
            [0-9]+(\\.)[0-9]*(?:[eE][+-]?[0-9]+)?|
            [0-9]+[eE][+-]?[0-9]+
          )
        '''
        'name': 'constant.numeric.decimal.php'
        'captures':
          '1':
            'name': 'punctuation.separator.decimal.period.php'
          '2':
            'name': 'punctuation.separator.decimal.period.php'
      }
      {
        'match': '0|[1-9][0-9]*'
        'name': 'constant.numeric.decimal.php'
      }
    ]
  'object':
    'patterns': [
      {
        'begin': '(->)(\\$?{)'
        'beginCaptures':
          '1':
            'name': 'keyword.operator.class.php'
          '2':
            'name': 'punctuation.definition.variable.php'
        'end': '}'
        'endCaptures':
          '0':
            'name': 'punctuation.definition.variable.php'
        'patterns': [
          {
            'include': '$self'
          }
        ]
      }
      {
        'begin': '(?i)(->)([a-z_\\x{7f}-\\x{7fffffff}][a-z0-9_\\x{7f}-\\x{7fffffff}]*)\\s*(\\()'
        'beginCaptures':
          '1':
            'name': 'keyword.operator.class.php'
          '2':
            'name': 'entity.name.function.php'
          '3':
            'name': 'punctuation.definition.arguments.begin.bracket.round.php'
        'end': '\\)|(?=\\?>)'
        'endCaptures':
          '0':
            'name': 'punctuation.definition.arguments.end.bracket.round.php'
        'name': 'meta.method-call.php'
        'patterns': [
          {
            'include': '$self'
          }
        ]
      }
      {
        'captures':
          '1':
            'name': 'keyword.operator.class.php'
          '2':
            'name': 'variable.other.property.php'
          '3':
            'name': 'punctuation.definition.variable.php'
        'match': '(?i)(->)((\\$+)?[a-z_\\x{7f}-\\x{7fffffff}][a-z0-9_\\x{7f}-\\x{7fffffff}]*)?'
      }
    ]
  'parameter-default-types':
    'patterns': [
      {
        'include': '#strings'
      }
      {
        'include': '#numbers'
      }
      {
        'include': '#string-backtick'
      }
      {
        'include': '#variables'
      }
      {
        'match': '=>'
        'name': 'keyword.operator.key.php'
      }
      {
        'match': '='
        'name': 'keyword.operator.assignment.php'
      }
      {
        'match': '&(?=\\s*\\$)'
        'name': 'storage.modifier.reference.php'
      }
      {
        'begin': '(array)\\s*(\\()'
        'beginCaptures':
          '1':
            'name': 'support.function.construct.php'
          '2':
            'name': 'punctuation.definition.array.begin.bracket.round.php'
        'end': '\\)'
        'endCaptures':
          '0':
            'name': 'punctuation.definition.array.end.bracket.round.php'
        'name': 'meta.array.php'
        'patterns': [
          {
            'include': '#parameter-default-types'
          }
        ]
      }
      {
        'include': '#instantiation'
      }
      {
        'begin': '''(?xi)
          (?=[a-z0-9_\\x{7f}-\\x{7fffffff}\\\\]+(::)
            ([a-z_\\x{7f}-\\x{7fffffff}][a-z0-9_\\x{7f}-\\x{7fffffff}]*)?
          )
        '''
        'end': '(?i)(::)([a-z_\\x{7f}-\\x{7fffffff}][a-z0-9_\\x{7f}-\\x{7fffffff}]*)?'
        'endCaptures':
          '1':
            'name': 'keyword.operator.class.php'
          '2':
            'name': 'constant.other.class.php'
        'patterns': [
          {
            'include': '#class-name'
          }
        ]
      }
      {
        'include': '#constants'
      }
    ]
  'php_doc':
    'patterns': [
      {
        # PHPDocumentor only recognises lines with an asterisk as the first non-whitespaces character
        'match': '^(?!\\s*\\*).*?(?:(?=\\*\\/)|$\\n?)'
        'name': 'invalid.illegal.missing-asterisk.phpdoc.php'
      }
      {
        'captures':
          '1':
            'name': 'keyword.other.phpdoc.php'
          '3':
            'name': 'storage.modifier.php'
          '4':
            'name': 'invalid.illegal.wrong-access-type.phpdoc.php'
        'match': '^\\s*\\*\\s*(@access)\\s+((public|private|protected)|(.+))\\s*$'
      }
      {
        'captures':
          '1':
            'name': 'keyword.other.phpdoc.php'
          '2':
            'name': 'markup.underline.link.php'
        'match': '(@xlink)\\s+(.+)\\s*$'
      }
      {
        # Tags followed by a type expression
        # -  @<tag> type
        'begin': '(@(?:global|param|property(-(read|write))?|return|throws|var))\\s+(?=[A-Za-z_\\x{7f}-\\x{7fffffff}\\\\]|\\()'
        'beginCaptures':
          '1':
            'name': 'keyword.other.phpdoc.php'
        'end': '(?=\\s|\\*/)'
        'contentName': 'meta.other.type.phpdoc.php'
        'patterns': [
          {
            'include': '#php_doc_types_array_multiple'
          }
          {
            'include': '#php_doc_types_array_single'
          }
          {
            'include': '#php_doc_types'
          }
        ]
      }
      {
        'match': '''(?x)
          @
          (
            api|abstract|author|category|copyright|example|global|inherit[Dd]oc|internal|
            license|link|method|property(-(read|write))?|package|param|return|see|since|source|
            static|subpackage|throws|todo|var|version|uses|deprecated|final|ignore
          )\\b
        '''
        'name': 'keyword.other.phpdoc.php'
      }
      {
        'captures':
          '1':
            'name': 'keyword.other.phpdoc.php'
        'match': '{(@(link|inherit[Dd]oc)).+?}'
        'name': 'meta.tag.inline.phpdoc.php'
      }
    ]
  'php_doc_types':
    'match': '(?i)[a-z_\\x{7f}-\\x{7fffffff}\\\\][a-z0-9_\\x{7f}-\\x{7fffffff}\\\\]*(\\|[a-z_\\x{7f}-\\x{7fffffff}\\\\][a-z0-9_\\x{7f}-\\x{7fffffff}\\\\]*)*'
    'captures':
      '0':
        'patterns': [
          {
            'match': '''(?x)\\b
              (string|integer|int|boolean|bool|float|double|object|mixed
              |array|resource|void|null|callback|false|true|self)\\b
            '''
            'name': 'keyword.other.type.php'
          }
          {
            'include': '#class-name'
          }
          {
            'match': '\\|'
            'name': 'punctuation.separator.delimiter.php'
          }
        ]
  'php_doc_types_array_multiple':
    # Multiple types array: (int|string|(int|string)[])[]
    'begin': '\\('
    'beginCaptures':
      '0':
        'name': 'punctuation.definition.type.begin.bracket.round.phpdoc.php'
    'end': '(\\))(\\[\\])|(?=\\*/)'
    'endCaptures':
      '1':
        'name': 'punctuation.definition.type.end.bracket.round.phpdoc.php'
      '2':
        'name': 'keyword.other.array.phpdoc.php'
    'patterns': [
      {
        'include': '#php_doc_types_array_multiple'
      }
      {
        'include': '#php_doc_types_array_single'
      }
      {
        'include': '#php_doc_types'
      }
      {
        'match': '\\|'
        'name': 'punctuation.separator.delimiter.php'
      }
    ]
  'php_doc_types_array_single':
    # Singular type array: int[]
    'match': '(?i)([a-z_\\x{7f}-\\x{7fffffff}\\\\][a-z0-9_\\x{7f}-\\x{7fffffff}\\\\]*)(\\[\\])'
    'captures':
      '1':
        'patterns': [
          {
            'include': '#php_doc_types'
          }
        ]
      '2':
        'name': 'keyword.other.array.phpdoc.php'
  'regex-double-quoted':
    'begin': '"/(?=(\\\\.|[^"/])++/[imsxeADSUXu]*")'
    'beginCaptures':
      '0':
        'name': 'punctuation.definition.string.begin.php'
    'end': '(/)([imsxeADSUXu]*)(")'
    'endCaptures':
      '0':
        'name': 'punctuation.definition.string.end.php'
    'name': 'string.regexp.double-quoted.php'
    'patterns': [
      {
        # Escaped from the regexp – there can also be 2 backslashes (since 1 will escape the first)
        'match': '(\\\\){1,2}[.$^\\[\\]{}]'
        'name': 'constant.character.escape.regex.php'
      }
      {
        'include': '#interpolation_double_quoted'
      }
      {
        'captures':
          '1':
            'name': 'punctuation.definition.arbitrary-repetition.php'
          '3':
            'name': 'punctuation.definition.arbitrary-repetition.php'
        'match': '({)\\d+(,\\d+)?(})'
        'name': 'string.regexp.arbitrary-repetition.php'
      }
      {
        'begin': '\\[(?:\\^?\\])?'
        'captures':
          '0':
            'name': 'punctuation.definition.character-class.php'
        'end': '\\]'
        'name': 'string.regexp.character-class.php'
        'patterns': [
          {
            'include': '#interpolation_double_quoted'
          }
        ]
      }
      {
        'match': '[$^+*]'
        'name': 'keyword.operator.regexp.php'
      }
    ]
  'regex-single-quoted':
    'begin': '\'/(?=(\\\\(?:\\\\(?:\\\\[\\\\\']?|[^\'])|.)|[^\'/])++/[imsxeADSUXu]*\')'
    'beginCaptures':
      '0':
        'name': 'punctuation.definition.string.begin.php'
    'end': '(/)([imsxeADSUXu]*)(\')'
    'endCaptures':
      '0':
        'name': 'punctuation.definition.string.end.php'
    'name': 'string.regexp.single-quoted.php'
    'patterns': [
      {
       'include': '#single_quote_regex_escape'
      }
      {
        'captures':
          '1':
            'name': 'punctuation.definition.arbitrary-repetition.php'
          '3':
            'name': 'punctuation.definition.arbitrary-repetition.php'
        'match': '({)\\d+(,\\d+)?(})'
        'name': 'string.regexp.arbitrary-repetition.php'
      }
      {
        'begin': '\\[(?:\\^?\\])?'
        'captures':
          '0':
            'name': 'punctuation.definition.character-class.php'
        'end': '\\]'
        'name': 'string.regexp.character-class.php'
      }
      {
        'match': '[$^+*]'
        'name': 'keyword.operator.regexp.php'
      }
    ]
  'scope-resolution':
    'patterns': [
      {
        'match': '(?i)([a-z_\\x{7f}-\\x{7fffffff}\\\\][a-z0-9_\\x{7f}-\\x{7fffffff}\\\\]*)(?=\\s*::)'
        'captures':
          '1':
            'patterns': [
              {
                'match': '\\b(self|static|parent)\\b'
                'name': 'storage.type.php'
              }
              {
                'include': '#class-name'
              }
              {
                'include': '#variable-name'
              }
            ]
      }
      {
        'begin': '(?i)(::)\\s*([a-z_\\x{7f}-\\x{7fffffff}][a-z0-9_\\x{7f}-\\x{7fffffff}]*)\\s*(\\()'
        'beginCaptures':
          '1':
            'name': 'keyword.operator.class.php'
          '2':
            'name': 'entity.name.function.php'
          '3':
            'name': 'punctuation.definition.arguments.begin.bracket.round.php'
        'end': '\\)|(?=\\?>)'
        'endCaptures':
          '0':
            'name': 'punctuation.definition.arguments.end.bracket.round.php'
        'name': 'meta.method-call.static.php'
        'patterns': [
          {
            'include': '$self'
          }
        ]
      }
      {
        'match': '(?i)(::)\\s*(class)\\b'
        'captures':
          '1':
            'name': 'keyword.operator.class.php'
          '2':
            'name': 'keyword.other.class.php'
      }
      {
        'match': '''(?xi)
          (::)\\s*
          (?:
            ((\\$+)[a-z_\\x{7f}-\\x{7fffffff}][a-z0-9_\\x{7f}-\\x{7fffffff}]*) # Variable
            |
            ([a-z_\\x{7f}-\\x{7fffffff}][a-z0-9_\\x{7f}-\\x{7fffffff}]*)       # Constant
          )?
        '''
        'captures':
          '1':
            'name': 'keyword.operator.class.php'
          '2':
            'name': 'variable.other.class.php'
          '3':
            'name': 'punctuation.definition.variable.php'
          '4':
            'name': 'constant.other.class.php'
      }
    ]
  'single_quote_regex_escape':
    # Support both PHP string and regex escaping
    'match': '\\\\(?:\\\\(?:\\\\[\\\\\']?|[^\'])|.)'
    'name': 'constant.character.escape.php'
  'sql-string-double-quoted':
    'begin': '"\\s*(?=(SELECT|INSERT|UPDATE|DELETE|CREATE|REPLACE|ALTER|AND)\\b)'
    'beginCaptures':
      '0':
        'name': 'punctuation.definition.string.begin.php'
    'contentName': 'source.sql.embedded.php'
    'end': '"'
    'endCaptures':
      '0':
        'name': 'punctuation.definition.string.end.php'
    'name': 'string.quoted.double.sql.php'
    'patterns': [
      {
        # See injections in html.cson for additional patterns
        'include': 'source.sql'
      }
    ]
  'sql-string-single-quoted':
    'begin': '\'\\s*(?=(SELECT|INSERT|UPDATE|DELETE|CREATE|REPLACE|ALTER|AND)\\b)'
    'beginCaptures':
      '0':
        'name': 'punctuation.definition.string.begin.php'
    'contentName': 'source.sql.embedded.php'
    'end': '\''
    'endCaptures':
      '0':
        'name': 'punctuation.definition.string.end.php'
    'name': 'string.quoted.single.sql.php'
    'patterns': [
      {
        # See injections in html.cson for additional patterns
        'include': 'source.sql'
      }
    ]
  'string-backtick':
    'begin': '`'
    'beginCaptures':
      '0':
        'name': 'punctuation.definition.string.begin.php'
    'end': '`'
    'endCaptures':
      '0':
        'name': 'punctuation.definition.string.end.php'
    'name': 'string.interpolated.php'
    'patterns': [
      {
        'match': '\\\\`'
        'name': 'constant.character.escape.php'
      }
      {
        'include': '#interpolation'
      }
    ]
  'string-double-quoted':
    'begin': '"'
    'beginCaptures':
      '0':
        'name': 'punctuation.definition.string.begin.php'
    'end': '"'
    'endCaptures':
      '0':
        'name': 'punctuation.definition.string.end.php'
    'name': 'string.quoted.double.php'
    'patterns': [
      {
        'include': '#interpolation_double_quoted'
      }
    ]
  'string-single-quoted':
    'begin': '\''
    'beginCaptures':
      '0':
        'name': 'punctuation.definition.string.begin.php'
    'end': '\''
    'endCaptures':
      '0':
        'name': 'punctuation.definition.string.end.php'
    'name': 'string.quoted.single.php'
    'patterns': [
      {
        'match': '\\\\[\\\\\']'
        'name': 'constant.character.escape.php'
      }
    ]
  'strings':
    'patterns': [
      {
        'include': '#regex-double-quoted'
      }
      {
        'include': '#sql-string-double-quoted'
      }
      {
        'include': '#string-double-quoted'
      }
      {
        'include': '#regex-single-quoted'
      }
      {
        'include': '#sql-string-single-quoted'
      }
      {
        'include': '#string-single-quoted'
      }
    ]
  'support':
    'patterns': [
      {
        'match': '''(?xi)
          \\b
          apc_(
            store|sma_info|compile_file|clear_cache|cas|cache_info|inc|dec|define_constants|delete(_file)?|
            exists|fetch|load_constants|add|bin_(dump|load)(file)?
          )\\b
        '''
        'name': 'support.function.apc.php'
      }
      {
        'match': '''(?xi)\\b
          (
            shuffle|sizeof|sort|next|nat(case)?sort|count|compact|current|in_array|usort|uksort|uasort|
            pos|prev|end|each|extract|ksort|key(_exists)?|krsort|list|asort|arsort|rsort|reset|range|
            array(_(shift|sum|splice|search|slice|chunk|change_key_case|count_values|column|combine|
                    (diff|intersect)(_(u)?(key|assoc))?|u(diff|intersect)(_(u)?assoc)?|unshift|unique|
                    pop|push|pad|product|values|keys|key_exists|filter|fill(_keys)?|flip|walk(_recursive)?|
                    reduce|replace(_recursive)?|reverse|rand|multisort|merge(_recursive)?|map)?)
          )\\b
        '''
        'name': 'support.function.array.php'
      }
      {
        'match': '''(?xi)\\b
          (
            show_source|sys_getloadavg|sleep|highlight_(file|string)|constant|connection_(aborted|status)|
            time_(nanosleep|sleep_until)|ignore_user_abort|die|define(d)?|usleep|uniqid|unpack|__halt_compiler|
            php_(check_syntax|strip_whitespace)|pack|eval|exit|get_browser
          )\\b
        '''
        'name': 'support.function.basic_functions.php'
      }
      {
        'match': '(?i)\\bbc(scale|sub|sqrt|comp|div|pow(mod)?|add|mod|mul)\\b'
        'name': 'support.function.bcmath.php'
      }
      {
        'match': '(?i)\\bblenc_encrypt\\b'
        'name': 'support.function.blenc.php'
      }
      {
        'match': '(?i)\\bbz(compress|close|open|decompress|errstr|errno|error|flush|write|read)\\b'
        'name': 'support.function.bz2.php'
      }
      {
        'match': '''(?xi)\\b
          (
            (French|Gregorian|Jewish|Julian)ToJD|cal_(to_jd|info|days_in_month|from_jd)|unixtojd|
            jdto(unix|jewish)|easter_(date|days)|JD(MonthName|To(Gregorian|Julian|French)|DayOfWeek)
          )\\b
        '''
        'name': 'support.function.calendar.php'
      }
      {
        'match': '''(?xi)\\b
          (
            class_alias|all_user_method(_array)?|is_(a|subclass_of)|__autoload|(class|interface|method|property|trait)_exists|
            get_(class(_(vars|methods))?|(called|parent)_class|object_vars|declared_(classes|interfaces|traits))
          )\\b
        '''
        'name': 'support.function.classobj.php'
      }
      {
        'match': '''(?xi)\\b
          (
            com_(create_guid|print_typeinfo|event_sink|load_typelib|get_active_object|message_pump)|
            variant_(sub|set(_type)?|not|neg|cast|cat|cmp|int|idiv|imp|or|div|date_(from|to)_timestamp|
                     pow|eqv|fix|and|add|abs|round|get_type|xor|mod|mul)
          )\\b
        '''
        'name': 'support.function.com.php'
      }
      {
        'match': '(?i)\\b(isset|unset|eval|empty|list)\\b'
        'name': 'support.function.construct.php'
      }
      {
        'match': '(?i)\\b(print|echo)\\b'
        'name': 'support.function.construct.output.php'
      }
      {
        'match': '(?i)\\bctype_(space|cntrl|digit|upper|punct|print|lower|alnum|alpha|graph|xdigit)\\b'
        'name': 'support.function.ctype.php'
      }
      {
        'match': '''(?xi)\\b
          curl_(
            share_(close|init|setopt)|strerror|setopt(_array)?|copy_handle|close|init|unescape|pause|escape|
            errno|error|exec|version|file_create|reset|getinfo|
            multi_(strerror|setopt|select|close|init|info_read|(add|remove)_handle|getcontent|exec)
          )\\b
        '''
        'name': 'support.function.curl.php'
      }
      {
        'match': '''(?xi)\\b
          (
            strtotime|str[fp]time|checkdate|time|timezone_name_(from_abbr|get)|idate|
            timezone_((location|offset|transitions|version)_get|(abbreviations|identifiers)_list|open)|
            date(_(sun(rise|set)|sun_info|sub|create(_(immutable_)?from_format)?|timestamp_(get|set)|timezone_(get|set)|time_set|
                   isodate_set|interval_(create_from_date_string|format)|offset_get|diff|default_timezone_(get|set)|date_set|
                   parse(_from_format)?|format|add|get_last_errors|modify))?|
            localtime|get(date|timeofday)|gm(strftime|date|mktime)|microtime|mktime
          )\\b
        '''
        'name': 'support.function.datetime.php'
      }
      {
        'match': '(?i)\\bdba_(sync|handlers|nextkey|close|insert|optimize|open|delete|popen|exists|key_split|firstkey|fetch|list|replace)\\b'
        'name': 'support.function.dba.php'
      }
      {
        'match': '(?i)\\bdbx_(sort|connect|compare|close|escape_string|error|query|fetch_row)\\b'
        'name': 'support.function.dbx.php'
      }
      {
        'match': '(?i)\\b(scandir|chdir|chroot|closedir|opendir|dir|rewinddir|readdir|getcwd)\\b'
        'name': 'support.function.dir.php'
      }
      {
        'match': '''(?xi)\\b
          eio_(
            sync(fs)?|sync_file_range|symlink|stat(vfs)?|sendfile|set_min_parallel|set_max_(idle|poll_(reqs|time)|parallel)|
            seek|n(threads|op|pending|reqs|ready)|chown|chmod|custom|close|cancel|truncate|init|open|dup2|unlink|utime|poll|
            event_loop|f(sync|stat(vfs)?|chown|chmod|truncate|datasync|utime|allocate)|write|lstat|link|rename|realpath|
            read(ahead|dir|link)?|rmdir|get_(event_stream|last_error)|grp(_(add|cancel|limit))?|mknod|mkdir|busy
          )\\b
        '''
        'name': 'support.function.eio.php'
      }
      {
        'match': '''(?xi)\\b
          enchant_(
            dict_(store_replacement|suggest|check|is_in_session|describe|quick_check|add_to_(personal|session)|get_error)|
            broker_(set_ordering|init|dict_exists|describe|free(_dict)?|list_dicts|request_(pwl_)?dict|get_error)
          )\\b
        '''
        'name': 'support.function.enchant.php'
      }
      {
        'match': '(?i)\\b(split(i)?|sql_regcase|ereg(i)?(_replace)?)\\b'
        'name': 'support.function.ereg.php'
      }
      {
        'match': '(?i)\\b((restore|set)_(error_handler|exception_handler)|trigger_error|debug_(print_)?backtrace|user_error|error_(log|reporting|get_last))\\b'
        'name': 'support.function.errorfunc.php'
      }
      {
        'match': '(?i)\\b(shell_exec|system|passthru|proc_(nice|close|terminate|open|get_status)|escapeshell(arg|cmd)|exec)\\b'
        'name': 'support.function.exec.php'
      }
      {
        'match': '(?i)\\b(exif_(thumbnail|tagname|imagetype|read_data)|read_exif_data)\\b'
        'name': 'support.function.exif.php'
      }
      {
        'match': '''(?xi)\\b
          fann_(
            (duplicate|length|merge|shuffle|subset)_train_data|scale_(train(_data)?|(input|output)(_train_data)?)|
            set_(scaling_params|sarprop_(step_error_(shift|threshold_factor)|temperature|weight_decay_shift)|
                 cascade_(num_candidate_groups|candidate_(change_fraction|limit|stagnation_epochs)|
                          output_(change_fraction|stagnation_epochs)|weight_multiplier|activation_(functions|steepnesses)|
                          (max|min)_(cand|out)_epochs)|
                 callback|training_algorithm|train_(error|stop)_function|(input|output)_scaling_params|error_log|
                 quickprop_(decay|mu)|weight(_array)?|learning_(momentum|rate)|bit_fail_limit|
                 activation_(function|steepness)(_(hidden|layer|output))?|
                 rprop_((decrease|increase)_factor|delta_(max|min|zero)))|
            save(_train)?|num_(input|output)_train_data|copy|clear_scaling_params|cascadetrain_on_(file|data)|
            create_((sparse|shortcut|standard)(_array)?|train(_from_callback)?|from_file)|
            test(_data)?|train(_(on_(file|data)|epoch))?|init_weights|descale_(input|output|train)|destroy(_train)?|
            print_error|run|reset_(MSE|err(no|str))|read_train_from_file|randomize_weights|
            get_(sarprop_(step_error_(shift|threshold_factor)|temperature|weight_decay_shift)|num_(input|output|layers)|
                 network_type|MSE|connection_(array|rate)|bias_array|bit_fail(_limit)?|
                 cascade_(num_(candidates|candidate_groups)|(candidate|output)_(change_fraction|limit|stagnation_epochs)|
                          weight_multiplier|activation_(functions|steepnesses)(_count)?|(max|min)_(cand|out)_epochs)|
                 total_(connections|neurons)|training_algorithm|train_(error|stop)_function|err(no|str)|
                 quickprop_(decay|mu)|learning_(momentum|rate)|layer_array|activation_(function|steepness)|
                 rprop_((decrease|increase)_factor|delta_(max|min|zero)))
          )\\b
        '''
        'name': 'support.function.fann.php'
      }
      {
        'match': '''(?xi)\\b
          (
            symlink|stat|set_file_buffer|chown|chgrp|chmod|copy|clearstatcache|touch|tempnam|tmpfile|
            is_(dir|(uploaded_)?file|executable|link|readable|writ(e)?able)|disk_(free|total)_space|diskfreespace|
            dirname|delete|unlink|umask|pclose|popen|pathinfo|parse_ini_(file|string)|fscanf|fstat|fseek|fnmatch|
            fclose|ftell|ftruncate|file(size|[acm]time|type|inode|owner|perms|group)?|file_(exists|(get|put)_contents)|
            f(open|puts|putcsv|passthru|eof|flush|write|lock|read|gets(s)?|getc(sv)?)|lstat|lchown|lchgrp|link(info)?|
            rename|rewind|read(file|link)|realpath(_cache_(get|size))?|rmdir|glob|move_uploaded_file|mkdir|basename
          )\\b
        '''
        'name': 'support.function.file.php'
      }
      {
        'match': '(?i)\\b(finfo_(set_flags|close|open|file|buffer)|mime_content_type)\\b'
        'name': 'support.function.fileinfo.php'
      }
      {
        'match': '(?i)\\bfilter_(has_var|input(_array)?|id|var(_array)?|list)\\b'
        'name': 'support.function.filter.php'
      }
      {
        'match': '(?i)\\bfastcgi_finish_request\\b'
        'name': 'support.function.fpm.php'
      }
      {
        'match': '(?i)\\b(call_user_(func|method)(_array)?|create_function|unregister_tick_function|forward_static_call(_array)?|function_exists|func_(num_args|get_arg(s)?)|register_(shutdown|tick)_function|get_defined_functions)\\b'
        'name': 'support.function.funchand.php'
      }
      {
        'match': '(?i)\\b((n)?gettext|textdomain|d((n)?gettext|c(n)?gettext)|bind(textdomain|_textdomain_codeset))\\b'
        'name': 'support.function.gettext.php'
      }
      {
        'match': '''(?xi)\\b
          gmp_(
            scan[01]|strval|sign|sub|setbit|sqrt(rem)?|hamdist|neg|nextprime|com|clrbit|cmp|testbit|
            intval|init|invert|import|or|div(exact)?|div_(q|qr|r)|jacobi|popcount|pow(m)?|perfect_square|
            prob_prime|export|fact|legendre|and|add|abs|root(rem)?|random(_(bits|range))?|gcd(ext)?|xor|mod|mul
          )\\b
        '''
        'name': 'support.function.gmp.php'
      }
      {
        'match': '(?i)\\bhash(_(hmac(_file)?|copy|init|update(_(file|stream))?|pbkdf2|equals|file|final|algos))?\\b'
        'name': 'support.function.hash.php'
      }
      {
        'match': '''(?xi)\\b
          (
            http_(support|send_(status|stream|content_(disposition|type)|data|file|last_modified)|head|
                  negotiate_(charset|content_type|language)|chunked_decode|cache_(etag|last_modified)|throttle|
                  inflate|deflate|date|post_(data|fields)|put_(data|file|stream)|persistent_handles_(count|clean|ident)|
                  parse_(cookie|headers|message|params)|redirect|request(_(method_(exists|name|(un)?register)|body_encode))?|
                  get(_request_(headers|body(_stream)?))?|match_(etag|modified|request_header)|build_(cookie|str|url))|
            ob_(etag|deflate|inflate)handler
          )\\b
        '''
        'name': 'support.function.http.php'
      }
      {
        'match': '(?i)\\b(iconv(_(str(pos|len|rpos)|substr|(get|set)_encoding|mime_(decode(_headers)?|encode)))?|ob_iconv_handler)\\b'
        'name': 'support.function.iconv.php'
      }
      {
        'match': '(?i)\\biis_((start|stop)_(service|server)|set_(script_map|server_rights|dir_security|app_settings)|(add|remove)_server|get_(script_map|service_state|server_(rights|by_(comment|path))|dir_security))\\b'
        'name': 'support.function.iisfunc.php'
      }
      {
        'match': '''(?xi)\\b
          (
            iptc(embed|parse)|(jpeg|png)2wbmp|gd_info|getimagesize(fromstring)?|
            image(s[xy]|scale|(char|string)(up)?|set(style|thickness|tile|interpolation|pixel|brush)|savealpha|
                  convolution|copy(resampled|resized|merge(gray)?)?|colors(forindex|total)|
                  color(set|closest(alpha|hwb)?|transparent|deallocate|(allocate|exact|resolve)(alpha)?|at|match)|
                  crop(auto)?|create(truecolor|from(string|jpeg|png|wbmp|webp|gif|gd(2(part)?)?|xpm|xbm))?|
                  types|ttf(bbox|text)|truecolortopalette|istruecolor|interlace|2wbmp|destroy|dashedline|jpeg|
                  _type_to_(extension|mime_type)|ps(slantfont|text|(encode|extend|free|load)font|bbox)|png|polygon|
                  palette(copy|totruecolor)|ellipse|ft(text|bbox)|filter|fill|filltoborder|
                  filled(arc|ellipse|polygon|rectangle)|font(height|width)|flip|webp|wbmp|line|loadfont|layereffect|
                  antialias|affine(matrix(concat|get))?|alphablending|arc|rotate|rectangle|gif|gd(2)?|gammacorrect|
                  grab(screen|window)|xbm)
          )\\b
        '''
        'name': 'support.function.image.php'
      }
      {
        'match': '''(?xi)\\b
          (
            sys_get_temp_dir|set_(time_limit|include_path|magic_quotes_runtime)|cli_(get|set)_process_title|
            ini_(alter|get(_all)?|restore|set)|zend_(thread_id|version|logo_guid)|dl|php(credits|info|version)|
            php_(sapi_name|ini_(scanned_files|loaded_file)|uname|logo_guid)|putenv|extension_loaded|version_compare|
            assert(_options)?|restore_include_path|gc_(collect_cycles|disable|enable(d)?)|getopt|
            get_(cfg_var|current_user|defined_constants|extension_funcs|include_path|included_files|loaded_extensions|
                 magic_quotes_(gpc|runtime)|required_files|resources)|
            get(env|lastmod|rusage|my(inode|[gup]id))|
            memory_get_(peak_)?usage|main|magic_quotes_runtime
          )\\b
        '''
        'name': 'support.function.info.php'
      }
      {
        'match': '''(?xi)\\b
          ibase_(
            set_event_handler|service_(attach|detach)|server_info|num_(fields|params)|name_result|connect|
            commit(_ret)?|close|trans|delete_user|drop_db|db_info|pconnect|param_info|prepare|err(code|msg)|
            execute|query|field_info|fetch_(assoc|object|row)|free_(event_handler|query|result)|wait_event|
            add_user|affected_rows|rollback(_ret)?|restore|gen_id|modify_user|maintain_db|backup|
            blob_(cancel|close|create|import|info|open|echo|add|get)
          )\\b
        '''
        'name': 'support.function.interbase.php'
      }
      {
        'match': '''(?xi)\\b
          (
            normalizer_(normalize|is_normalized)|idn_to_(unicode|utf8|ascii)|
            numfmt_(set_(symbol|(text_)?attribute|pattern)|create|(parse|format)(_currency)?|
                    get_(symbol|(text_)?attribute|pattern|error_(code|message)|locale))|
            collator_(sort(_with_sort_keys)?|set_(attribute|strength)|compare|create|asort|
                      get_(strength|sort_key|error_(code|message)|locale|attribute))|
            transliterator_(create(_(inverse|from_rules))?|transliterate|list_ids|get_error_(code|message))|
            intl(cal|tz)_get_error_(code|message)|intl_(is_failure|error_name|get_error_(code|message))|
            datefmt_(set_(calendar|lenient|pattern|timezone(_id)?)|create|is_lenient|parse|format(_object)?|localtime|
                     get_(calendar(_object)?|time(type|zone(_id)?)|datetype|pattern|error_(code|message)|locale))|
            locale_(set_default|compose|canonicalize|parse|filter_matches|lookup|accept_from_http|
                    get_(script|display_(script|name|variant|language|region)|default|primary_language|keywords|all_variants|region))|
            resourcebundle_(create|count|locales|get(_(error_(code|message)))?)|
            grapheme_(str(i?str|r?i?pos|len)|substr|extract)|
            msgfmt_(set_pattern|create|(format|parse)(_message)?|get_(pattern|error_(code|message)|locale))
          )\\b
        '''
        'name': 'support.function.intl.php'
      }
      {
        'match': '(?i)\\bjson_(decode|encode|last_error(_msg)?)\\b'
        'name': 'support.function.json.php'
      }
      {
        'match': '''(?xi)\\b
          ldap_(
            start|tls|sort|search|sasl_bind|set_(option|rebind_proc)|(first|next)_(attribute|entry|reference)|
            connect|control_paged_result(_response)?|count_entries|compare|close|t61_to_8859|8859_to_t61|
            dn2ufn|delete|unbind|parse_(reference|result)|escape|errno|err2str|error|explode_dn|bind|
            free_result|list|add|rename|read|get_(option|dn|entries|values(_len)?|attributes)|modify(_batch)?|
            mod_(add|del|replace)
          )\\b
        '''
        'name': 'support.function.ldap.php'
      }
      {
        'match': '(?i)\\blibxml_(set_(streams_context|external_entity_loader)|clear_errors|disable_entity_loader|use_internal_errors|get_(errors|last_error))\\b'
        'name': 'support.function.libxml.php'
      }
      {
        'match': '(?i)\\b(ezmlm_hash|mail)\\b'
        'name': 'support.function.mail.php'
      }
      {
        'match': '''(?xi)\\b
          (
            (a)?(cos|sin|tan)(h)?|sqrt|srand|hypot|hexdec|ceil|is_(nan|(in)?finite)|octdec|dec(hex|oct|bin)|deg2rad|
            pi|pow|exp(m1)?|floor|fmod|lcg_value|log(1(p|0))?|atan2|abs|round|rand|rad2deg|getrandmax|
            mt_(srand|rand|getrandmax)|max|min|bindec|base_convert
          )\\b
        '''
        'name': 'support.function.math.php'
      }
      {
        'match': '''(?xi)\\b
          mb_(
            str(cut|str|to(lower|upper)|istr|ipos|imwidth|pos|width|len|rchr|richr|ripos|rpos)|
            substitute_character|substr(_count)?|split|send_mail|http_(input|output)|check_encoding|
            convert_(case|encoding|kana|variables)|internal_encoding|output_handler|decode_(numericentity|mimeheader)|
            detect_(encoding|order)|parse_str|preferred_mime_name|encoding_aliases|encode_(numericentity|mimeheader)|
            ereg(i(_replace)?)?|ereg_(search(_(get(pos|regs)|init|regs|(set)?pos))?|replace(_callback)?|match)|
            list_encodings|language|regex_(set_options|encoding)|get_info
          )\\b
        '''
        'name': 'support.function.mbstring.php'
      }
      {
        'match': '''(?xi)\\b
          (
            mcrypt_(
              cfb|create_iv|cbc|ofb|decrypt|encrypt|ecb|list_(algorithms|modes)|generic(_((de)?init|end))?|
              enc_(self_test|is_block_(algorithm|algorithm_mode|mode)|
              get_(supported_key_sizes|(block|iv|key)_size|(algorithms|modes)_name))|
              get_(cipher_name|(block|iv|key)_size)|
              module_(close|self_test|is_block_(algorithm|algorithm_mode|mode)|open|
                      get_(supported_key_sizes|algo_(block|key)_size)))|
            mdecrypt_generic
          )\\b
        '''
        'name': 'support.function.mcrypt.php'
      }
      {
        'match': '(?i)\\bmemcache_debug\\b'
        'name': 'support.function.memcache.php'
      }
      {
        'match': '(?i)\\bmhash(_(count|keygen_s2k|get_(hash_name|block_size)))?\\b'
        'name': 'support.function.mhash.php'
      }
      {
        'match': '(?i)\\b(log_(cmd_(insert|delete|update)|killcursor|write_batch|reply|getmore)|bson_(decode|encode))\\b'
        'name': 'support.function.mongo.php'
      }
      {
        'match': '''(?xi)\\b
          mysql_(
            stat|set_charset|select_db|num_(fields|rows)|connect|client_encoding|close|create_db|escape_string|
            thread_id|tablename|insert_id|info|data_seek|drop_db|db_(name|query)|unbuffered_query|pconnect|ping|
            errno|error|query|field_(seek|name|type|table|flags|len)|fetch_(object|field|lengths|assoc|array|row)|
            free_result|list_(tables|dbs|processes|fields)|affected_rows|result|real_escape_string|
            get_(client|host|proto|server)_info
          )\\b
        '''
        'name': 'support.function.mysql.php'
      }
      {
        'match': '''(?xi)\\b
          mysqli_(
            ssl_set|store_result|stat|send_(query|long_data)|set_(charset|opt|local_infile_(default|handler))|
            stmt_(store_result|send_long_data|next_result|close|init|data_seek|prepare|execute|fetch|free_result|
                  attr_(get|set)|result_metadata|reset|get_(result|warnings)|more_results|bind_(param|result))|
            select_db|slave_query|savepoint|next_result|change_user|character_set_name|connect|commit|
            client_encoding|close|thread_safe|init|options|(enable|disable)_(reads_from_master|rpl_parse)|
            dump_debug_info|debug|data_seek|use_result|ping|poll|param_count|prepare|escape_string|execute|
            embedded_server_(start|end)|kill|query|field_seek|free_result|autocommit|rollback|report|refresh|
            fetch(_(object|fields|field(_direct)?|assoc|all|array|row))?|rpl_(parse_enabled|probe|query_type)|
            release_savepoint|reap_async_query|real_(connect|escape_string|query)|more_results|multi_query|
            get_(charset|connection_stats|client_(stats|info|version)|cache_stats|warnings|links_stats|metadata)|
            master_query|bind_(param|result)|begin_transaction
          )\\b
        '''
        'name': 'support.function.mysqli.php'
      }
      {
        'match': '(?i)\\bmysqlnd_memcache_(set|get_config)\\b'
        'name': 'support.function.mysqlnd-memcache.php'
      }
      {
        'match': '(?i)\\bmysqlnd_ms_(set_(user_pick_server|qos)|dump_servers|query_is_select|fabric_select_(shard|global)|get_(stats|last_(used_connection|gtid))|xa_(commit|rollback|gc|begin)|match_wild)\\b'
        'name': 'support.function.mysqlnd-ms.php'
      }
      {
        'match': '(?i)\\bmysqlnd_qc_(set_(storage_handler|cache_condition|is_select|user_handlers)|clear_cache|get_(normalized_query_trace_log|core_stats|cache_info|query_trace_log|available_handlers))\\b'
        'name': 'support.function.mysqlnd-qc.php'
      }
      {
        'match': '(?i)\\bmysqlnd_uh_(set_(statement|connection)_proxy|convert_to_mysqlnd)\\b'
        'name': 'support.function.mysqlnd-uh.php'
      }
      {
        'match': '''(?xi)\\b
          (
            syslog|socket_(set_(blocking|timeout)|get_status)|set(raw)?cookie|http_response_code|openlog|
            headers_(list|sent)|header(_(register_callback|remove))?|checkdnsrr|closelog|inet_(ntop|pton)|ip2long|
            openlog|dns_(check_record|get_(record|mx))|define_syslog_variables|(p)?fsockopen|long2ip|
            get(servby(name|port)|host(name|by(name(l)?|addr))|protoby(name|number)|mxrr)
          )\\b
        '''
        'name': 'support.function.network.php'
      }
      {
        'match': '(?i)\\bnsapi_(virtual|response_headers|request_headers)\\b'
        'name': 'support.function.nsapi.php'
      }
      {
        'match': '''(?xi)\\b
          (
            oci(statementtype|setprefetch|serverversion|savelob(file)?|numcols|new(collection|cursor|descriptor)|nlogon|
                column(scale|size|name|type(raw)?|isnull|precision)|coll(size|trim|assign(elem)?|append|getelem|max)|commit|
                closelob|cancel|internaldebug|definebyname|plogon|parse|error|execute|fetch(statement|into)?|
                free(statement|collection|cursor|desc)|write(temporarylob|lobtofile)|loadlob|log(on|off)|rowcount|rollback|
                result|bindbyname)|
            oci_(statement_type|set_(client_(info|identifier)|prefetch|edition|action|module_name)|server_version|
                 num_(fields|rows)|new_(connect|collection|cursor|descriptor)|connect|commit|client_version|close|cancel|
                 internal_debug|define_by_name|pconnect|password_change|parse|error|execute|bind_(array_)?by_name|
                 field_(scale|size|name|type(_raw)?|is_null|precision)|fetch(_(object|assoc|all|array|row))?|
                 free_(statement|descriptor)|lob_(copy|is_equal)|rollback|result|get_implicit_resultset)
          )\\b
        '''
        'name': 'support.function.oci8.php'
      }
      {
        'match': '(?i)\\bopcache_(compile_file|invalidate|reset|get_(status|configuration))\\b'
        'name': 'support.function.opcache.php'
      }
      {
        'match': '''(?xi)\\b
          openssl_(
            sign|spki_(new|export(_challenge)?|verify)|seal|csr_(sign|new|export(_to_file)?|get_(subject|public_key))|
            cipher_iv_length|open|dh_compute_key|digest|decrypt|public_(decrypt|encrypt)|encrypt|error_string|
            pkcs12_(export(_to_file)?|read)|pkcs7_(sign|decrypt|encrypt|verify)|verify|free_key|random_pseudo_bytes|
            pkey_(new|export(_to_file)?|free|get_(details|public|private))|private_(decrypt|encrypt)|pbkdf2|
            get_((cipher|md)_methods|cert_locations|(public|private)key)|
            x509_(check_private_key|checkpurpose|parse|export(_to_file)?|fingerprint|free|read)
          )\\b
        '''
        'name': 'support.function.openssl.php'
      }
      {
        'match': '''(?xi)\\b
          (
            output_(add_rewrite_var|reset_rewrite_vars)|flush|
            ob_(start|clean|implicit_flush|end_(clean|flush)|flush|list_handlers|gzhandler|
                get_(status|contents|clean|flush|length|level))
          )\\b
        '''
        'name': 'support.function.output.php'
      }
      {
        'match': '(?i)\\bpassword_(hash|needs_rehash|verify|get_info)\\b'
        'name': 'support.function.password.php'
      }
      {
        'match': '''(?xi)\\b
          pcntl_(
            strerror|signal(_dispatch)?|sig(timedwait|procmask|waitinfo)|setpriority|errno|exec|fork|
            w(stopsig|termsig|if(stopped|signaled|exited))|wait(pid)?|alarm|getpriority|get_last_error
          )\\b
        '''
        'name': 'support.function.pcntl.php'
      }
      {
        'match': '''(?xi)\\b
          pg_(
            socket|send_(prepare|execute|query(_params)?)|set_(client_encoding|error_verbosity)|select|host|
            num_(fields|rows)|consume_input|connection_(status|reset|busy)|connect(_poll)?|convert|copy_(from|to)|
            client_encoding|close|cancel_query|tty|transaction_status|trace|insert|options|delete|dbname|untrace|
            unescape_bytea|update|pconnect|ping|port|put_line|parameter_status|prepare|version|query(_params)?|
            escape_(string|identifier|literal|bytea)|end_copy|execute|flush|free_result|last_(notice|error|oid)|
            field_(size|num|name|type(_oid)?|table|is_null|prtlen)|affected_rows|result_(status|seek|error(_field)?)|
            fetch_(object|assoc|all(_columns)?|array|row|result)|get_(notify|pid|result)|meta_data|
            lo_(seek|close|create|tell|truncate|import|open|unlink|export|write|read(_all)?)|
          )\\b
        '''
        'name': 'support.function.pgsql.php'
      }
      {
        'match': '(?i)\\b(virtual|getallheaders|apache_((get|set)env|note|child_terminate|lookup_uri|response_headers|reset_timeout|request_headers|get_(version|modules)))\\b'
        'name': 'support.function.php_apache.php'
      }
      {
        'match': '(?i)\\bdom_import_simplexml\\b'
        'name': 'support.function.php_dom.php'
      }
      {
        'match': '''(?xi)\\b
          ftp_(
            ssl_connect|systype|site|size|set_option|nlist|nb_(continue|f?(put|get))|ch(dir|mod)|connect|cdup|close|
            delete|put|pwd|pasv|exec|quit|f(put|get)|login|alloc|rename|raw(list)?|rmdir|get(_option)?|mdtm|mkdir
          )\\b
        '''
        'name': 'support.function.php_ftp.php'
      }
      {
        'match': '''(?xi)\\b
          imap_(
            (create|delete|list|rename|scan)(mailbox)?|status|sort|subscribe|set_quota|set(flag_full|acl)|search|savebody|
            num_(recent|msg)|check|close|clearflag_full|thread|timeout|open|header(info)?|headers|append|alerts|reopen|
            8bit|unsubscribe|undelete|utf7_(decode|encode)|utf8|uid|ping|errors|expunge|qprint|gc|
            fetch(structure|header|text|mime|body)|fetch_overview|lsub|list(scan|subscribed)|last_error|
            rfc822_(parse_(headers|adrlist)|write_address)|get(subscribed|acl|mailboxes)|get_quota(root)?|
            msgno|mime_header_decode|mail_(copy|compose|move)|mail|mailboxmsginfo|binary|body(struct)?|base64
          )\\b
        '''
        'name': 'support.function.php_imap.php'
      }
      {
        'match': '''(?xi)\\b
          mssql_(
            select_db|num_(fields|rows)|next_result|connect|close|init|data_seek|pconnect|execute|query|
            field_(seek|name|type|length)|fetch_(object|field|assoc|array|row|batch)|free_(statement|result)|
            rows_affected|result|guid_string|get_last_message|min_(error|message)_severity|bind
          )\\b
        '''
        'name': 'support.function.php_mssql.php'
      }
      {
        'match': '''(?xi)\\b
          odbc_(
            statistics|specialcolumns|setoption|num_(fields|rows)|next_result|connect|columns|columnprivileges|commit|
            cursor|close(_all)?|tables|tableprivileges|do|data_source|pconnect|primarykeys|procedures|procedurecolumns|
            prepare|error(msg)?|exec(ute)?|field_(scale|num|name|type|precision|len)|foreignkeys|free_result|
            fetch_(into|object|array|row)|longreadlen|autocommit|rollback|result(_all)?|gettypeinfo|binmode
          )\\b
        '''
        'name': 'support.function.php_odbc.php'
      }
      {
        'match': '(?i)\\bpreg_(split|quote|filter|last_error|replace(_callback)?|grep|match(_all)?)\\b'
        'name': 'support.function.php_pcre.php'
      }
      {
        'match': '(?i)\\b(spl_(classes|object_hash|autoload(_(call|unregister|extensions|functions|register))?)|class_(implements|uses|parents)|iterator_(count|to_array|apply))\\b'
        'name': 'support.function.php_spl.php'
      }
      {
        'match': '(?i)\\bzip_(close|open|entry_(name|compressionmethod|compressedsize|close|open|filesize|read)|read)\\b'
        'name': 'support.function.php_zip.php'
      }
      {
        'match': '''(?xi)\\b
          posix_(
            strerror|set(s|e?u|[ep]?g)id|ctermid|ttyname|times|isatty|initgroups|uname|errno|kill|access|
            get(sid|cwd|uid|pid|ppid|pwnam|pwuid|pgid|pgrp|euid|egid|login|rlimit|gid|grnam|groups|grgid)|
            get_last_error|mknod|mkfifo
          )\\b
        '''
        'name': 'support.function.posix.php'
      }
      {
        'match': '(?i)\\bset(thread|proc)title\\b'
        'name': 'support.function.proctitle.php'
      }
      {
        'match': '''(?xi)\\b
          pspell_(
            store_replacement|suggest|save_wordlist|new(_(config|personal))?|check|clear_session|
            config_(save_repl|create|ignore|(data|dict)_dir|personal|runtogether|repl|mode)|add_to_(session|personal)
          )\\b
        '''
        'name': 'support.function.pspell.php'
      }
      {
        'match': '(?i)\\breadline(_(completion_function|clear_history|callback_(handler_(install|remove)|read_char)|info|on_new_line|write_history|list_history|add_history|redisplay|read_history))?\\b'
        'name': 'support.function.readline.php'
      }
      {
        'match': '(?i)\\brecode(_(string|file))?\\b'
        'name': 'support.function.recode.php'
      }
      {
        'match': '(?i)\\brrd(c_disconnect|_(create|tune|info|update|error|version|first|fetch|last(update)?|restore|graph|xport))\\b'
        'name': 'support.function.rrd.php'
      }
      {
        'match': '''(?xi)\\b
          (
            shm_((get|has|remove|put)_var|detach|attach|remove)|sem_(acquire|release|remove|get)|ftok|
            msg_((get|remove|set|stat)_queue|send|queue_exists|receive)
          )\\b
        '''
        'name': 'support.function.sem.php'
      }
      {
        'match': '''(?xi)\\b
          session_(
            status|start|set_(save_handler|cookie_params)|save_path|name|commit|cache_(expire|limiter)|
            is_registered|id|destroy|decode|unset|unregister|encode|write_close|abort|reset|register(_shutdown)?|
            regenerate_id|get_cookie_params|module_name
          )\\b
        '''
        'name': 'support.function.session.php'
      }
      {
        'match': '(?i)\\bshmop_(size|close|open|delete|write|read)\\b'
        'name': 'support.function.shmop.php'
      }
      {
        'match': '(?i)\\bsimplexml_(import_dom|load_(string|file))\\b'
        'name': 'support.function.simplexml.php'
      }
      {
        'match': '''(?xi)\\b
          (
            snmp(walk(oid)?|realwalk|get(next)?|set)|
            snmp_(set_(valueretrieval|quick_print|enum_print|oid_(numeric_print|output_format))|read_mib|
                  get_(valueretrieval|quick_print))|
            snmp[23]_(set|walk|real_walk|get(next)?)
          )\\b
        '''
        'name': 'support.function.snmp.php'
      }
      {
        'match': '(?i)\\b(is_soap_fault|use_soap_error_handler)\\b'
        'name': 'support.function.soap.php'
      }
      {
        'match': '''(?xi)\\b
          socket_(
            shutdown|strerror|send(to|msg)?|set_((non)?block|option)|select|connect|close|clear_error|bind|
            create(_(pair|listen))?|cmsg_space|import_stream|write|listen|last_error|accept|recv(from|msg)?|
            read|get(peer|sock)name|get_option
          )\\b
        '''
        'name': 'support.function.sockets.php'
      }
      {
        'match': '''(?xi)\\b
          sqlite_(
            single_query|seek|has_(more|prev)|num_(fields|rows)|next|changes|column|current|close|
            create_(aggregate|function)|open|unbuffered_query|udf_(decode|encode)_binary|popen|prev|
            escape_string|error_string|exec|valid|key|query|field_name|factory|
            fetch_(string|single|column_types|object|all|array)|lib(encoding|version)|
            last_(insert_rowid|error)|array_query|rewind|busy_timeout
          )\\b
        '''
        'name': 'support.function.sqlite.php'
      }
      {
        'match': '''(?xi)\\b
          sqlsrv_(
            send_stream_data|server_info|has_rows|num_(fields|rows)|next_result|connect|configure|commit|
            client_info|close|cancel|prepare|errors|execute|query|field_metadata|fetch(_(array|object))?|
            free_stmt|rows_affected|rollback|get_(config|field)|begin_transaction
          )\\b
        '''
        'name': 'support.function.sqlsrv.php'
      }
      {
        'match': '''(?xi)\\b
          stats_(
            harmonic_mean|covariance|standard_deviation|skew|
            cdf_(noncentral_(chisquare|f)|negative_binomial|chisquare|cauchy|t|uniform|poisson|exponential|f|weibull|
                 logistic|laplace|gamma|binomial|beta)|
            stat_(noncentral_t|correlation|innerproduct|independent_t|powersum|percentile|paired_t|gennch|binomial_coef)|
            dens_(normal|negative_binomial|chisquare|cauchy|t|pmf_(hypergeometric|poisson|binomial)|exponential|f|
                  weibull|logistic|laplace|gamma|beta)|
            den_uniform|variance|kurtosis|absolute_deviation|
            rand_(setall|phrase_to_seeds|ranf|get_seeds|
                  gen_(noncentral_[ft]|noncenral_chisquare|normal|chisquare|t|int|
                       i(uniform|poisson|binomial(_negative)?)|exponential|f(uniform)?|gamma|beta))
          )\\b
        '''
        'name': 'support.function.stats.php'
      }
      {
        'match': '''(?xi)\\b
          (
            set_socket_blocking|
            stream_(socket_(shutdown|sendto|server|client|pair|enable_crypto|accept|recvfrom|get_name)|
              set_(chunk_size|timeout|(read|write)_buffer|blocking)|select|notification_callback|supports_lock|
              context_(set_(option|default|params)|create|get_(options|default|params))|copy_to_stream|is_local|
              encoding|filter_(append|prepend|register|remove)|wrapper_((un)?register|restore)|
              resolve_include_path|register_wrapper|get_(contents|transports|filters|wrappers|line|meta_data)|
              bucket_(new|prepend|append|make_writeable)
            )
          )\\b
        '''
        'name': 'support.function.streamsfuncs.php'
      }
      {
        'match': '''(?xi)\\b
          (
            money_format|md5(_file)?|metaphone|bin2hex|sscanf|sha1(_file)?|
            str(str|c?spn|n(at)?(case)?cmp|chr|coll|(case)?cmp|to(upper|lower)|tok|tr|istr|pos|pbrk|len|rchr|ri?pos|rev)|
            str_(getcsv|ireplace|pad|repeat|replace|rot13|shuffle|split|word_count)|
            strip(c?slashes|os)|strip_tags|similar_text|soundex|substr(_(count|compare|replace))?|setlocale|
            html(specialchars(_decode)?|entities)|html_entity_decode|hex2bin|hebrev(c)?|number_format|nl2br|nl_langinfo|
            chop|chunk_split|chr|convert_(cyr_string|uu(decode|encode))|count_chars|crypt|crc32|trim|implode|ord|
            uc(first|words)|join|parse_str|print(f)?|echo|explode|v?[fs]?printf|quoted_printable_(decode|encode)|
            quotemeta|wordwrap|lcfirst|[lr]trim|localeconv|levenshtein|addc?slashes|get_html_translation_table
          )\\b
        '''
        'name': 'support.function.string.php'
      }
      {
        'match': '''(?xi)\\b
          sybase_(
            set_message_handler|select_db|num_(fields|rows)|connect|close|deadlock_retry_count|data_seek|
            unbuffered_query|pconnect|query|field_seek|fetch_(object|field|assoc|array|row)|free_result|
            affected_rows|result|get_last_message|min_(client|error|message|server)_severity
          )\\b
        '''
        'name': 'support.function.sybase.php'
      }
      {
        'match': '(?i)\\b(taint|is_tainted|untaint)\\b'
        'name': 'support.function.taint.php'
      }
      {
        'match': '''(?xi)\\b
          (
            tidy_((get|set)opt|set_encoding|save_config|config_count|clean_repair|is_(xhtml|xml)|diagnose|
                  (access|error|warning)_count|load_config|reset_config|(parse|repair)_(string|file)|
                  get_(status|html(_ver)?|head|config|output|opt_doc|root|release|body))|
            ob_tidyhandler
          )\\b
        '''
        'name': 'support.function.tidy.php'
      }
      {
        'match': '(?i)\\btoken_(name|get_all)\\b'
        'name': 'support.function.tokenizer.php'
      }
      {
        'match': '''(?xi)\\b
          trader_(
            stoch(f|r|rsi)?|stddev|sin(h)?|sum|sub|set_(compat|unstable_period)|sqrt|sar(ext)?|sma|
            ht_(sine|trend(line|mode)|dc(period|phase)|phasor)|natr|cci|cos(h)?|correl|
            cdl(shootingstar|shortline|sticksandwich|stalledpattern|spinningtop|separatinglines|
                hikkake(mod)?|highwave|homingpigeon|hangingman|harami(cross)?|hammer|concealbabyswall|
                counterattack|closingmarubozu|thrusting|tasukigap|takuri|tristar|inneck|invertedhammer|
                identical3crows|2crows|onneck|doji(star)?|darkcloudcover|dragonflydoji|unique3river|
                upsidegap2crows|3(starsinsouth|inside|outside|whitesoldiers|linestrike|blackcrows)|
                piercing|engulfing|evening(doji)?star|kicking(bylength)?|longline|longleggeddoji|
                ladderbottom|advanceblock|abandonedbaby|risefall3methods|rickshawman|gapsidesidewhite|
                gravestonedoji|xsidegap3methods|morning(doji)?star|mathold|matchinglow|marubozu|
                belthold|breakaway)|
            ceil|cmo|tsf|typprice|t3|tema|tan(h)?|trix|trima|trange|obv|div|dema|dx|ultosc|ppo|
            plus_d[im]|errno|exp|ema|var|kama|floor|wclprice|willr|wma|ln|log10|bop|beta|bbands|
            linearreg(_(slope|intercept|angle))?|asin|acos|atan|atr|adosc|ad|add|adx(r)?|apo|avgprice|
            aroon(osc)?|rsi|roc|rocp|rocr(100)?|get_(compat|unstable_period)|min(index)?|minus_d[im]|
            minmax(index)?|mid(point|price)|mom|mult|medprice|mfi|macd(ext|fix)?|mavp|max(index)?|ma(ma)?
          )\\b
        '''
        'name': 'support.function.trader.php'
      }
      {
        'match': '(?i)\\buopz_(copy|compose|implement|overload|delete|undefine|extend|function|flags|restore|rename|redefine|backup)\\b'
        'name': 'support.function.uopz.php'
      }
      {
        'match': '(?i)\\b(http_build_query|(raw)?url(decode|encode)|parse_url|get_(headers|meta_tags)|base64_(decode|encode))\\b'
        'name': 'support.function.url.php'
      }
      {
        'match': '''(?xi)\\b
          (
            strval|settype|serialize|(bool|double|float)val|debug_zval_dump|intval|import_request_variables|isset|
            is_(scalar|string|null|numeric|callable|int(eger)?|object|double|float|long|array|resource|real|bool)|
            unset|unserialize|print_r|empty|var_(dump|export)|gettype|get_(defined_vars|resource_type)
          )\\b
        '''
        'name': 'support.function.var.php'
      }
      {
        'match': '(?i)\\bwddx_(serialize_(value|vars)|deserialize|packet_(start|end)|add_vars)\\b'
        'name': 'support.function.wddx.php'
      }
      {
        'match': '(?i)\\bxhprof_(sample_)?(disable|enable)\\b'
        'name': 'support.function.xhprof.php'
      }
      {
        'match': '''(?xi)
          \\b
          (
            utf8_(decode|encode)|
            xml_(set_((notation|(end|start)_namespace|unparsed_entity)_decl_handler|
                      (character_data|default|element|external_entity_ref|processing_instruction)_handler|object)|
                 parse(_into_struct)?|parser_((get|set)_option|create(_ns)?|free)|error_string|
                 get_(current_((column|line)_number|byte_index)|error_code))
          )\\b
        '''
        'name': 'support.function.xml.php'
      }
      {
        'match': '''(?xi)\\b
          xmlrpc_(
            server_(call_method|create|destroy|add_introspection_data|register_(introspection_callback|method))|
            is_fault|decode(_request)?|parse_method_descriptions|encode(_request)?|(get|set)_type
          )\\b
        '''
        'name': 'support.function.xmlrpc.php'
      }
      {
        'match': '''(?xi)\\b
          xmlwriter_(
            (end|start|write)_(comment|cdata|dtd(_(attlist|entity|element))?|document|pi|attribute|element)|
            (start|write)_(attribute|element)_ns|write_raw|set_indent(_string)?|text|output_memory|open_(memory|uri)|
            full_end_element|flush|
          )\\b
        '''
        'name': 'support.function.xmlwriter.php'
      }
      {
        'match': '''(?xi)\\b
          (
            zlib_(decode|encode|get_coding_type)|readgzfile|
            gz(seek|compress|close|tell|inflate|open|decode|deflate|uncompress|puts|passthru|encode|eof|file|
               write|rewind|read|getc|getss?)
          )\\b
        '''
        'name': 'support.function.zlib.php'
      }
      {
        'match': '(?i)\\bis_int(eger)?\\b'
        'name': 'support.function.alias.php'
      }
    ]
  'switch_statement':
    'patterns': [
      {
        'match': '\\s+(?=switch\\b)'
      }
      {
        # switch(expression) {...}
        # but NOT switch(expression):
        'begin': '\\bswitch\\b(?!\\s*\\(.*\\)\\s*:)'
        'beginCaptures':
          '0':
            'name': 'keyword.control.switch.php'
        'end': '}|(?=\\?>)'
        'endCaptures':
          '0':
            'name': 'punctuation.definition.section.switch-block.end.bracket.curly.php'
        'name': 'meta.switch-statement.php'
        'patterns': [
          {
            'begin': '\\('
            'beginCaptures':
              '0':
                'name': 'punctuation.definition.switch-expression.begin.bracket.round.php'
            'end': '\\)|(?=\\?>)'
            'endCaptures':
              '0':
                'name': 'punctuation.definition.switch-expression.end.bracket.round.php'
            'patterns': [
              {
                'include': '$self'
              }
            ]
          }
          {
            'begin': '{'
            'beginCaptures':
              '0':
                'name': 'punctuation.definition.section.switch-block.begin.bracket.curly.php'
            'end': '(?=}|\\?>)'
            'patterns': [
              {
                'include': '$self'
              }
            ]
          }
        ]
      }
    ]
  'use-inner':
    'patterns': [
      {
        'include': '#comments'
      }
      {
        'begin': '(?i)\\b(as)\\s+'
        'beginCaptures':
          '1':
            'name': 'keyword.other.use-as.php'
        'end': '(?i)[a-z_\\x{7f}-\\x{7fffffff}][a-z0-9_\\x{7f}-\\x{7fffffff}]*'
        'endCaptures':
          '0':
            'name': 'entity.other.alias.php'
      }
      {
        'include': '#class-name'
      }
      {
        'match': ','
        'name': 'punctuation.separator.delimiter.php'
      }
    ]
  'var_basic':
    'patterns': [
      {
        'match': '(?i)(\\$+)[a-z_\\x{7f}-\\x{7fffffff}][a-z0-9_\\x{7f}-\\x{7fffffff}]*'
        'name': 'variable.other.php'
        'captures':
          '1':
            'name': 'punctuation.definition.variable.php'
      }
    ]
  'var_global':
    'captures':
      '1':
        'name': 'punctuation.definition.variable.php'
    'match': '(\\$)((_(COOKIE|FILES|GET|POST|REQUEST))|arg(v|c))\\b'
    'name': 'variable.other.global.php'
  'var_global_safer':
    'captures':
      '1':
        'name': 'punctuation.definition.variable.php'
    'match': '(\\$)((GLOBALS|_(ENV|SERVER|SESSION)))'
    'name': 'variable.other.global.safer.php'
  'var_language':
    'match': '(\\$)this\\b'
    'name': 'variable.language.this.php'
    'captures':
      '1':
        'name': 'punctuation.definition.variable.php'
  'variable-name':
    'patterns': [
      {
        'include': '#var_global'
      }
      {
        'include': '#var_global_safer'
      }
      {
        'captures':
          '1':
            'name': 'variable.other.php'
          '2':
            'name': 'punctuation.definition.variable.php'
          '4':
            'name': 'keyword.operator.class.php'
          '5':
            'name': 'variable.other.property.php'
          '6':
            'name': 'punctuation.section.array.begin.php'
          '7':
            'name': 'constant.numeric.index.php'
          '8':
            'name': 'variable.other.index.php'
          '9':
            'name': 'punctuation.definition.variable.php'
          '10':
            'name': 'string.unquoted.index.php'
          '11':
            'name': 'punctuation.section.array.end.php'
        # Simple syntax: $foo, $foo[0], $foo[$bar], $foo->bar
        'match': '''(?xi)
          ((\\$)(?<name>[a-z_\\x{7f}-\\x{7fffffff}][a-z0-9_\\x{7f}-\\x{7fffffff}]*))
          (?:
            (->)(\\g<name>)
            |
            (\\[)(?:(\\d+)|((\\$)\\g<name>)|([a-z_\\x{7f}-\\x{7fffffff}][a-z0-9_\\x{7f}-\\x{7fffffff}]*))(\\])
          )?
        '''
      }
      {
        'captures':
          '1':
            'name': 'variable.other.php'
          '2':
            'name': 'punctuation.definition.variable.php'
          '4':
            'name': 'punctuation.definition.variable.php'
        # Simple syntax with braces: foo${bar}baz
        'match': '(?i)((\\${)(?<name>[a-z_\\x{7f}-\\x{7fffffff}][a-z0-9_\\x{7f}-\\x{7fffffff}]*)(}))'
      }
    ]
  'variables':
    'patterns': [
      {
        'include': '#var_language'
      }
      {
        'include': '#var_global'
      }
      {
        'include': '#var_global_safer'
      }
      {
        'include': '#var_basic'
      }
      {
        'begin': '\\${(?=.*?})'
        'beginCaptures':
          '0':
            'name': 'punctuation.definition.variable.php'
        'end': '}'
        'endCaptures':
          '0':
            'name': 'punctuation.definition.variable.php'
        'patterns': [
          {
            'include': '$self'
          }
        ]
      }
    ]
  'ternary_shorthand':
    'match': '\\?:'
    'name': 'keyword.operator.ternary.php'
  'ternary_expression':
    'begin': '\\?'
    'beginCaptures':
      '0':
        'name': 'keyword.operator.ternary.php'
    'end': '(?<!:):(?!:)'
    'endCaptures':
      '0':
        'name': 'keyword.operator.ternary.php'
    'patterns': [
      {
        'include': '$self'
      }
    ]
  'null_coalescing':
    'match': '\\?\\?'
    'name': 'keyword.operator.null-coalescing.php'<|MERGE_RESOLUTION|>--- conflicted
+++ resolved
@@ -399,14 +399,10 @@
     'name': 'meta.function.closure.php'
     'patterns': [
       {
-<<<<<<< HEAD
+              'include': '#comments'
+      }
+      {
         'begin': '(&)?\\s*(\\()'
-=======
-        'include': '#comments'
-      }
-      {
-        'begin': '\\('
->>>>>>> 9a2085fb
         'beginCaptures':
           '1':
             'name': 'storage.modifier.reference.php'
