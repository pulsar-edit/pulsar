'scopeName': 'source.go'
'name': 'Go'
'comment': 'Go language'
'fileTypes': [
  'go'
]
'foldingStartMarker': '({|\\()\\s*$'
'foldingStopMarker': '(}|\\))\\s*$'
'patterns': [
  {
    'include': '#comments'
  }
  {
    'comment': 'Interpreted string literals'
    'begin': '"'
    'beginCaptures':
      '0':
        'name': 'punctuation.definition.string.begin.go'
    'end': '"'
    'endCaptures':
      '0':
        'name': 'punctuation.definition.string.end.go'
    'name': 'string.quoted.double.go'
    'patterns': [
      {
        'include': '#string_escaped_char'
      }
      {
        'include': '#string_placeholder'
      }
    ]
  }
  {
    'comment': 'Raw string literals'
    'begin': '`'
    'beginCaptures':
      '0':
        'name': 'punctuation.definition.string.begin.go'
    'end': '`'
    'endCaptures':
      '0':
        'name': 'punctuation.definition.string.end.go'
    'name': 'string.quoted.raw.go',
    'patterns': [
      {
        'include': '#string_placeholder'
      }
    ]
  }
  {
    'comment': 'Syntax error receiving channels'
    'match': '<\\-([\\t ]+)chan\\b'
    'captures':
      '1':
        'name': 'invalid.illegal.receive-channel.go'
  }
  {
    'comment': 'Syntax error sending channels'
    'match': '\\bchan([\\t ]+)<\-'
    'captures':
      '1':
        'name': 'invalid.illegal.send-channel.go'
  }
  {
    'comment': 'Syntax error using slices'
    'match': '\\[\\](\\s+)'
    'captures':
      '1':
        'name': 'invalid.illegal.slice.go'
  }
  {
    'comment': 'Syntax error numeric literals'
    'match': '\\b0[0-7]*[89]\\d*\\b'
    'name': 'invalid.illegal.numeric.go'
  }
  {
    'comment': 'Built-in functions'
    'match': '\\b(append|cap|close|complex|copy|delete|imag|len|make|new|panic|print|println|real|recover)\\b(?=\\()'
    'name': 'support.function.builtin.go'
  }
  {
    'comment': 'Function declarations'
    'match': '^(\\bfunc\\b)(?:\\s+(\\([^\\)]+\\)\\s+)?(\\w+)(?=\\())?'
    'captures':
      '1':
        'name': 'keyword.function.go'
      '2':
        'patterns': [
          {
            'include': '#brackets'
          }
          {
            'include': '#operators'
          }
        ]
      '3':
        'patterns': [
          {
            'match': '\\d\\w*'
            'name': 'invalid.illegal.identifier.go'
          }
          {
            'match': '\\w+'
            'name': 'entity.name.function.go'
          }
        ]
  }
  {
    'comment': 'Functions'
    'match': '(\\bfunc\\b)|(\\w+)(?=\\()'
    'captures':
      '1':
        'name': 'keyword.function.go'
      '2':
        'patterns': [
          {
            'match': '\\d\\w*'
            'name': 'invalid.illegal.identifier.go'
          }
          {
            'match': '\\w+'
            'name': 'support.function.go'
          }
        ]
  }
  {
    'comment': 'Floating-point literals'
    'match': '(\\.\\d+([Ee][\-\+]\\d+)?i?)\\b|\\b\\d+\\.\\d*(([Ee][\-\+]\\d+)?i?\\b)?'
    'name': 'constant.numeric.floating-point.go'
  }
  {
    'comment': 'Integers'
    'match': '\\b((0x[0-9a-fA-F]+)|(0[0-7]+i?)|(\\d+([Ee]\\d+)?i?)|(\\d+[Ee][\-\+]\\d+i?))\\b'
    'name': 'constant.numeric.integer.go'
  }
  {
    'comment': 'Language constants'
    'match': '\\b(true|false|nil|iota)\\b'
    'name': 'constant.language.go'
  }
  {
    'comment': 'Package declarations'
    'match': '(?<=package)\\s+(\\w+)'
    'captures':
      '1':
        'patterns': [
          {
            'match': '\\d\\w*'
            'name': 'invalid.illegal.identifier.go'
          }
          {
            'match': '\\w+'
            'name': 'entity.name.package.go'
          }
        ]
  }
  {
    'comment': 'Single line import declarations'
    'match': '(?<=import)(\\s+((?!\\s+")[^\\s]*)?\\s*)((")([^"]*)("))'
    'captures':
      '2':
        'name': 'entity.alias.import.go'
      '3':
        'name': 'string.quoted.double.go'
      '4':
        'name': 'punctuation.definition.string.begin.go'
      '5':
        'name': 'entity.name.import.go'
      '6':
        'name': 'punctuation.definition.string.end.go'
  }
  {
    'comment': 'Multiline import declarations'
    'begin': '(?<=import)\\s+(\\()'
    'beginCaptures':
      '1':
        'name': 'punctuation.other.bracket.round.go'
    'patterns': [
      {
        'match': '((?!\\s+")[^\\s]*)?\\s+((")([^"]*)("))'
        'captures':
          '1':
            'name': 'entity.alias.import.go'
          '2':
            'name': 'string.quoted.double.go'
          '3':
            'name': 'punctuation.definition.string.begin.go'
          '4':
            'name': 'entity.name.import.go'
          '5':
            'name': 'punctuation.definition.string.end.go'
      }
      {
        'include': '#comments'
      }
    ]
    'end': '\\)'
    'endCaptures':
      '0':
        'name': 'punctuation.other.bracket.round.go'
  }
  {
    'comment': 'Type declarations'
    'match': '(?<=type)\\s+(\\w+)'
    'captures':
      '1':
        'patterns': [
          {
            'match': '\\d\\w*'
            'name': 'invalid.illegal.identifier.go'
          }
          {
            'match': '\\w+'
            'name': 'entity.name.type.go'
          }
        ]
  }
  {
<<<<<<< HEAD
    'comment': 'Shorthand variable declaration and assignments'
    'match': '\\w+(?:,\\s*\\w+)*(?=\\s*:=)'
=======
    'begin': '\\b(var)\\s+'
    'beginCaptures':
      '1':
        'name': 'keyword.var.go'
    'end': '(?!\\G)'
    'patterns': [
      {
        'include': '#variables'
      }
    ]
  }
  {
    # Assignments to existing variables
    # a =
    # a, b, whatever =
    'match': '(?<!var)\\s*([a-zA-Z_]\\w*(?:,\\s*[a-zA-Z_]\\w*)*)(?=\\s*=(?!=))'
>>>>>>> 896129e5
    'captures':
      '1':
        'patterns': [
          {
            'match': '\\d\\w*'
            'name': 'invalid.illegal.identifier.go'
          }
          {
            'match': '\\w+'
            'name': 'variable.other.assignment.go'
          }
          {
            'include': '#delimiters'
          }
        ]
  }
  {
<<<<<<< HEAD
    'comment': 'Assignments to existing variables'
    'match': '(?<!var )\\s*(\\w+(?:,\\s*\\w+)*)(?=\\s*=[^=])'
=======
    # Shorthand variable declaration and assignments
    # a :=
    # a, b :=
    'match': '[a-zA-Z_]\\w*(?:,\\s*[a-zA-Z_]\\w*)*(?=\\s*:=)'
>>>>>>> 896129e5
    'captures':
      '0':
        'patterns': [
          {
            'match': '\\d\\w*'
            'name': 'invalid.illegal.identifier.go'
          }
          {
            'match': '\\w+'
            'name': 'variable.other.assignment.go'
          }
          {
            'include': '#delimiters'
          }
        ]
  }
  {
    'comment': 'Terminators'
    'match': ';'
    'name': 'punctuation.terminator.go'
  }
  {
    'include': '#brackets'
  }
  {
    'include': '#delimiters'
  }
  {
    'include': '#keywords'
  }
  {
    'include': '#operators'
  }
  {
    'include': '#runes'
  }
  {
    'include': '#storage_types'
  }
]
'repository':
  'brackets':
    'patterns': [
      {
        'match': '\\{|\\}'
        'name': 'punctuation.other.bracket.curly.go'
      }
      {
        'match': '\\(|\\)'
        'name': 'punctuation.other.bracket.round.go'
      }
      {
        'match': '\\[|\\]'
        'name': 'punctuation.other.bracket.square.go'
      }
    ]
  'comments':
    'patterns': [
      {
        'begin': '/\\*'
        'end': '\\*/'
        'captures':
          '0':
            'name': 'punctuation.definition.comment.go'
        'name': 'comment.block.go'
      }
      {
        'begin': '//'
        'beginCaptures':
          '0':
            'name': 'punctuation.definition.comment.go'
        'end': '$'
        'name': 'comment.line.double-slash.go'
      }
    ]
  'delimiters':
    'patterns': [
      {
        'match': ','
        'name': 'punctuation.other.comma.go'
      }
      {
        'match': '\\.(?!\\.\\.)'
        'name': 'punctuation.other.period.go'
      }
      {
        'match': ':(?!=)'
        'name': 'punctuation.other.colon.go'
      }
    ]
  'keywords':
    'patterns': [
      {
        'comment': 'Flow control keywords'
        'match': '\\b(break|case|continue|default|defer|else|fallthrough|for|go|goto|if|range|return|select|switch)\\b'
        'name': 'keyword.control.go'
      }
      {
        'match': '\\bchan\\b'
        'name': 'keyword.channel.go'
      }
      {
        'match': '\\bconst\\b'
        'name': 'keyword.const.go'
      }
      {
        'match': '\\bfunc\\b'
        'name': 'keyword.function.go'
      }
      {
        'match': '\\binterface\\b'
        'name': 'keyword.interface.go'
      }
      {
        'match': '\\bimport\\b'
        'name': 'keyword.import.go'
      }
      {
        'match': '\\bmap\\b'
        'name': 'keyword.map.go'
      }
      {
        'match': '\\bpackage\\b'
        'name': 'keyword.package.go'
      }
      {
        'match': '\\bstruct\\b'
        'name': 'keyword.struct.go'
      }
      {
        'match': '\\btype\\b'
        'name': 'keyword.type.go'
      }
    ]
  'operators':
    'comment': 'Note that the order here is very important!'
    'patterns': [
      {
        'match': '(\\*|&)(?=\\w)'
        'name': 'keyword.operator.address.go'
      }
      {
        'match': '<\\-'
        'name': 'keyword.operator.channel.go'
      }
      {
        'match': '\\-\\-'
        'name': 'keyword.operator.decrement.go'
      }
      {
        'match': '\\+\\+'
        'name': 'keyword.operator.increment.go'
      }
      {
        'match': '(==|!=|<=|>=|<[^<]|>[^>])'
        'name': 'keyword.operator.comparison.go'
      }
      {
        'match': '(&&|\\|\\||!)'
        'name': 'keyword.operator.logical.go'
      }
      {
        'match': '(=|\\+=|\\-=|\\|=|\\^=|\\*=|/=|:=|%=|<<=|>>=|&\\^=|&=)'
        'name': 'keyword.operator.assignment.go'
      }
      {
        'match': '(\\+|\\-|\\*|/|%)'
        'name': 'keyword.operator.arithmetic.go'
      }
      {
        'match': '(&(?!\\^)|\\||\\^|&\\^|<<|>>)'
        'name': 'keyword.operator.arithmetic.bitwise.go'
      }
      {
        'match': '\\.\\.\\.'
        'name': 'keyword.operator.ellipsis.go'
      }
    ]
  'runes':
    'patterns': [
      {
        'match': '\\\'(\\\\([0-7]{3}|[abfnrtv\\\\\'"]|x[0-9a-fA-F]{2}|u[0-9a-fA-F]{4}|U[0-9a-fA-F]{8})|\\\p{Any})\\\''
        'name': 'constant.other.rune.go'
      }
      {
        'match': '\\\'.*\\\''
        'name': 'invalid.illegal.unknown-rune.go'
      }
    ]
  'storage_types':
    'patterns': [
      {
        'match': '\\bbool\\b'
        'name': 'storage.type.boolean.go'
      }
      {
        'match': '\\bbyte\\b'
        'name': 'storage.type.byte.go'
      }
      {
        'match': '\\berror\\b'
        'name': 'storage.type.error.go'
      }
      {
        'match': '\\b(complex(64|128)|float(32|64)|u?int(8|16|32|64)?)\\b'
        'name': 'storage.type.numeric.go'
      }
      {
        'match': '\\brune\\b'
        'name': 'storage.type.rune.go'
      }
      {
        'match': '\\bstring\\b'
        'name': 'storage.type.string.go'
      }
      {
        'match': '\\buintptr\\b'
        'name': 'storage.type.uintptr.go'
      }
    ]
  'string_escaped_char':
    'patterns': [
      {
        'match': '\\\\([0-7]{3}|[abfnrtv\\\\\'"]|x[0-9a-fA-F]{2}|u[0-9a-fA-F]{4}|U[0-9a-fA-F]{8})'
        'name': 'constant.character.escape.go'
      }
      {
        'match': '\\\\[^0-7xuUabfnrtv\\\'"]'
        'name': 'invalid.illegal.unknown-escape.go'
      }
    ]
  'string_placeholder':
    'patterns': [
      {
        'match': '%(\\[\\d+\\])?([\\+#\\-0\\x20]{,2}((\\d+|\\*)?(\\.?(\\d+|\\*|(\\[\\d+\\])\\*?)?(\\[\\d+\\])?)?))?[vT%tbcdoqxXUbeEfFgGsp]'
        'name': 'constant.other.placeholder.go'
      }
    ]
  'variables':
    # First add tests and make sure existing tests still pass when changing anything here!
    'patterns': [
      {
<<<<<<< HEAD
        'match': '(\\w+(?:,\\s*\\w+)*)\\s*(=.*)'
=======
        # var a =
        # var a string =
        # var a, b =
        # var a, b *c =
        'match': '([a-zA-Z_]\\w*(?:,\\s*[a-zA-Z_]\\w*)*)(\\s+\\*?[a-zA-Z_]\\w*\\s*)?(?=\\s*=)'
>>>>>>> 896129e5
        'captures':
          '1':
            'patterns': [
              {
                'match': '\\d\\w*'
                'name': 'invalid.illegal.identifier.go'
              }
              {
                'match': '\\w+'
                'name': 'variable.other.assignment.go'
              }
              {
                'include': '#delimiters'
              }
            ]
          '2':
            'patterns': [
              {
                'include': '$self'
              }
            ]
      }
      {
<<<<<<< HEAD
        'match': '(\\w+(?:,\\s*\\w+)*)(\\s+[\\*]?\\w+\\s*)(=.*)'
=======
        # var a
        # var a string
        # var a, b string
        # var a []string
        # var a [3]string
        # var a [][]*string
        'match': '([a-zA-Z_]\\w*(?:,\\s*[a-zA-Z_]\\w*)*)(\\s+(\\[\\d*\\])*\\*?[a-zA-Z_]\\w*\\s*[^=].*)'
>>>>>>> 896129e5
        'captures':
          '1':
            'patterns': [
              {
<<<<<<< HEAD
                'match': '\\d\\w*'
                'name': 'invalid.illegal.identifier.go'
              }
              {
                'match': '\\w+'
                'name': 'variable.other.assignment.go'
=======
                'match': '[a-zA-Z_]\\w*'
                'name': 'variable.other.declaration.go'
>>>>>>> 896129e5
              }
              {
                'include': '#delimiters'
              }
            ]
          '2':
            'patterns': [
              {
                'include': '$self'
              }
            ]
      }
      {
<<<<<<< HEAD
        'match': '(\\w+(?:,\\s*\\w+)*)(\\s+[\\[\\]\\*]{0,3}\\w+\\s*[^=].*)'
        'captures':
          '1':
            'patterns': [
              {
                'match': '\\d\\w*'
                'name': 'invalid.illegal.identifier.go'
              }
              {
                'match': '\\w+'
                'name': 'variable.other.declaration.go'
              }
              {
                'include': '#delimiters'
              }
            ]
          '2':
            'patterns': [
              {
                'include': '$self'
              }
            ]
=======
        # Multiline variable declarations/assignments
        'begin': '\\('
        'beginCaptures':
          '0':
            'name': 'punctuation.other.bracket.round.go'
        'end': '\\)'
        'endCaptures':
          '0':
            'name': 'punctuation.other.bracket.round.go'
        'patterns': [
          {
            'include': '#variables'
          }
          {
            'include': '$self'
          }
        ]
>>>>>>> 896129e5
      }
    ]<|MERGE_RESOLUTION|>--- conflicted
+++ resolved
@@ -216,10 +216,6 @@
         ]
   }
   {
-<<<<<<< HEAD
-    'comment': 'Shorthand variable declaration and assignments'
-    'match': '\\w+(?:,\\s*\\w+)*(?=\\s*:=)'
-=======
     'begin': '\\b(var)\\s+'
     'beginCaptures':
       '1':
@@ -235,8 +231,7 @@
     # Assignments to existing variables
     # a =
     # a, b, whatever =
-    'match': '(?<!var)\\s*([a-zA-Z_]\\w*(?:,\\s*[a-zA-Z_]\\w*)*)(?=\\s*=(?!=))'
->>>>>>> 896129e5
+    'match': '(?<!var)\\s*(\\w+(?:,\\s*\\w+)*)(?=\\s*=(?!=))'
     'captures':
       '1':
         'patterns': [
@@ -254,15 +249,10 @@
         ]
   }
   {
-<<<<<<< HEAD
-    'comment': 'Assignments to existing variables'
-    'match': '(?<!var )\\s*(\\w+(?:,\\s*\\w+)*)(?=\\s*=[^=])'
-=======
     # Shorthand variable declaration and assignments
     # a :=
     # a, b :=
-    'match': '[a-zA-Z_]\\w*(?:,\\s*[a-zA-Z_]\\w*)*(?=\\s*:=)'
->>>>>>> 896129e5
+    'match': '\\w+(?:,\\s*\\w+)*(?=\\s*:=)'
     'captures':
       '0':
         'patterns': [
@@ -505,15 +495,11 @@
     # First add tests and make sure existing tests still pass when changing anything here!
     'patterns': [
       {
-<<<<<<< HEAD
-        'match': '(\\w+(?:,\\s*\\w+)*)\\s*(=.*)'
-=======
         # var a =
         # var a string =
         # var a, b =
         # var a, b *c =
-        'match': '([a-zA-Z_]\\w*(?:,\\s*[a-zA-Z_]\\w*)*)(\\s+\\*?[a-zA-Z_]\\w*\\s*)?(?=\\s*=)'
->>>>>>> 896129e5
+        'match': '(\\w+(?:,\\s*\\w+)*)(\\s+\\*?\\w+\\s*)?(?=\\s*=)'
         'captures':
           '1':
             'patterns': [
@@ -537,32 +523,23 @@
             ]
       }
       {
-<<<<<<< HEAD
-        'match': '(\\w+(?:,\\s*\\w+)*)(\\s+[\\*]?\\w+\\s*)(=.*)'
-=======
         # var a
         # var a string
         # var a, b string
         # var a []string
         # var a [3]string
         # var a [][]*string
-        'match': '([a-zA-Z_]\\w*(?:,\\s*[a-zA-Z_]\\w*)*)(\\s+(\\[\\d*\\])*\\*?[a-zA-Z_]\\w*\\s*[^=].*)'
->>>>>>> 896129e5
+        'match': '(\\w+(?:,\\s*\\w+)*)(\\s+(\\[\\d*\\])*\\*?\\w+\\s*[^=].*)'
         'captures':
           '1':
             'patterns': [
               {
-<<<<<<< HEAD
                 'match': '\\d\\w*'
                 'name': 'invalid.illegal.identifier.go'
               }
               {
                 'match': '\\w+'
-                'name': 'variable.other.assignment.go'
-=======
-                'match': '[a-zA-Z_]\\w*'
                 'name': 'variable.other.declaration.go'
->>>>>>> 896129e5
               }
               {
                 'include': '#delimiters'
@@ -576,30 +553,6 @@
             ]
       }
       {
-<<<<<<< HEAD
-        'match': '(\\w+(?:,\\s*\\w+)*)(\\s+[\\[\\]\\*]{0,3}\\w+\\s*[^=].*)'
-        'captures':
-          '1':
-            'patterns': [
-              {
-                'match': '\\d\\w*'
-                'name': 'invalid.illegal.identifier.go'
-              }
-              {
-                'match': '\\w+'
-                'name': 'variable.other.declaration.go'
-              }
-              {
-                'include': '#delimiters'
-              }
-            ]
-          '2':
-            'patterns': [
-              {
-                'include': '$self'
-              }
-            ]
-=======
         # Multiline variable declarations/assignments
         'begin': '\\('
         'beginCaptures':
@@ -617,6 +570,5 @@
             'include': '$self'
           }
         ]
->>>>>>> 896129e5
       }
     ]