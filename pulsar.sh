#!/bin/bash

echoerr() { echo "$@" 1>&2; }

if [ "$(uname)" == 'Darwin' ]; then
  OS='Mac'
elif [ "$(expr substr $(uname -s) 1 5)" == 'Linux' ]; then
  OS='Linux'
else
  echoerr "Your platform ($(uname -a)) is not supported."
  exit 1
fi

<<<<<<< HEAD
ATOM_BASE_NAME=$(basename $0)
ATOM_BASE_NAME=${ATOM_BASE_NAME%.*}
case ATOM_BASE_NAME in
  pulsar-next)
    CHANNEL=next
    ;;
  *)
    CHANNEL=stable
    ;;
esac
# Capture the name of this script so that we can use it at runtime.
export ATOM_BASE_NAME

=======
>>>>>>> bce72212
# Only set the ATOM_DISABLE_SHELLING_OUT_FOR_ENVIRONMENT env var if it hasn't
# been set.
if [ -z "$ATOM_DISABLE_SHELLING_OUT_FOR_ENVIRONMENT" ]
then
  export ATOM_DISABLE_SHELLING_OUT_FOR_ENVIRONMENT=true
fi

ATOM_ADD=false
ATOM_NEW_WINDOW=false
EXIT_CODE_OVERRIDE=

while getopts ":anwtfvhp-:" opt; do
  case "$opt" in
    -)
      case "${OPTARG}" in
        add)
          ATOM_ADD=true
          ;;
        new-window)
          ATOM_NEW_WINDOW=true
          ;;
        wait)
          WAIT=1
          ;;
        help|version)
          EXPECT_OUTPUT=1
          ;;
        foreground|benchmark|benchmark-test|test)
          EXPECT_OUTPUT=1
          ;;
        package)
          PACKAGE_MODE=1
          ;;
        enable-electron-logging)
          export ELECTRON_ENABLE_LOGGING=1
          ;;
      esac
      ;;
    a)
      ATOM_ADD=true
      ;;
    n)
      ATOM_NEW_WINDOW=true
      ;;
    w)
      WAIT=1
      ;;
    p)
      PACKAGE_MODE=1
      ;;
    f|t|h|v)
      EXPECT_OUTPUT=1
      ;;
  esac
done

if [ "${ATOM_ADD}" = "true" ] && [ "${ATOM_NEW_WINDOW}" = "true" ]; then
  EXPECT_OUTPUT=1
  EXIT_CODE_OVERRIDE=1
fi

if [ $REDIRECT_STDERR ]; then
  exec 2> /dev/null
fi

# Keep a different $ATOM_HOME for each release channel.
if [ -z "$ATOM_HOME" ]
then
  ATOM_HOME="$HOME/.${ATOM_BASE_NAME}"
fi
mkdir -p "$ATOM_HOME"
export ATOM_HOME

if [ $PACKAGE_MODE ]; then
  # If `-p` or `--package` is present, then we'll be discarding all arguments
  # prior to (and including) `-p`/`--package` and passing the rest to `ppm`.
  loop_done=0
  while [ $loop_done -eq 0 ]
  do
    if [[ "$1" == "-p" || "$1" == "--package" || "$1" == "" ]]; then
      # We'll shift one last time and then we'll be done.
      loop_done=1
    fi
    shift
  done
fi

if [ $PACKAGE_MODE ]; then
  # If `-p` or `--package` is present, then we'll be discarding all arguments
  # prior to (and including) `-p`/`--package` and passing the rest to `ppm`.
  loop_done=0
  while [ $loop_done -eq 0 ]
  do
    if [[ "$1" == "-p" || "$1" == "--package" || "$1" == "" ]]; then
      # We'll shift one last time and then we'll be done.
      loop_done=1
    fi
    shift
  done
fi

if [ $OS == 'Mac' ]; then
  if [ -L "$0" ]; then
    SCRIPT="$(readlink "$0")"
  else
    SCRIPT="$(realpath "$0")"
  fi
  ATOM_APP="$(dirname "$(dirname "$(dirname "$SCRIPT")")")"

  # If this is a `pulsar.sh` from a built version of Pulsar, then `$ATOM_APP`
  # should now be the path to the user's instance of Pulsar.app.
  if [[ "$ATOM_APP" == . || "$ATOM_APP" != *".app" ]]; then
    # This is a `pulsar.sh` that's in the source code of Pulsar or has been
    # copied to a location outside of the app (instead of symlinked). We'll try
    # another tactic.
    unset ATOM_APP
  else
    # We found the location of the Pulsar.app that this script lives in.
    PULSAR_PATH="$(dirname "$ATOM_APP")"
    ATOM_APP_NAME="$(basename "$ATOM_APP")"
  fi

<<<<<<< HEAD
  if [ -n "${ATOM_APP_NAME}" ]; then
    # If ATOM_APP_NAME is known, use it as the executable name
    ATOM_EXECUTABLE_NAME="${ATOM_APP_NAME%.*}"
  else
    # Else choose it from the inferred channel name
    if [ "$CHANNEL" == 'next' ]; then
      ATOM_EXECUTABLE_NAME="PulsarNext"
    else
      ATOM_EXECUTABLE_NAME="Pulsar"
    fi
    ATOM_APP_NAME="${ATOM_EXECUTABLE_NAME}.app"
  fi
=======
  # Fall back to the default Pulsar.app as the app name.
  ATOM_APP_NAME=${ATOM_APP_NAME:-Pulsar.app}
  # The executable name will be the same thing but without the `.app` suffix.
  ATOM_EXECUTABLE_NAME="${ATOM_APP_NAME%.*}"
>>>>>>> bce72212

  if [ -z "${PULSAR_PATH}" ]; then
    # If PULSAR_PATH isn't set, check /Applications and then ~/Applications for
    # Pulsar.app.
    if [ -x "/Applications/${ATOM_APP_NAME}" ]; then
      PULSAR_PATH="/Applications"
    elif [ -x "$HOME/Applications/${ATOM_APP_NAME}" ]; then
      PULSAR_PATH="$HOME/Applications"
    else
<<<<<<< HEAD
      # We still haven't found it. Let's try searching for it via
      # Spotlight.
      PULSAR_APP_SEARCH_RESULT="$(mdfind "kMDItemCFBundleIdentifier == 'dev.pulsar-edit.${BASENAME}'" | grep -v ShipIt | head -1)"
=======
      # We still haven't found a Pulsar.app. Let's try searching for it via
      # Spotlight.
      PULSAR_APP_SEARCH_RESULT="$(mdfind "kMDItemCFBundleIdentifier == 'dev.pulsar-edit.pulsar'" | grep -v ShipIt | head -1)"
>>>>>>> bce72212
      if [ ! -z "$PULSAR_APP_SEARCH_RESULT" ]; then
        PULSAR_PATH="$(dirname "$PULSAR_APP_SEARCH_RESULT")"
        ATOM_APP_NAME="$(basename "$PULSAR_APP_SEARCH_RESULT")"
      fi
    fi
  fi

  PULSAR_EXECUTABLE="$PULSAR_PATH/$ATOM_APP_NAME/Contents/MacOS/$ATOM_EXECUTABLE_NAME"
  PPM_EXECUTABLE="$PULSAR_PATH/$ATOM_APP_NAME/Contents/Resources/app/ppm/bin/ppm"

  # Exit if Pulsar can't be found.
  if [ ! -x "${PULSAR_EXECUTABLE}" ]; then
    echoerr "Cannot locate ${ATOM_APP_NAME}; it is usually located in /Applications. Set the PULSAR_PATH environment variable to the directory containing ${ATOM_APP_NAME}."
    exit 1
  fi

  # If `-p` or `--package` was specified, call `ppm` with all the arguments
  # that followed it instead of calling the Pulsar executable directly.
  if [ $PACKAGE_MODE ]; then
    "$PPM_EXECUTABLE" "$@"
    exit $?
  fi

  if [ $EXPECT_OUTPUT ]; then
    "$PULSAR_EXECUTABLE" --executed-from="$(pwd)" --pid=$$ "$@"
    ATOM_EXIT=$?
    if [ ${ATOM_EXIT} -eq 0 ] && [ -n "${EXIT_CODE_OVERRIDE}" ]; then
      exit "${EXIT_CODE_OVERRIDE}"
    else
      exit ${ATOM_EXIT}
    fi
  else
    open -a "$PULSAR_PATH/$ATOM_APP_NAME" -n -g --args --executed-from="$(pwd)" --pid=$$ --path-environment="$PATH" "$@"
  fi
elif [ $OS == 'Linux' ]; then

  # Set tmpdir only if it's unset.
  : ${TMPDIR:=/tmp}

<<<<<<< HEAD
  ATOM_EXECUTABLE_NAME=$BASENAME
  if [ "$CHANNEL" == 'next' ]; then
    ATOM_APP_NAME="PulsarNext"
  else
    ATOM_APP_NAME="Pulsar"
  fi

=======
  ATOM_EXECUTABLE_NAME="pulsar"
>>>>>>> bce72212

  # If `PULSAR_PATH` is set by the user, we'll assume they know what they're
  # doing. Otherwise we should try to find it ourselves.
  if [ -z "${PULSAR_PATH}" ]; then
    # Attempt to infer the installation directory of Pulsar from the location
    # of this script. When symlinked to a common location like
    # `/usr/local/bin`, this approach should find the true location of the
    # Pulsar installation.
    if [ -L "$0" ]; then
      SCRIPT="$(readlink -f "$0")"
    else
      SCRIPT="$0"
    fi

    # The `pulsar.sh` file lives one directory deeper than the root directory
    # that contains the `pulsar` binary.
    ATOM_APP="$(dirname "$(dirname "$SCRIPT")")"
    PULSAR_PATH="$(realpath "$ATOM_APP")"

<<<<<<< HEAD
    if [ ! -f "$PULSAR_PATH/${BASENAME}" ]; then
=======
    if [ ! -f "$PULSAR_PATH/pulsar" ]; then
>>>>>>> bce72212
      # If that path doesn't contain a `pulsar` executable, then it's not a
      # valid path. We'll try something else.
      unset ATOM_APP
      unset PULSAR_PATH
    fi

    if [ -z "${PULSAR_PATH}" ]; then
<<<<<<< HEAD
      if [ -f "/opt/${ATOM_APP_NAME}/${BASENAME}" ]; then
        # Check the default installation directory for RPM and DEB
        # distributions.
        PULSAR_PATH="/opt/${ATOM_APP_NAME}"
      elif [ -f "$TMPDIR/pulsar-build/${ATOM_APP_NAME}/${BASENAME}" ]; then
        # This is where Pulsar can be found during some CI build tasks.
        PULSAR_PATH="$TMPDIR/pulsar-build/${ATOM_APP_NAME}"
      else
        echoerr "Cannot locate ${ATOM_APP_NAME}. Set the PULSAR_PATH environment variable to the directory containing the \`${BASENAME}\` executable."
=======
      if [ -f "/opt/Pulsar/pulsar" ]; then
        # Check the default installation directory for RPM and DEB
        # distributions.
        PULSAR_PATH="/opt/Pulsar"
      elif [ -f "$TMPDIR/pulsar-build/Pulsar/pulsar" ]; then
        # This is where Pulsar can be found during some CI build tasks.
        PULSAR_PATH="$TMPDIR/pulsar-build/Pulsar"
      else
        echoerr "Cannot locate Pulsar. Set the PULSAR_PATH environment variable to the directory containing the \`pulsar\` executable."
>>>>>>> bce72212
        exit 1
      fi
    fi
  fi

  PULSAR_EXECUTABLE="$PULSAR_PATH/$ATOM_EXECUTABLE_NAME"
  PPM_EXECUTABLE="$PULSAR_PATH/resources/app/ppm/bin/ppm"

  # If `-p` or `--package` was specified, call `ppm` with all the arguments
  # that followed it instead of calling the Pulsar executable directly.
  if [ $PACKAGE_MODE ]; then
    "$PPM_EXECUTABLE" "$@"
    exit $?
  fi

  if [ $EXPECT_OUTPUT ]; then
    "$PULSAR_EXECUTABLE" --executed-from="$(pwd)" --pid=$$ "$@" --no-sandbox
    ATOM_EXIT=$?
    if [ ${ATOM_EXIT} -eq 0 ] && [ -n "${EXIT_CODE_OVERRIDE}" ]; then
      exit "${EXIT_CODE_OVERRIDE}"
    else
      exit ${ATOM_EXIT}
    fi
  else
    (
    nohup "$PULSAR_EXECUTABLE" --executed-from="$(pwd)" --pid=$$ "$@" --no-sandbox > "$ATOM_HOME/nohup.out" 2>&1
    if [ $? -ne 0 ]; then
      cat "$ATOM_HOME/nohup.out"
      exit $?
    fi
    ) &
  fi
fi

# Exits this process when Pulsar is used as $EDITOR
on_die() {
  exit 0
}
trap 'on_die' SIGQUIT SIGTERM

# If the wait flag is set, don't exit this process until Pulsar kills it.
if [ $WAIT ]; then
  WAIT_FIFO="$ATOM_HOME/.wait_fifo"

  if [ ! -p "$WAIT_FIFO" ]; then
    rm -f "$WAIT_FIFO"
    mkfifo "$WAIT_FIFO"
  fi

  # Block endlessly by reading from a named pipe.
  exec 2>/dev/null
  read < "$WAIT_FIFO"

  # If the read completes for some reason, fall back to sleeping in a loop.
  while true; do
    sleep 1
  done
fi<|MERGE_RESOLUTION|>--- conflicted
+++ resolved
@@ -11,7 +11,6 @@
   exit 1
 fi
 
-<<<<<<< HEAD
 ATOM_BASE_NAME=$(basename $0)
 ATOM_BASE_NAME=${ATOM_BASE_NAME%.*}
 case ATOM_BASE_NAME in
@@ -25,8 +24,6 @@
 # Capture the name of this script so that we can use it at runtime.
 export ATOM_BASE_NAME
 
-=======
->>>>>>> bce72212
 # Only set the ATOM_DISABLE_SHELLING_OUT_FOR_ENVIRONMENT env var if it hasn't
 # been set.
 if [ -z "$ATOM_DISABLE_SHELLING_OUT_FOR_ENVIRONMENT" ]
@@ -149,7 +146,6 @@
     ATOM_APP_NAME="$(basename "$ATOM_APP")"
   fi
 
-<<<<<<< HEAD
   if [ -n "${ATOM_APP_NAME}" ]; then
     # If ATOM_APP_NAME is known, use it as the executable name
     ATOM_EXECUTABLE_NAME="${ATOM_APP_NAME%.*}"
@@ -162,12 +158,6 @@
     fi
     ATOM_APP_NAME="${ATOM_EXECUTABLE_NAME}.app"
   fi
-=======
-  # Fall back to the default Pulsar.app as the app name.
-  ATOM_APP_NAME=${ATOM_APP_NAME:-Pulsar.app}
-  # The executable name will be the same thing but without the `.app` suffix.
-  ATOM_EXECUTABLE_NAME="${ATOM_APP_NAME%.*}"
->>>>>>> bce72212
 
   if [ -z "${PULSAR_PATH}" ]; then
     # If PULSAR_PATH isn't set, check /Applications and then ~/Applications for
@@ -177,15 +167,9 @@
     elif [ -x "$HOME/Applications/${ATOM_APP_NAME}" ]; then
       PULSAR_PATH="$HOME/Applications"
     else
-<<<<<<< HEAD
       # We still haven't found it. Let's try searching for it via
       # Spotlight.
       PULSAR_APP_SEARCH_RESULT="$(mdfind "kMDItemCFBundleIdentifier == 'dev.pulsar-edit.${BASENAME}'" | grep -v ShipIt | head -1)"
-=======
-      # We still haven't found a Pulsar.app. Let's try searching for it via
-      # Spotlight.
-      PULSAR_APP_SEARCH_RESULT="$(mdfind "kMDItemCFBundleIdentifier == 'dev.pulsar-edit.pulsar'" | grep -v ShipIt | head -1)"
->>>>>>> bce72212
       if [ ! -z "$PULSAR_APP_SEARCH_RESULT" ]; then
         PULSAR_PATH="$(dirname "$PULSAR_APP_SEARCH_RESULT")"
         ATOM_APP_NAME="$(basename "$PULSAR_APP_SEARCH_RESULT")"
@@ -225,7 +209,6 @@
   # Set tmpdir only if it's unset.
   : ${TMPDIR:=/tmp}
 
-<<<<<<< HEAD
   ATOM_EXECUTABLE_NAME=$BASENAME
   if [ "$CHANNEL" == 'next' ]; then
     ATOM_APP_NAME="PulsarNext"
@@ -233,9 +216,6 @@
     ATOM_APP_NAME="Pulsar"
   fi
 
-=======
-  ATOM_EXECUTABLE_NAME="pulsar"
->>>>>>> bce72212
 
   # If `PULSAR_PATH` is set by the user, we'll assume they know what they're
   # doing. Otherwise we should try to find it ourselves.
@@ -255,11 +235,7 @@
     ATOM_APP="$(dirname "$(dirname "$SCRIPT")")"
     PULSAR_PATH="$(realpath "$ATOM_APP")"
 
-<<<<<<< HEAD
     if [ ! -f "$PULSAR_PATH/${BASENAME}" ]; then
-=======
-    if [ ! -f "$PULSAR_PATH/pulsar" ]; then
->>>>>>> bce72212
       # If that path doesn't contain a `pulsar` executable, then it's not a
       # valid path. We'll try something else.
       unset ATOM_APP
@@ -267,7 +243,6 @@
     fi
 
     if [ -z "${PULSAR_PATH}" ]; then
-<<<<<<< HEAD
       if [ -f "/opt/${ATOM_APP_NAME}/${BASENAME}" ]; then
         # Check the default installation directory for RPM and DEB
         # distributions.
@@ -277,17 +252,6 @@
         PULSAR_PATH="$TMPDIR/pulsar-build/${ATOM_APP_NAME}"
       else
         echoerr "Cannot locate ${ATOM_APP_NAME}. Set the PULSAR_PATH environment variable to the directory containing the \`${BASENAME}\` executable."
-=======
-      if [ -f "/opt/Pulsar/pulsar" ]; then
-        # Check the default installation directory for RPM and DEB
-        # distributions.
-        PULSAR_PATH="/opt/Pulsar"
-      elif [ -f "$TMPDIR/pulsar-build/Pulsar/pulsar" ]; then
-        # This is where Pulsar can be found during some CI build tasks.
-        PULSAR_PATH="$TMPDIR/pulsar-build/Pulsar"
-      else
-        echoerr "Cannot locate Pulsar. Set the PULSAR_PATH environment variable to the directory containing the \`pulsar\` executable."
->>>>>>> bce72212
         exit 1
       fi
     fi
